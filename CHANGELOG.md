# Changelog

### Merged branches and closed issues
- Acquisition - Data obtained with TriggerCount acquisition is formatted correctly (!530).
- NV centers - Dark ESR schedule combining all prior operations (!527)
- NV centers - `BasicElectronicNVElement` parameters accept physics-motivated values (!551)

## 0.10.1 (2022-12-20)

For help in migrating from deprecated methods, see [Quantify Deprecated Code Suggestions](examples/deprecated.md).

### Merged branches and closed issues

- Compilation - Reinstate `add_pulse_information_transmon` device compilation backend (removed in !526) (!557)
- Qblox backend - Drop no key `"distortion_corrections"` supplied log message level to debug (!560)

## 0.10.0 (2022-12-15)

### Breaking changes

- Deprecation - `add_pulse_information_transmon` is removed and `device_config` must now be of type `DeviceCompilationConfig` (!526)
- Qblox backend - Strictly requires v0.8.x of the `qblox-instruments` package (!512)
- Qblox backend, Operations - The phase of the measurement clock is set to zero at the start of each measurement by default (!434, #296)
- Qblox backend - `QRMAcquisitionManager` now truncates returned acquisitions to actual lengths (!478)
- Qblox backend - `mix_lo` flag now specifies if IQ mixing should be applied to LO (!482)
- Operations - ShiftClockPhase now uses `phase_shift` as keyword instead of `phase` (!434)

### Merged branches and closed issues
- Deprecation - Removed dependencies on deprecated code from tests and production code (!526)
- Deprecation - Replaced `DeprecationWarning`s with `FutureWarning`s so they are shown to end-users by default (!536, counterpart to quantify-core!411)
- Visualization - Show clock name in plotly pulse diagram (!547)
- Documentation - Instrument naming requirements in qblox hardware config (!531)
- Documentation - Make class `__init__` docstring visible on Sphinx (!541, #314)
- Documentation - Improve parameter documentation for DeviceElements (!493)
- Documentation - Building sphinx documentation will now raise an error if one of the code cells fails to run (!514)
- Gate Library - Added Deprecation Warning for `acq_channel` Keyword in Measure (!491)
- Git - Changed git merge strategy to "union" for CHANGELOG.md and AUTHORS.md to reduce amount of merge conflicts (!495)
- Instrument Coordinator - Check if a parameter cache is valid before lazy setting (!505, #351)
- Instrument Coordinator - Changed argument of `GenericInstrumentCoordinatorComponent` from `name` to `instrument_reference`. (!497)
- NV centers - First operation `SpectroscopyOperation` with compilation for Qblox hardware (!471)
- NV centers - `Reset` operation with compilation for Qblox hardware (!485)
- NV centers - `Measure` operation using TriggerCount acquisition; only device compilation so far (!490)
- NV centers - `ChargeReset` operation only device compilation so far (!496)
- NV centers - `CRCount` operation using TriggerCount acquisition; only device compilation so far (!502)
- Qblox backend - Introduce `"sequence_to_file"` param in qblox hardware config to allow skipping writing sequence json files to disk (#108, !438)
- Qblox backend - Minor adjustments to `NcoPhaseShiftStrategy` to make compilation of `ShiftClockPhase` compatible with qblox-instruments==0.8.0 (!481)
- Qblox backend - `QbloxInstrumentCoordinatorComponentBase` accepts both `InstrumentModule` and `InstrumentChannel` as instrument reference to cluster module (!508)
- Qblox backend - Explicit error message when trying to do acquisitions on a QCM (!519)
- Qblox backend - Renamed `output_mode` to `io_mode` in `get_operation_strategy` (!497)
- Instrument Coordinator - Changed argument of `GenericInstrumentCoordinatorComponent` from `name` to `instrument_reference`. (!497)
- Deprecation - Removed dependencies on deprecated code from tests and production code (!526)
- Deprecation - Replaced `DeprecationWarning`s with `FutureWarning`s so they are shown to end-users by default (!536, counterpart to quantify-core!411)
<<<<<<< HEAD
- Qblox backend - Added `TriggerCountAcquisitionStrategy` to acquisitions, including tests and Q1ASM command. (!540)
=======
- Documentation - Make class `__init__` docstring visible on Sphinx (!541, #314)
- Deprecation - Remove code and test dependencies on deprecated `data` keyword in `Operations` (!545, #381)
- Tests - Refactored tests to remove duplicated `temp_dir` setup, and only use `tmp_test_data_dir` fixture (#370,  !525)
- Tests - Update tests to use `mock_setup_basic_transmon_with_standard_params` where needed (#369, !522)
- Tests - Tests refactoring, move to `mock_setup_basic_transmon_with_standard_params` and replace `qcompile` by `SerialCompiler` (!516)
- Updated pulse_diagram_matplotlib to be compatible with future quantify-core release (!517) 
- Validation - Replaced most of the asserts with raising proper exceptions so that they are raised in production environment too (#342, !499)
>>>>>>> fc903d3b

## 0.9.0 (2022-10-06)

### Breaking changes

- Deprecated methods removed:
  - `QuantumDevice`
    - `components` -> `elements`
    - `get_component` -> `get_element`
    - `add_component` -> `add_element`
    - `remove_component` -> `remove_element`
  - `ScheduleBase`
    - `plot_circuit_diagram_mpl` -> `plot_circuit_diagram`
    - `plot_pulse_diagram_mpl` -> `plot_pulse_diagram`  
- Compilation - Compilation is now a graph. (#305, !407)
- Operations - Allow moving to `qcodes` >=0.34 (#300, !473)
    - Disallow `"_"` in `DeviceElement` names to comply with qcodes version 0.34
    - Enforces `"_"` as the separator between device elements in `Edge` names
    - Note: We are still on `qcodes` 0.33 due to pin in `quantify-core` package requirements
- Operations, Resources, and Schedulables - Deprecate the use of the `data` argument (!455)
- Qblox ICCs - Hotfix for storing scope acquisition (broken by !432) (!470)
- Qblox ICCs - Only activate markers and LOs of used outputs to prevent noise (!474)

### Merged branches and closed issues

- Docs - Support for `myst-nb` added (#301, !407)
- Docs - Sources are converted from restructured text format to MyST markdown. (!452)
- Docs - Add pin on `nbclient<0.6` for Read-the-Docs to build; Remove various old temp requirement pins (!477)
- Docs - Added documentation and unit tests for the Rxy, X, X90, Y and Y90 unitaries (#349)
- Gettables - Added a `ProfiledScheduleGettable` for profiling execution times of schedule steps. (!420, !469)
  - Please note: Setup in need of refactoring so interface is subject to change (see #320)
- Instrument Coordinator - Small fix for `search_settable_param` when scheduler is searching for qcodes parameters (!461)
- JSON utilities - Remove `repr` based serialization/deserialization methods (!445, #248)
- JSON utilities - Extend the capabilities of the ``__getstate__/__setstate__`` json serializer (!445, #248)
- Qblox ICCs - Added input/output gain/attenuation configurable hardware parameter (!458)
- Structure - Pydantic-based model is now used to validate latency corrections. (!467, #333)
- Zhinst backend - Raise a more understandable exception when compiling an acquisition with larger than allowed duration (!407).

## 0.8.0 Support for two qubit operations and basic CZ-gate implementation (2022-08-10)

### Breaking changes

- Operations - Pin `qcodes` package to \<0.34.0 due to breaking `Edge` naming (#300, !409)
- Qblox backend - Sequencers are now dynamically allocated. The hardware config file schema was changed. (!328)
    - For each instrument, the config now contains a `portclock_configs` entry, a list with a dictionary of settings per port-clock combination
    - See <https://quantify-quantify-scheduler.readthedocs-hosted.com/en/0.8.0/tutorials/qblox/recent.html>
- Qblox backend - Strictly requires v0.7.x of the `qblox-instruments` package (!449)
- Zhinst backend - Strictly requires v21.8.20515 of the `zhinst` package (!387)

### Merged branches and closed issues

- Compilation - Added `acq_protocol` optional parameter to the `Measure` gate. (!386)
- Compilation - Call `determine_absolute_timing` in `qcompile` when no `device_cfg` supplied. (!436)
- Compilation - Decrease test usage of deprecated transmon_test_config.json / add_pulse_information_transmon (!450)
- DRAG Pulse - Removed an extra G_amp factor from the Q component (derivative pulse). (#298, !406)
- Docs - Fix API reference pages on read-the-docs (#303, !413)
- Docs - Pin sphinx to 5.0.2 due to crash in napoleon (!437)
- Docs - Unpin sphinx >=5.1.1 (!445)
- Docs - Fix jsonschemas not rendered on read-the-docs (!448)
- Docs - Clarify port and clock concepts (!431)
- Docs - New scheduler tutorials: Schedules and Pulses; Compiling to Hardware; Operations and Qubits (!336, !439)
- Gettables - Added `generate_diagnostics_report` method to save the internal state of `ScheduleGettable` to a zip-file. (!408)
- Helpers - Moved `MockLocalOscillator` definition from tests to `helpers.mock_instruments.MockLocalOscillator` (!392, !336).
- JSON utilities - Add JSON serialization/deserialization methods based on `__getstate__`/`__setstate__` (!444)
- Operations - Added a `symmetric` key in the `gate_info` to flag symmetric operations. (!389)
- Operations - Introduce basic CZ-gate via `CompositeSquareEdge` (utilizing `quantify_scheduler.operations.pulse_factories.composite_square_pulse`) (!411)
    - Replaces the incomplete `SuddenNetZeroEdge` basic CZ-gate implementation
- Operations - Rxy theta rotations now fall into the domain of \[-180 to 180) degrees. (!433)
- QuantumDevice - Added implementation for `edges` in the quantum device config in order to support two qubit operations. (!389)
    - The `Edge` has been added as an abstract base class for edges to be added to a device.
- Qblox backend - Only add clocks to the schedule that are actually being used, avoids trying to assign frequencies for unused clocks (#278, !371)
- Qblox backend - Fix for supplying negative NCO phase (!393)
- Qblox backend - Fix compilation of ShiftClockPhase (!404, broken by merge of !328)
- Qblox backend - Fix for outputting signals on even output paths of qblox hardware in real_output_x mode (!397)
- Qblox backend - Make Qblox backend compatible with generic downconverter values in hardware_config (!418)
- Qblox backend - Fix for 90 degree phase shift on even output paths as a result of the !397 hotfix. (!412)
- Qblox backend - Fix cluster compatibility when converting old hwconfig to new specs (!419)
- Qblox backend - Latency corrections must now be defined in top layer of hw config (!400)
- Qblox backend - Fix combination of cluster and latency corrections when converting hw_configs to new specs  (!417)
- Qblox backend - Fix handling of composite pulses (#299, !411)
- Qblox backend - Implementation of distortion correction (#285, !388)
- Qblox backend - Fix incompatibility of distortion_correction parameters as numpy arrays (!426)
- Qblox backend - Remove all references to the inactive `line_gain_db` param (!435)
- Qblox ICCs - Fix for setting `scope_acq_sequencer_select` for QRM and QRM-RF (!432, !441)
- Qblox ICCs - Fix `ClusterComponent.prepare` mutating the schedule (!443)
- Schedules - Revert rename of `trace_schedule` done in !432 and rename new schedule using gates to `trace_schedule_circuit_layer` (!442)
- Schedules - Make `AcquisitionMetadata` a serializable class (!446)

## 0.7.0 Support for qblox-instruments v0.6.0, new BasicTransmonElement, change for triggers in Zhinst backend (2022-04-11)

### Breaking changes

- Qblox ICCs - Updated Qblox components for using the new unified-style qblox driver (see <https://gitlab.com/quantify-os/quantify-scheduler/-/wikis/Qblox-ICCs:-Interface-changes-in-using-qblox-instruments-v0.6.0>) (!377).
- Qblox backend - Strictly requires v0.6.0 of the qblox-instruments package (!377).
- Zhinst backend - Hardware config for the devices. Replaced keyword "triggers" to "trigger", and the value type from `List[int]` to `int`. E.g. old style, `"triggers": [2]`, new style, `"trigger": 2` (#264, !372).

### Merged branches and closed issues

- QuantumDevice - The `DeviceElement` has been added as an abstract base class for elements to be added to a device (#148, !374).
- QuantumDevice - The `BasicTransmonElement` has been added that generates a device config in a more structured manner (#246, !374).
- QuantumDevice - Fixed a bug in the `BasicTransmonElement` where operations had clock-frequencies (`float`) specified instead of clocks (`str`) (!379).
- QuantumDevice - The `TransmonElement` will be deprecated after version 0.8 (!374).

## 0.6.0 Full support for multiplexed readout, transmon element update, fixes to backends (2022-03-10)

### Breaking changes

- Compilation - Deprecated `add_pulse_information_transmon` in favor of `compilation.backends.circuit_to_device.compile_circuit_to_device` (#64, #67, !339).
- Compilation - attempting compilation with missing values in the `DeviceCompilationConfig` configuration will now raise validation errors. Be sure to set initial values when generating a config using the `QuantumDevice` object (!339)
- Compilation - Device compile making use of `.compile_circuit_to_device` no longer modifies the input schedule (#249, !339).
- Compilation - When specifying multiple timing constraints for a schedulable, the constraint specifying the latest time determines the absolute time of the shedulable (!309)
- Gettables - `ScheduleGettableSingleChannel` renamed to `ScheduleGettable` as it now supports multiple acquisition channels (!299).
- Hardware config - Removed the need for a `ic_` prefix from the hardware config (!312).
- Instrument Coordinator - IC now adds a `GenericInstrumentCoordinatorComponent` to itself on instantiation by default (!350)
- Instrument Coordinator - IC stop function has an `allow_failure` parameter which allows IC components attached to it to fail to stop with warning instead of raising errors. Allows for situations when some components cannot have a stop instruction sent before the prepare stage. (!359)
- Operations - The internal behavior of how acquisition channels and acquisition indices are configured in the `Measure` operation has changed slightly. See #262 for details. (!339).
- Operations - Added "operation_type" key to the schema. (!345)
- Structure - `Schedule.timing_constraints` has been renamed to `Schedule.schedulables`. It now points to a dictionary of schedulables rather than a list of dicts. (!309)
- Structure - Pydantic-based model is now used for the data structures. (!341)
- Visualization - Deprecated `plot_circuit_diagram_mpl` and `plot_pulse_diagram_mpl` in `ScheduleBase` in favour of `plot_circuit_diagram` and `plot_pulse_diagram` (!313)
- Qblox backend - Strictly requires v0.5.4 of the qblox-instruments package (!314)
- Zhinst backend - Due to !312, the csv files used to upload the waveforms to the UHFQA no longer use the `ic_` prefix in their filenames. (!334)
- Zhinst backend - Fixes bug when doing SSRO experiments. No more duplicated shots. Adds support for BinMode.APPEND during compilation. (#276, !358)
- Zhinst backend - Removed `latency` and `line_trigger_delay` keys in the channels of the devices for the Zhinst hardware config. (!363)
- Zhinst backend - Added `latency_corrections` main entry in the Zhinst hardware config for latency corrections on a port-clock combination basis. (!363)

### Merged branches and closed issues

- Compilation - Added a new compilation backend `compilation.backends.circuit_to_device.compile_circuit_to_device` for the quantum-circuit to quantum-device layer (#64, #67, !339).
- Compilation - Fixed `add_pulse_information_transmon` when using "Trace" acquisition mode (!300)
- Compilation - Fixed the deprecation warnings from pandas `DataFrame.append`. (!347)
- Docs - Pinning qcodes package to \<0.32.0 due to Read the Docs API reference failure (!361)
- Gettables - `ScheduleGettable` now first stops all instruments in IC during initialization (!324)
- Schedules - Adds a multiplexing verification schedule. (!329)
- Operations - Sudden Net Zero from Negirneac 2021 added to the `pulse_library` (!339)
- Operations - Docstrings for the X90, X, Y90, Y, and Rxy gate unitary have been aligned with literature. (#261, !305)
- Operations - Adds an optional "data" argument to staircase pulse. (!335)
- Pulse library - Added `ShiftClockPhase` operation that can be used to shift the phase of a clock during execution of a `Schedule` (!346)
- Pulse library - Added a numerically defined pulse. (!157)
- QuantumDevice - Unknown values are initialized as `float('nan')` (#274, !356)
- TransmonElement - Corrected the motzoi parameter range validator. (!351)
- Visualization - Adds visualisation of acquisitions to plotly pulse diagrams (!304)
- Visualization - Add `plot_pulse_diagram` and `plot_circuit_diagram` to schedule for easier method names, and enable plotly visualization directly from `ScheduleBase` (!313)
- Utilities - Migrates the utilities from quantify-core. (!357)
- Generic ICC - Adds support for nested parameters. (!330)
- Qblox ICCs - Stop now disables sync on all sequencers to prevent hanging during next run, where it gets re-enabled if needed (!324)
- Qblox ICCs - `_QRMAcquisitionManager._get_scope_data` now has correct return type (#232, !300)
- Qblox ICCs - Fixed bug where QRM scope mode sequencer does not get set correctly (!342)
- Qblox ICCs - Fixed reference source cluster issue when it is not being set correctly. (!323)
- Qblox backend - NCO phase now gets reset every averaging loop (!337)
- Qblox backend - Enables RF output switch at the start of a program. (!344)
- Qblox backend - Added logic for changing the NCO phase during execution of a `Schedule` (!346)
- Qblox backend - Added ability to correct for latency by delaying program execution on a per sequencer basis (!325)
- Qblox backend - Compilation with local oscillators changed to work with generic instrument coordinator components (!306)
- Qblox backend - Refactored operation handling and greatly increased test coverage (!301).
- Qblox backend - Made max duration of wait instructions (!319).
- Qblox backend - Fixed an issue with the downconverter frequency correction. (!318)
- Qblox backend - Temporary fix for a floating point rounding error when calculating the length of pulses. (#284, !365)
- Zhinst backend - Fixed the ZI resolver return typehint. (!307)
- Zhinst backend - Fixed an issue when compiling seqc programs for multiple sequencers end up overwriting the first sequencer. (!340, #260)

## 0.5.2 Fixes to backends, and other incremental fixes  (2021-12-08)

### Breaking changes

- Dependency on `jsonschema` has been replaced with `fastjsonschema`. (!284, !293)
- Zhinst hardware config json schema has changed. See the example schema. (!283)
- In `hardware_compile` function, the `hardware_map` is changed to `hardware_cfg` parameter. (!279)
- Remove enum tools dependency (!270)

### Merged branches and closed issues

- Compilation - The `determine_absolute_scheduling` function now sorts the list of labels in the timing constraints, and then a binary search (via `np.searchsorted`) is applied. (!272, !274)
- Compilation - Make `device_cfg` an optional argument of qcompile(!281)
- Compilation - renamed the hardware_mapping argument of qcompile into hardware_cfg (#165, !279)
- Compilation - Introduced the hardware_compile function to perform the hardware compilation returning a CompiledSchedule (#224, !279)
- Docs - Updating user guide to mention correctly the QuantumDevice and ScheduleGettable(s) available. (!209)
- Infrastructure - Adds rich package in the requirements since tutorials use it. (!276)
- Operations - The `locate` function now uses the `functools.lru_cache` to cache the result (only for python >= 3.8). For python 3.7, behaviour remains the same.  (!273, !275)
- Operations - Resolved a minor issue where identical Rxy rotations (for angles >360) would be treated as separate operations in a schedule (!263)
- Visualization - Adds a function `plot_acquisition_operations` which together with the new `AcquisitionOperation` class will help highlight acquisition pulses in the pulse diagrams. (!271, !277)
- Zhinst backend - Large parts of the Zhinst backend have been rewritten. This should resolve a range of issues. (!263)
    - Calculation of the timelines for different operations now makes using of a timing table, improving code readability and debugability.
    - Timing issues related to triggering should be resolved (#218)
    - The backend can now always use the same hardware configuration file (#214)
    - Acquisition is now done using the StartQA instruction (#213)
    - error handling in the Zhinst backend has been improved catching several exceptions at compile time of the schedule instead of manifesting in unexpected results during runtime.
    - Local oscillators through the ZI backend uses the GenericInstrumentCoordinatorComponent. Configures other parameters other than frequency. (!283, #204)
- Qblox backend - only check major and minor version when checking compatibility with the qblox_instruments package (!290)
    - Added support for the Qblox Downconverter (!297)
    - Added workaround for staircase_amplitude. (!292)
    - Fix looped acquisition integration time, fix acquire index offset by one (!291)
    - Qblox instruments version == 0.5.3 (!289)
    - Fix sequencer_sync_en not being reset in the qblox instrument coordinator component. (!285)
    - Fix rounding of time to samples in qblox backend (!282)
    - Fix pulse stitching at zero amplitude. (!280)
    - Allow instruction generated staircase with modulation (!278)
- Utilities - Improve JSON validation speed (!284)
- Utilities - Improve operation deserialization speed (!273)
- Bugfix - For calculating the pulse area, the mathematical area is used instead of area of sampled pulse. (!242, !286)
- Bugfix - Fix for plot window operations (!294)

## 0.5.1 Incremental fixes, refactoring, and addition of convenience methods and classes (2021-11-11)

### Breaking changes

- InstrumentCoordinator - `last_schedule` is now a property (!252).
- Structure - We have refactored the Operation and Schedule classes out of the types module and moved the different operation libraries (acquisition_library, gate_library, and pulse_library) (#217, !256).
    - `quantify_scheduler.types.Operation` -> `quantify_scheduler.operations.operation.Operation`, the import `quantify_scheduler.Operation` still works.
    - `quantify_scheduler.types.Schedule` -> `quantify_scheduler.schedules.schedule.Schedule`, the import `quantify_scheduler.Schedule` still works.
    - `quantify_scheduler.types.CompiledSchedule` -> `quantify_scheduler.schedules.schedule.CompiledSchedule`
    - `quantify_scheduler.types.ScheduleBase` -> `quantify_scheduler.schedules.schedule.ScheduleBase`
    - `quantify_scheduler.types.AcquisitionMetadata` -> `quantify_scheduler.schedules.schedule.AcquisitionMetadata`
    - `quantify_scheduler.acquisition_library` -> `quantify_scheduler.operations.acquisition_library`
    - `quantify_scheduler.gate_library` -> `quantify_scheduler.operations.gate_library`
    - `quantify_scheduler.pulse_library` -> `quantify_scheduler.operations.pulse_library`

### Merged branches and closed issues

- Control - Add option to set output port in heterodyne_spec_sched (!262)
- Control - Expand SingleChannelScheduleGettable to support trace acquisitions (!248)
- Control - Update create_dc_compensation_pulse behaviour and docstring. (!244)
- Control - Refactor ScheduleGettableSingleChannel (!240, !249)
- Control - Reduce the default init_duration of spectroscopy schedules (!237)
- Generic ICC - Added a GenericInstrumentCoordinatorComponent. (!267)
- ICCs - InstrumentCoordinatorComponentBase now has a `force_set_parameter` as a ManualParameter to enable the user to switch the lazy_set behaviour when setting parameters of the instruments connected to the InstrumentCoordinatorComponent. (!267)
- Qblox ICCs - Adds a lazy_set behaviour by default when setting parameters with the same value to an instrument connected to the Qblox ICC. (!230)
- Visualization - made matplotlib schedule visualization methods accessible as methods `plot_circuit_diagram_mpl` and `plot_pulse_diagram_mpl` of the `Schedule` class (!253)
- Visualization - resolved a bug where a schedule was modified when drawing a circuit diagram (#197, !250)
- Visualization - Add support for window operation to transmon backend (!245)
- Infrastructure - Fix and enhance pre-commit + add to CI (!257, !265)
- Infrastructure - Added prospector config file for CI. (!261)
- Bugfix - Removed redundant `determine_absolute_timing` step in `qcompile`. (!259)
- Bugfix - Ramp pulse sampling utilizing `np.linspace` behaviour changed. (!258)
- Docs - Adds the new Quantify logo similar to quantify_core. (!266)
- Docs - Enhance documentation of public API for reimported modules \[imports aliases\] (!254)
- Docs - Fixes the funcparserlib error in rtd. (!251)
- Docs - Updated Qblox backend docs to include the new features. (!247)

## 0.5.0 Expanded feature sets hardware compilation backends (2021-10-25)

### Breaking changes

- The `schedules.timedomain_schedules.allxy_sched` function no longer accepts the string "All" as an argument to the `element_select_idx` keyword.
- The `QuantumDevice.cfg_nr_averages` parameter was renamed to `QuantumDevice.cfg_sched_repetitions`
- The call signature of `gettables.ScheduleVectorAcqGettable` has been renamed to `gettables.ScheduleGettableSingleChannel`, and the call signature has been updated according to #36 to no longer accept several keyword arguments.
- Qblox Backend - The NCO phase is now reset at the start of a program (!213).
- Qblox Backend - Compilation now requires qblox_instruments version 0.5.0, 0.5.1 or 0.5.2 (!214, !221).

### Merged branches and closed issues

- Compilation - Added the ability to specify the BinMode at the quantum-circuit layer (#183, !180).
- Compilation - qcompile no longer modifies schedules (#102, !178).
- Control - Added a first version of the QuantumDevice object (#148, !180).
- Control - A single-qubit ScheduleGettable has been added (#36, !180).
- Docs - Added bibliography with sphinxcontrib-bibtex extension (!171).
- Docs - Fixed missing files in API reference (!176).
- InstrumentCoordinator - CompiledSchedule class added to specify interfaces of InstrumentCoordinator and compilation functions (#174, !177).
- InstrumentCoordinator - CompiledSchedule.last_schedule method added to provide access to last executed schedule (#167, !177).
- Qblox Backend - Added support for qblox_instruments version 0.4.0 (new acquisition path) (!143).
- Qblox Backend - Added support for real time mixer corrections rather than pre-distorting the uploaded waveforms (!192).
- Qblox Backend - Waveforms are now compared using the normalized data array rather than the parameterized description (!182).
- Qblox Backend - Support for append bin mode (#184, !180).
- Qblox Backend - Support for using real value pulses on arbitrary outputs added (!142).
- Qblox Backend - Compilation now supports 6 sequencers for both the QCM as well as the QRM (!142).
- Qblox Backend - Support for a cluster, along with its QCM, QRM, QCM-RF and QRM-RF modules (!164)
- Qblox Backend - Registers are now dynamically allocated during compilation (!195)
- Zhinst backend - No exception is raised when an LO that is in the config is not part of a schedule. (#203, !223)
- Zhinst backend - Instrument coordinator components for ZI will only be configured when the settings used to configure it have changed (#196, !227)
- Zhinst backend - Solved a bug that caused single-sideband demodulation to not be configured correctly when using the UHFQA (!227)
- Zhinst backend - Warnings raised during compilation of seqc programs will no longer raise an exception but will use logging.warning (!227)
- Zhinst backend - resolved a bug where the instrument coordinator cannot write waveforms to the UHFQA if it has never been used before (!227)
- Zhinst backend - resolved a bug where multiple identical measurements in a schedule would result in multiple integration weights being uploaded to the UFHQA (#207, !234)
- Zhinst backend - resolved a bug where the UHFQA would not be triggered properly when executing a schedule with multiple samples (batched mode) (#205, !234)
- Qblox ICCs - Compensated integration time for Qblox QRM IC component (!199).
- Qblox ICCs - Added error handling for error flags given by `get_sequencer_state` (!215)
- QuantumDevice - Added docstrings to the TransmonElement parameters (!216, !218)
- Qblox ICCs - QCoDeS parameters are now only set if they differ from the value in the cache (!230)
- Visualization - Allow user defined axis for plotting circuit diagram (!206)
- Visualization - Adds schedule plotting using matplotlib and a WindowOperation to help visualize pulse diagrams (!225, !232)
- Other - Added method `sample_schedule` to sample a `Schedule` (!212)
- Other - The `RampPulse` has an extra (optional) parameter `offset` (!211)
- Other - Updated existing schedules to make use of the acquisition index (#180, !180).
- Other - Added a function to extract acquisition metadata from a schedule (#179, !180).
- Other - The soft square waveform can now be evaluated with only one datapoint without raising an exception (!235)
- Other - Added a function that generates a square pulse that compensates DC components of a sequence of pulses (!173)

## 0.4.0 InstrumentCoordinator and improvements to backends (2021-08-06)

### Breaking changes

- Change of namespace from quantify.scheduler.\* to quantify_scheduler.\*

### Merged branches and closed issues

- Changes the namespace from quantify.scheduler to quantify_scheduler (!124)
- InstrumentCoordinator - Add is_running property and wait_done method. Closes #133 (!140)
- InstrumentCoordinator - Add instrument coordinator reference parameter to transmon element (!152)
- InstrumentCoordinator - Prefix serialized settings for ZI ControlStack components. (!149)
- InstrumentCoordinator - Refactored ControlStack name to InstrumentCoordinator (!151)
- InstrumentCoordinator - Make use of InstrumentRefParameters (!144)
- InstrumentCoordinator - Add controlstack class (!70)
- InstrumentCoordinator - Add Zurich Instruments InstrumentCoordinatorComponent. (!99)
- InstrumentCoordinator - Add Qblox InstrumentCoordinatorComponent. (!112)
- InstrumentCoordinator - Avoid garbage collection for instrument coordinator components (!162)
- Qblox backend - Removed limit in Qblox backend that keeps the QCM sequencer count at 2 (!135)
- Qblox backend - Restructured compilation using external local oscillators. (!116)
- Qblox backend - Added Chirp and Staircase pulses; and efficient implementation for QD spin qubit experiments (!106)
- Qblox backend - Only run `start_sequencer` on pulsar instruments which have been armed (!156)
- Zhinst backend - Assert current with new sequence program to skip compilation (!131)
- Zhinst backend - Deserialize zhinst settings from JSON to ZISettingsBuilder (!130)
- Zhinst backend - Add waveform mixer skewness corrections (!103)
- Zhinst backend - Add backend option to enable Calibration mode (#103, !123)
- Zhinst backend - Replace weights string array with a numerical array in JSON format (!148)
- Zhinst backend - Add grouping of instrument settings (!133)
- Zhinst backend - Add qcompile tests for the zurich instruments backend (!118)
- Zhinst backend - Add repetitions parameter (!138)
- Zhinst backend - Fixes the bug where the seqc in the datadir is not copied to the webserver location. (!165)
- Fix for circuit diagram plotting failure after pulse scheduling (#157, !163)
- Fixed typo in the gate_info of the Y gate in the gate_library (!155)
- Add artificial detuning in Ramsey Schedule and bug fixes (!120)
- Use individual loggers per python file (!134)
- Recolour draw circuit diagram mpl (!96)
- Fix issues with timedomain schedules (!145)
- Renamed input parameters of quantify_scheduler.schedules.\* functions. (!136)
- Added acquisitions to circuit diagram (!93)
- Add string representations to acquisition protocols of the acquisitions library (!114)
- Transmon element and config generation (!75)
- Rename operation_hash to operation_repr (!122)
- Add types.Schedule from_json conversion (!119)
- Add missing return types (!121)
- Add serialization to Operations (!110)

## 0.3.0 Multiple backends support (2021-05-20)

- Added support for both Qblox and Zurich Instrument backends.
- Added convenience pylintrc configuration file.
- Added examples for timedomain and spectroscopy schedules.

### Breaking changes

- Major refactor of the Qblox backend. (For example, it's now `quantify_core.backends.qblox_backend` instead of the previous `quantify_core.backends.pulsar_backend`)
- Qblox backend requires strictly v0.3.2 of the qblox-instruments package.

### Merged branches and closed issues

- Add mixer skewness corrections helper function. (!102)
- Added Qblox backend support. (!81)
- Compile backend with ZISettingsBuilder. (!87)
- Add vscode IDE config files. (!100)
- Add ZISettingsBuilder class. (!86)
- Added representation to gates in gate library and defined equality operation. (!101)
- Fix/operation duration. Fixes #107. (!89)
- Feat/long pulses fix validators name. (!90)
- Implemented long square pulses unrolling (for waveform-memory-limited devices). (!83)
- Changed Qblox-Instruments version to 0.3.2. (!88)
- Feature: Improve overall zhinst backend timing. (!77)
- Plotly cleanup. (!69)
- Pulsar backend version bump. (!82)
- Added zhinst backend support. (!49)
- Added example timedomain programs. (!71)
- Added example spectroscopy programs. (!64)
- Added pylintrc configuration file. (!55)
- Added repetitions property to Schedule. (!56)
- Added Acquisition Protocols. (!51)
- Hotfix for filename sanitization pulsar backend. (!61)
- Pulsar backend function sanitization. (!60)
- Potential fix time-out pulsar. (!58)
- Updated Pulsar backend version to v0.2.3.. (!57)
- Fixed datadir related bugs. (!54)
- Added Station implementation. (!52)
- Pulsar backend v0.2.2 check. (!48)
- Fix for issue with acq delay. (!45)
- Fix for issue #52. (!44)
- Add artificial detuning to Ramsey schedule (!120)
- Added support for the Qblox Pulsar QCM-RF/QRM-RF devices (!158)

## 0.2.0 Hybrid pulse- gate-level control model (2021-01-14)

- Major refactor of the scheduler resource code enabling hybrid pulse- gate-level control.
- Moved quantify_scheduler.types.Resource class to a separate quantify_scheduler.resources module.
- Adds a BasebandClockResource class within the newly created quantify_scheduler.resources module.
- Moved QRM and QCM related classes to the quantify_scheduler.backends.pulsar_backend module.
- In quantify_scheduler.compilation, rename of function '\_determine_absolute_timing' to 'determine_absolute_timing'. Argument changed from clock_unit to time_unit.
- In quantify_scheduler.compilation, rename of function '\_add_pulse_information_transmon' to 'add_pulse_information_transmon'.
- Added ramp waveform in quantify_scheduler.waveforms.
- Added schemas for operation and transmon_cfg.
- Added a basic hybrid visualisation for pulses using new addressing scheme.
- Operations check whether an operation is a valid gate or pulse.
- Refactor of visualization module. Moved quantify_scheduler.backends.visualization to quantify_scheduler.visualization module. Expect code breaking reorganization and changes to function names.
- Pulsar backend version now checks for QCM and QRM drivers version 0.1.2.

### Merged branches and closed issues

- fix(pulse_scheme): Add tickformatstops for x-axis using SI-unit 'seconds'. Closes #39. (!39)
- Resolve "y-axis label is broken in plotly visualization after resources-refactor". Closes #45. (!38)
- Resources refactor (!28, !29, !30)
- Hybrid visualisation for pulses and circuit gate operations. Closes #22 and #6. (!27)
- Support Pulsar parameterisation from scheduler. Support feature for #29. (!2)
- Operation properties to check if an operation is a valid gate or pulse. Closes #28 (!25)
- Visualisation refactor. Closes #26. (!22)
- Windows job (!20)
- Changed Pulsar backend version check from 0.1.1 to 0.1.2. (!21)

## 0.1.0 (2020-10-21)

- Refactored scheduler functionality from quantify-core into quantify-scheduler
- Support for modifying Pulsar params via the sequencer #54 (!2)
- Simplification of compilation through `qcompile` (!1)
- Qubit resources can be parameters of gates #11 (!4)
- Circuit diagram visualization of operations without no pulse info raises exception #5 (!5)
- Pulsar backend verifies driver and firmware versions of hardware #14 (!6)
- Sequencer renamed to scheduler #15 (!7)
- Documentation update to reflect refactor #8 (!8)
- Refactor circuit diagram to be more usable !10 (relates to #6)
- Unify API docstrings to adhere to NumpyDocstring format !11
- Changes to addressing of where a pulse is played !9 (#10)
- Renamed doc -docs folder for consistency #18 (!12)
- Moved test folder outside of project #19 (!14)
- Add copyright notices and cleanup documenation #21 (!13)
- Add installation tip for plotly dependency in combination with jupyter #24 (!15)

```{note}
- \# denotes a closed issue.
- ! denotes a merge request.
```<|MERGE_RESOLUTION|>--- conflicted
+++ resolved
@@ -50,9 +50,7 @@
 - Instrument Coordinator - Changed argument of `GenericInstrumentCoordinatorComponent` from `name` to `instrument_reference`. (!497)
 - Deprecation - Removed dependencies on deprecated code from tests and production code (!526)
 - Deprecation - Replaced `DeprecationWarning`s with `FutureWarning`s so they are shown to end-users by default (!536, counterpart to quantify-core!411)
-<<<<<<< HEAD
 - Qblox backend - Added `TriggerCountAcquisitionStrategy` to acquisitions, including tests and Q1ASM command. (!540)
-=======
 - Documentation - Make class `__init__` docstring visible on Sphinx (!541, #314)
 - Deprecation - Remove code and test dependencies on deprecated `data` keyword in `Operations` (!545, #381)
 - Tests - Refactored tests to remove duplicated `temp_dir` setup, and only use `tmp_test_data_dir` fixture (#370,  !525)
@@ -60,7 +58,6 @@
 - Tests - Tests refactoring, move to `mock_setup_basic_transmon_with_standard_params` and replace `qcompile` by `SerialCompiler` (!516)
 - Updated pulse_diagram_matplotlib to be compatible with future quantify-core release (!517) 
 - Validation - Replaced most of the asserts with raising proper exceptions so that they are raised in production environment too (#342, !499)
->>>>>>> fc903d3b
 
 ## 0.9.0 (2022-10-06)
 
