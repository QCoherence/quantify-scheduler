--- conflicted
+++ resolved
@@ -13,11 +13,8 @@
 - NV centers - First operation `SpectroscopyOperation` with compilation for Qblox hardware (!471)
 - NV centers - `Reset` operation with compilation for Qblox hardware (!485)
 - NV centers - `Measure` operation using TriggerCount acquisition; only device compilation so far (!490)
-<<<<<<< HEAD
 - NV Centers - `ChargeReset` operation only device compilation so far (!496)
-=======
 - NV centers - `CRCount` operation using TriggerCount acquisition; only device compilation so far (!502)
->>>>>>> 5d396324
 - QBlox backend, Operations - The phase of the measurement clock is set to zero at the start of each measurement by default (!434, #296)
 - Operations - ShiftClockPhase now uses `phase_shift` as keyword instead of `phase` (!434)
 - Qblox backend - Introduce `"sequence_to_file"` param in qblox hardware config to allow skipping writing sequence json files to disk (#108, !438)
