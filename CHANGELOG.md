--- conflicted
+++ resolved
@@ -6,11 +6,8 @@
 
 ### Merged branches and closed issues
 
-<<<<<<< HEAD
 - Compilation - Move `LatencyCorrections` to `CompilationConfig.hardware_options` and use field name `corrections` instead of `latencies` (!633).
-=======
 - Typing - More lenient typehints (!640)
->>>>>>> bcf89256
 - Gettables - Clean up code syntax (!638)
 - Schedulables - Make name uniqueness check more efficient and readable. (!631)
 - Compilation - `CompilationNode`s take the full `CompilationConfig` as input (!615, #405)
