repos:
  - repo: local  # set up all as local to manage packages with pip in Docker
    hooks:
<<<<<<< HEAD
=======
      # NB to ignore git hook when for a specific commit/push:
      # git commit ... --no-verify
      # git push ... --no-verify

      # NB if `requirements_dev.txt` are installed in a virtual env, then
      # the git commit/push must be executed in the same env (applies to IDEs as well!)

>>>>>>> 4c43eab9
      # ################################################################################
      # Static analysis before committing
      # ################################################################################

      # To install these hooks run:
      # pre-commit install --hook-type pre-commit
<<<<<<< HEAD
=======
      # To execute them manually run:
      # pre-commit run --all-files --hook-stage commit
>>>>>>> 4c43eab9

      # pip install pre-commit-hooks  # provides the utilities below

      - id: trailing-whitespace-fixer  # unique id
        name: pre-commit-hooks [trailing-whitespace-fixer]  # displayed name
        entry: trailing-whitespace-fixer  # shell command
        stages: [commit]
        language: python
        types: [text]  # file types

      - id: end-of-file-fixer
        name: pre-commit-hooks [end-of-file-fixer]
        entry: end-of-file-fixer
        exclude: \.(svg)$  # do not modify SVG images
        stages: [commit]
        language: python
        types: [text]

      - id: check-yaml
        name: pre-commit-hooks [check-yaml]
        entry: check-yaml
        args: ["--allow-multiple-documents"]
        stages: [commit]
        language: python
        types: [yaml]

      - id: fix-encoding-pragma
        name: pre-commit-hooks [fix-encoding-pragma]
        entry: fix-encoding-pragma
        # notebooks for notebook_to_jupyer_sphinx have an jupytext header,
        # but that header sometimes gets destroyed by Jupyter that adds
        # a `# -*- coding: utf-8 -*-` encoding at the top of the file
        args: ["--remove"]
        stages: [commit]
        language: python
        types: [text]
        files: \.(rst.py|rst.txt.py)$

      - id: mixed-line-ending
        name: pre-commit-hooks [mixed-line-ending]
        entry: mixed-line-ending
        args: ["--fix=lf"]
        stages: [commit]
        language: python
        types: [text]

      - id: pretty-format-json
        name: pre-commit-hooks [pretty-format-json]
        entry: pretty-format-json
        args: ["--autofix", "--indent", "4", "--no-ensure-ascii", "--no-sort-keys"]
        stages: [commit]
        language: python
        types: [json]

      # pip install isort
      - id: isort
        name: Python imports sort [isort]
        entry: isort
        language_version: python3
        args: ["--profile", "black"]  # compatible with black
        stages: [commit]
        language: python
        types: [python]

      # pip install black
      - id: black
        name: Python code autoformatter [black]
        language_version: python3
        entry: black
        args: ["--check", "--fast"]
        stages: [commit]
        language: python
        types: [python]

      # ################################################################################
      # Run tests before pushing
      # ################################################################################

      # To install this hook run:
      # pre-commit install --hook-type pre-push
<<<<<<< HEAD
=======
      # To execute it manually run:
      # pre-commit run --hook-stage push
>>>>>>> 4c43eab9

      - id: pytest
        name: Run tests
        entry: pytest
        args: ["-n", "auto"]  # run in parallel, requires pytest-xdist
        language: system
        pass_filenames: false
        always_run: true
        stages: [push]<|MERGE_RESOLUTION|>--- conflicted
+++ resolved
@@ -1,8 +1,6 @@
 repos:
   - repo: local  # set up all as local to manage packages with pip in Docker
     hooks:
-<<<<<<< HEAD
-=======
       # NB to ignore git hook when for a specific commit/push:
       # git commit ... --no-verify
       # git push ... --no-verify
@@ -10,18 +8,14 @@
       # NB if `requirements_dev.txt` are installed in a virtual env, then
       # the git commit/push must be executed in the same env (applies to IDEs as well!)
 
->>>>>>> 4c43eab9
       # ################################################################################
       # Static analysis before committing
       # ################################################################################
 
       # To install these hooks run:
       # pre-commit install --hook-type pre-commit
-<<<<<<< HEAD
-=======
       # To execute them manually run:
       # pre-commit run --all-files --hook-stage commit
->>>>>>> 4c43eab9
 
       # pip install pre-commit-hooks  # provides the utilities below
 
@@ -102,11 +96,8 @@
 
       # To install this hook run:
       # pre-commit install --hook-type pre-push
-<<<<<<< HEAD
-=======
       # To execute it manually run:
       # pre-commit run --hook-stage push
->>>>>>> 4c43eab9
 
       - id: pytest
         name: Run tests
