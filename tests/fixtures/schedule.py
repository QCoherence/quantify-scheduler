# pylint: disable=missing-class-docstring
# pylint: disable=missing-function-docstring
# pylint: disable=redefined-outer-name
# pylint: disable=missing-module-docstring

# Repository: https://gitlab.com/quantify-os/quantify-scheduler
# Licensed according to the LICENCE file on the main branch
"""Pytest fixtures for quantify-scheduler."""
from __future__ import annotations

from copy import deepcopy
<<<<<<< HEAD
from typing import Any, Dict, Optional, Callable, List
=======
from typing import Any, Callable, Dict, Optional
>>>>>>> 5d64b991

import numpy as np
import pytest
from quantify_scheduler.schemas.examples.circuit_to_device_example_cfgs import (
    example_transmon_cfg,
)
from quantify_scheduler.backends.circuit_to_device import DeviceCompilationConfig
from quantify_scheduler import Schedule
from quantify_scheduler.compilation import (
    device_compile,
    qcompile,
)
from quantify_scheduler.operations.gate_library import X90, Measure, Reset, X
from quantify_scheduler.schemas.examples import utils

# load here to avoid loading every time a fixture is used
DEVICE_CONFIG = utils.load_json_example_scheme("transmon_test_config.json")

QBLOX_HARDWARE_MAPPING = utils.load_json_example_scheme("qblox_test_mapping.json")
ZHINST_HARDWARE_MAPPING = utils.load_json_example_scheme("zhinst_test_mapping.json")


@pytest.fixture
def load_example_transmon_config() -> Dict[str, Any]:
    """
    Circuit to device level compilation for the add_pulse_info_transmon compilation
    backend.
    """

    def _load_example_transmon_config():
        return DeviceCompilationConfig.parse_obj(example_transmon_cfg)

    yield _load_example_transmon_config


@pytest.fixture
def load_legacy_transmon_config() -> Dict[str, Any]:
    """
    Loads the configuration for `add_pulse_information_transmon`.
    To be removed after 0.7.0 when this functionality is phased out.
    """

    def _load_example_transmon_config():
        return dict(DEVICE_CONFIG)

    yield _load_example_transmon_config


@pytest.fixture
def load_example_qblox_hardware_config() -> Dict[str, Any]:
    def _load_example_qblox_hardware_config():
        return dict(QBLOX_HARDWARE_MAPPING)

    yield _load_example_qblox_hardware_config


@pytest.fixture
def load_example_zhinst_hardware_config() -> Dict[str, Any]:
    def _load_example_zhinst_hardware_config():
        return dict(ZHINST_HARDWARE_MAPPING)

    yield _load_example_zhinst_hardware_config


@pytest.fixture
def create_schedule_with_pulse_info(
    load_example_transmon_config, basic_schedule: Schedule
):
    def _create_schedule_with_pulse_info(
        schedule: Optional[Schedule] = None, device_config: Optional[dict] = None
    ) -> Schedule:
        _schedule = schedule if schedule is not None else deepcopy(basic_schedule)
        _device_config = (
            device_config
            if device_config is not None
            else load_example_transmon_config()
        )
        _schedule = device_compile(_schedule, _device_config)
        return _schedule

    yield _create_schedule_with_pulse_info


@pytest.fixture
def empty_schedule() -> Schedule:
    return Schedule("Empty Experiment")


@pytest.fixture
def basic_schedule(make_basic_schedule) -> Schedule:
    return make_basic_schedule("q0")


@pytest.fixture
def make_basic_schedule() -> Callable[[str], Schedule]:
    def _make_basic_schedule(qubit: str) -> Schedule:
        schedule = Schedule(f'Basic schedule{" "+qubit if qubit != "q0" else ""}')
        schedule.add(X90(qubit))
        return schedule

    return _make_basic_schedule


@pytest.fixture
<<<<<<< HEAD
def make_basic_multi_qubit_schedule() -> Callable[[List[str]], Schedule]:
    def _make_basic_schedule(qubits: List[str]) -> Schedule:
        schedule = Schedule(f"Basic schedule {qubits}")
        for qubit in qubits:
            schedule.add(X90(qubit))
        return schedule

    return _make_basic_schedule


@pytest.fixture
def schedule_with_measurement() -> Schedule:
=======
def schedule_with_measurement(make_schedule_with_measurement) -> Schedule:
>>>>>>> 5d64b991
    """
    Simple schedule with gate and measurement on qubit 0.
    """
    return make_schedule_with_measurement("q0")


@pytest.fixture
def schedule_with_measurement_q2(make_schedule_with_measurement) -> Schedule:
    """
    Simple schedule with gate and measurement on qubit 2.
    """
    return make_schedule_with_measurement("q2")


@pytest.fixture
def make_schedule_with_measurement() -> Callable[[str], Schedule]:
    """
    Simple schedule with gate and measurement on single qubit.
    """

    def _make_schedule_with_measurement(qubit: str):
        schedule = Schedule(f"Schedule with measurement {qubit}")
        schedule.add(Reset(qubit))
        schedule.add(X90(qubit))
        schedule.add(Measure(qubit))
        return schedule

    return _make_schedule_with_measurement


@pytest.fixture
def schedule_with_pulse_info(create_schedule_with_pulse_info) -> Schedule:
    return create_schedule_with_pulse_info()


@pytest.fixture
def compiled_two_qubit_t1_schedule(load_example_transmon_config):
    """
    a schedule performing T1 on two-qubits simultaneously
    """
    device_config = load_example_transmon_config()

    q0, q1 = ("q0", "q1")
    repetitions = 1024
    schedule = Schedule("Multi-qubit T1", repetitions)

    times = np.arange(0, 60e-6, 3e-6)

    for i, tau in enumerate(times):
        schedule.add(Reset(q0, q1), label=f"Reset {i}")
        schedule.add(X(q0), label=f"pi {i} {q0}")
        schedule.add(X(q1), label=f"pi {i} {q1}", ref_pt="start")

        schedule.add(
            Measure(q0, acq_index=i, acq_channel=0),
            ref_pt="start",
            rel_time=tau,
            label=f"Measurement {q0}{i}",
        )
        schedule.add(
            Measure(q1, acq_index=i, acq_channel=1),
            ref_pt="start",
            rel_time=tau,
            label=f"Measurement {q1}{i}",
        )

    comp_t1_sched = qcompile(schedule, device_config)
    return comp_t1_sched<|MERGE_RESOLUTION|>--- conflicted
+++ resolved
@@ -9,11 +9,7 @@
 from __future__ import annotations
 
 from copy import deepcopy
-<<<<<<< HEAD
 from typing import Any, Dict, Optional, Callable, List
-=======
-from typing import Any, Callable, Dict, Optional
->>>>>>> 5d64b991
 
 import numpy as np
 import pytest
@@ -118,7 +114,6 @@
 
 
 @pytest.fixture
-<<<<<<< HEAD
 def make_basic_multi_qubit_schedule() -> Callable[[List[str]], Schedule]:
     def _make_basic_schedule(qubits: List[str]) -> Schedule:
         schedule = Schedule(f"Basic schedule {qubits}")
@@ -130,10 +125,7 @@
 
 
 @pytest.fixture
-def schedule_with_measurement() -> Schedule:
-=======
 def schedule_with_measurement(make_schedule_with_measurement) -> Schedule:
->>>>>>> 5d64b991
     """
     Simple schedule with gate and measurement on qubit 0.
     """
