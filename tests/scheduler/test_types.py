# pylint: disable=missing-module-docstring
# pylint: disable=redefined-outer-name
# pylint: disable=missing-class-docstring
# pylint: disable=missing-function-docstring
# pylint: disable=eval-used
import copy
import json

import numpy as np
import pandas as pd
import pytest

from quantify_scheduler import enums, json_utils, Operation
from quantify_scheduler.json_utils import ScheduleJSONDecoder
from quantify_scheduler.schedules.schedule import (
    AcquisitionMetadata,
    CompiledSchedule,
    Schedule,
)
from quantify_scheduler.compilation import qcompile
from quantify_scheduler.operations.acquisition_library import SSBIntegrationComplex
from quantify_scheduler.operations.gate_library import (
    CNOT,
    CZ,
    X90,
    Y90,
    Measure,
    Reset,
    Rxy,
    X,
    Y,
)
from quantify_scheduler.operations.pulse_library import SquarePulse
from quantify_scheduler.resources import BasebandClockResource, ClockResource
from quantify_scheduler.schedules import timedomain_schedules
from quantify_scheduler.schedules.spectroscopy_schedules import heterodyne_spec_sched
from quantify_scheduler.schemas.examples.utils import load_json_example_scheme


@pytest.fixture(scope="module", autouse=False)
def t1_schedule():
    schedule = Schedule("T1", 10)
    qubit = "q0"
    times = np.arange(0, 20e-6, 2e-6)
    for i, tau in enumerate(times):
        schedule.add(Reset(qubit), label=f"Reset {i}")
        schedule.add(X(qubit), label=f"pi {i}")
        schedule.add(
            Measure(qubit), ref_pt="start", rel_time=tau, label=f"Measurement {i}"
        )

    return schedule


def test_schedule_properties():
    # Act
    schedule = Schedule("Test", repetitions=1e3)

    # Assert
    assert schedule.name == "Test"
    assert schedule.repetitions == 1e3


def test_schedule_adding_double_resource():
    # clock associated with qubit
    sched = Schedule("Bell experiment")
    with pytest.raises(ValueError):
        sched.add_resource(BasebandClockResource(BasebandClockResource.IDENTITY))

    sched.add_resource(ClockResource("mystery", 6e9))
    with pytest.raises(ValueError):
        sched.add_resource(ClockResource("mystery", 6e9))


def test_schedule_bell():
    # Create an empty schedule
    sched = Schedule("Bell experiment")
    assert Schedule.is_valid(sched)

    assert len(sched.data["operation_dict"]) == 0
    assert len(sched.data["schedulables"]) == 0

    # define the resources
    # q0, q1 = Qubits(n=2) # assumes all to all connectivity
    q0, q1 = ("q0", "q1")

    # Define the operations, these will be added to the circuit
    init_all = Reset(q0, q1)  # instantiates
    x90_q0 = Rxy(theta=90, phi=0, qubit=q0)

    # we use a regular for loop as we have to unroll the changing theta variable here
    for theta in np.linspace(0, 360, 21):
        sched.add(init_all)
        sched.add(x90_q0)
        sched.add(operation=CNOT(qC=q0, qT=q1))
        sched.add(Rxy(theta=theta, phi=0, qubit=q0))
        sched.add(Measure(q0, q1), label="M {:.2f} deg".format(theta))

    assert len(sched.operations) == 24 - 1  # angle theta == 360 will evaluate to 0
    assert len(sched.schedulables) == 105

    assert Schedule.is_valid(sched)


def test_schedule_add_timing_constraints():
    sched = Schedule("my exp")
    test_lab = "test label"
    x90_label = sched.add(Rxy(theta=90, phi=0, qubit="q0"), label=test_lab)["label"]
    assert x90_label == test_lab

    with pytest.raises(ValueError):
        x90_label = sched.add(Rxy(theta=90, phi=0, qubit="q0"), label=test_lab)["label"]

    uuid_label = sched.add(Rxy(theta=90, phi=0, qubit="q0"))["label"]
    assert uuid_label != x90_label

    # not specifying a label should work
    sched.add(Rxy(theta=90, phi=0, qubit="q0"), ref_op=None)

    # specifying existing label should work
    sched.add(Rxy(theta=90, phi=0, qubit="q0"), ref_op=x90_label)

    # specifying non-existing label should raise an error
    with pytest.raises(ValueError):
        sched.add(Rxy(theta=90, phi=0, qubit="q0"), ref_op="non-existing-operation")

    assert Schedule.is_valid(sched)


def test_gates_valid():
    init_all = Reset("q0", "q1")  # instantiates
    rxy_operation = Rxy(theta=124, phi=23.9, qubit="q5")
    x_operation = X("q0")
    x90_operation = X90("q1")
    y_operation = Y("q0")
    y90_operation = Y90("q1")

    cz_operation = CZ("q0", "q1")
    cnot_operation = CNOT("q0", "q6")

    measure_operation = Measure("q0", "q9")

    assert Operation.is_valid(init_all)
    assert Operation.is_valid(rxy_operation)
    assert Operation.is_valid(x_operation)
    assert Operation.is_valid(x90_operation)
    assert Operation.is_valid(y_operation)
    assert Operation.is_valid(y90_operation)
    assert Operation.is_valid(cz_operation)
    assert Operation.is_valid(cnot_operation)
    assert Operation.is_valid(measure_operation)


def test_operation_equality():
    xa_q0 = X("q0")
    xb_q0 = X("q0")
    assert xa_q0 == xb_q0
    # we now modify the contents of xa_q0.data
    # this does not change the repr but does change the content of the operation
    xa_q0.data["custom_key"] = 5
    assert xa_q0 != xb_q0


def test_type_properties():
    operation = Operation("blank op")
    assert not operation.valid_gate
    assert not operation.valid_pulse
    assert operation.name == "blank op"

    gate = X("q0")
    assert gate.valid_gate
    assert not gate.valid_pulse

    pulse = SquarePulse(1.0, 20e-9, "q0", clock="cl0.baseband")
    assert not pulse.valid_gate
    assert pulse.valid_pulse

    pulse.add_gate_info(X("q0"))
    assert pulse.valid_gate
    assert pulse.valid_pulse

    gate.add_pulse(SquarePulse(1.0, 20e-9, "q0", clock="cl0.baseband"))
    assert gate.valid_gate
    assert gate.valid_pulse


def test_operation_duration():
    # Arrange
    square_pulse_duration = 20e-9
    acquisition_duration = 300e-9

    # Act
    empty_measure = Measure("q0")
    empty_x_gate = X("q0")

    pulse = SquarePulse(1.0, square_pulse_duration, "q0", clock="cl0.baseband")

    x_gate = X("q0")
    x_gate.add_pulse(pulse)

    measure = Measure("q0")
    measure.add_acquisition(
        SSBIntegrationComplex(
            port="q0:res",
            clock="q0.ro",
            duration=acquisition_duration,
        )
    )

    # Assert
    assert empty_measure.duration == 0
    assert empty_x_gate.duration == 0
    assert pulse.duration == square_pulse_duration
    assert x_gate.duration == square_pulse_duration
    assert measure.duration == acquisition_duration


def test___repr__():
    operation = Operation("test")
    operation["gate_info"] = {"clock": "q0.01"}
    obj = ScheduleJSONDecoder().decode_dict(operation.__getstate__())
    assert obj == operation


def test___str__():
    operation = Operation("test")
    assert eval(str(operation)) == operation


def test_schedule_to_json():
    # Arrange
    schedule = timedomain_schedules.t1_sched(np.zeros(1), "q0")

    # Act
    json_data = schedule.to_json()

    # Assert
    json.loads(json_data)


def test_schedule_from_json():
    # Arrange
    schedule = timedomain_schedules.t1_sched(np.zeros(1), "q0")

    # Act
    json_data = schedule.to_json()
    result = Schedule.from_json(json_data)

    # Assert
    assert schedule == result
    assert schedule.data == result.data


def test_spec_schedule_from_json():
    # Arrange
    schedule = heterodyne_spec_sched(
        0.1, 0.1, 6e9, 1e-7, 1e-6, "q0:mw", "q0.01", 200e-6, 1024
    )

    # Act
    json_data = schedule.to_json()
    result = Schedule.from_json(json_data)

    # Assert
    assert schedule == result
    assert schedule.data == result.data


def test_t1_sched_valid(t1_schedule):
    """
    Tests that the test schedule is a valid Schedule and an invalid CompiledSchedule
    """
    test_schedule = t1_schedule
    assert Schedule.is_valid(test_schedule)

    assert not CompiledSchedule.is_valid(test_schedule)


def test_compiled_t1_sched_valid(t1_schedule):
    """
    Tests that the test schedule is a valid Schedule and a valid CompiledSchedule
    """
    test_schedule = CompiledSchedule(t1_schedule)

    assert Schedule.is_valid(test_schedule)
    assert CompiledSchedule.is_valid(test_schedule)


def test_t1_sched_circuit_diagram(t1_schedule):
    """
    Tests that the test schedule can be visualized
    """
    # will only test that a figure is created and runs without errors
    _ = t1_schedule.plot_circuit_diagram()


<<<<<<< HEAD
def test_t1_sched_pulse_diagram(
    load_example_transmon_config, t1_schedule, tmp_test_data_dir
):
    """
    Tests that the test schedule can be visualized
    """

    set_datadir(tmp_test_data_dir)
    device_cfg = load_example_transmon_config

=======
def test_t1_sched_pulse_diagram(t1_schedule):
    """
    Tests that the test schedule can be visualized
    """
    device_cfg = load_json_example_scheme("transmon_test_config.json")
>>>>>>> 1402ce47
    comp_sched = qcompile(t1_schedule, device_cfg=device_cfg)

    # will only test that a figure is created and runs without errors
    _ = comp_sched.plot_pulse_diagram()


@pytest.mark.parametrize("reset_clock_phase", (True, False))
def test_sched_timing_table(
    reset_clock_phase,
    load_example_transmon_config,
):

    schedule = Schedule(name="test_sched", repetitions=10)
    qubit = "q0"
    times = [0, 10e-6, 30e-6]
    for i, tau in enumerate(times):
        schedule.add(Reset(qubit), label=f"Reset {i}")
        schedule.add(X(qubit), label=f"pi {i}")
        schedule.add(
            Measure(qubit),
            ref_pt="start",
            rel_time=tau,
            label=f"Measurement {i}",
        )

    with pytest.raises(ValueError):
        _ = schedule.timing_table
    device_cfg = load_example_transmon_config
    device_cfg.elements.get("q0").get("measure").factory_kwargs[
        "reset_clock_phase"
    ] = reset_clock_phase
    comp_sched = qcompile(schedule, device_cfg=device_cfg)
    # will only test that a figure is created and runs without errors
    timing_table = comp_sched.timing_table

    assert set(timing_table.data.keys()) == {
        "abs_time",
        "clock",
        "duration",
        "is_acquisition",
        "port",
        "waveform_op_id",
        "operation",
        "wf_idx",
    }

    expected_len_timing_table_data = 15 if reset_clock_phase else 12
    assert len(timing_table.data) == expected_len_timing_table_data

    if reset_clock_phase:
        desired_timing = np.array(
            [
                0,
                200e-6,
                200e-6,
                200e-6,
                200e-6 + 120e-9,  # acq delay
                200e-6 + 420e-9,
                400e-6 + 420e-9,
                410e-6 + 420e-9,
                410e-6 + 420e-9,
                410e-6 + 540e-9,
                410e-6 + 840e-9,
                610e-6 + 840e-9,
                640e-6 + 840e-9,
                640e-6 + 840e-9,
                640e-6 + 960e-9,
            ]
        )
    else:
        desired_timing = np.array(
            [
                0,
                200e-6,
                200e-6,
                200e-6 + 120e-9,  # acq delay
                200e-6 + 420e-9,
                400e-6 + 420e-9,
                410e-6 + 420e-9,
                410e-6 + 540e-9,
                410e-6 + 840e-9,
                610e-6 + 840e-9,
                640e-6 + 840e-9,
                640e-6 + 960e-9,
            ]
        )
    np.testing.assert_almost_equal(
        actual=np.array(timing_table.data["abs_time"]),
        desired=desired_timing,
        decimal=10,
    )


def test_sched_hardware_timing_table(
    t1_schedule,
    load_example_transmon_config,
    load_example_zhinst_hardware_config,
):
    # assert that files properly compile
    compiled_schedule = qcompile(
        t1_schedule,  # pylint: disable=no-member
        load_example_transmon_config,
        load_example_zhinst_hardware_config,
    )
    hardware_timing_table = compiled_schedule.hardware_timing_table
    columns_of_hw_timing_table = hardware_timing_table.columns

    assert isinstance(hardware_timing_table, pd.io.formats.style.Styler)
    assert "clock_cycle_start" in columns_of_hw_timing_table
    assert "sample_start" in columns_of_hw_timing_table
    assert "hardware_channel" in columns_of_hw_timing_table
    assert "waveform_id" in columns_of_hw_timing_table


def test_sched_hardware_waveform_dict(
    t1_schedule,
    load_example_transmon_config,
    load_example_zhinst_hardware_config,
):
    # assert that files properly compile
    compiled_schedule = qcompile(
        t1_schedule,  # pylint: disable=no-member
        load_example_transmon_config,
        load_example_zhinst_hardware_config,
    )
    hardware_timing_table = compiled_schedule.hardware_timing_table

    # filter out operations that are not waveforms such as Reset and ClockPhaseReset,
    # that have port = None.
    mask = compiled_schedule.hardware_timing_table.data.port.apply(
        lambda port: port is not None
    )
    hardware_timing_table = hardware_timing_table.data[mask]
    hardware_waveform_dict = compiled_schedule.hardware_waveform_dict

    waveform_ids = hardware_timing_table.waveform_id
    for waveform_id in waveform_ids:
        assert isinstance(hardware_waveform_dict.get(waveform_id), np.ndarray)


def test_acquisition_metadata():
    metadata = None
    for binmode in enums.BinMode:
        metadata = AcquisitionMetadata(
            acq_protocol="ssb_integration_complex",
            bin_mode=binmode,
            acq_return_type=complex,
            acq_indices={0: [0]},
        )
        # test whether the copy function works correctly
        metadata_copy = copy.copy(metadata)
        assert metadata_copy == metadata
        assert isinstance(metadata_copy.bin_mode, enums.BinMode)
        assert isinstance(metadata_copy.acq_return_type, type)

    for return_type in complex, float, int, bool, str, np.ndarray:
        metadata = AcquisitionMetadata(
            acq_protocol="ssb_integration_complex",
            bin_mode=enums.BinMode.AVERAGE,
            acq_return_type=return_type,
            acq_indices={0: [0]},
        )
        # test whether the copy function works correctly
        metadata_copy = copy.copy(metadata)
        assert metadata_copy == metadata
        assert isinstance(metadata_copy.bin_mode, enums.BinMode)
        assert isinstance(metadata_copy.acq_return_type, type)

    # Test that json serialization works correctly
    serialized = json.dumps(metadata, cls=json_utils.ScheduleJSONEncoder)
    # Test that json deserialization works correctly
    metadata_copy = json.loads(serialized, cls=json_utils.ScheduleJSONDecoder)
    assert metadata_copy == metadata
    assert isinstance(metadata_copy.bin_mode, enums.BinMode)
    assert isinstance(metadata_copy.acq_return_type, type)<|MERGE_RESOLUTION|>--- conflicted
+++ resolved
@@ -294,24 +294,12 @@
     _ = t1_schedule.plot_circuit_diagram()
 
 
-<<<<<<< HEAD
-def test_t1_sched_pulse_diagram(
-    load_example_transmon_config, t1_schedule, tmp_test_data_dir
-):
+def test_t1_sched_pulse_diagram(load_example_transmon_config, t1_schedule):
     """
     Tests that the test schedule can be visualized
     """
 
-    set_datadir(tmp_test_data_dir)
     device_cfg = load_example_transmon_config
-
-=======
-def test_t1_sched_pulse_diagram(t1_schedule):
-    """
-    Tests that the test schedule can be visualized
-    """
-    device_cfg = load_json_example_scheme("transmon_test_config.json")
->>>>>>> 1402ce47
     comp_sched = qcompile(t1_schedule, device_cfg=device_cfg)
 
     # will only test that a figure is created and runs without errors
