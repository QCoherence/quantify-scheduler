# pylint: disable=missing-class-docstring
# pylint: disable=missing-function-docstring
# pylint: disable=redefined-outer-name
# pylint: disable=missing-module-docstring

# Repository: https://gitlab.com/quantify-os/quantify-scheduler
# Licensed according to the LICENCE file on the master branch
"""Tests for Qblox backend."""

from typing import Dict, Any

import os
import inspect
import json
import tempfile
import pytest
import numpy as np

from qcodes.instrument.base import Instrument

# pylint: disable=no-name-in-module
from quantify_core.data.handling import set_datadir

from quantify_scheduler.types import Schedule
from quantify_scheduler.gate_library import Reset, Measure, X
from quantify_scheduler.pulse_library import (
    DRAGPulse,
    RampPulse,
    SquarePulse,
    StaircasePulse,
)
from quantify_scheduler.resources import ClockResource, BasebandClockResource
from quantify_scheduler.compilation import (
    qcompile,
    determine_absolute_timing,
    device_compile,
)
<<<<<<< HEAD
from quantify.scheduler.enums import BinMode
from quantify.scheduler.backends.qblox.helpers import (
=======

from quantify_scheduler.backends.qblox.helpers import (
>>>>>>> be30995c
    generate_waveform_data,
    find_inner_dicts_containing_key,
    find_all_port_clock_combinations,
)
from quantify_scheduler.backends import qblox_backend as qb
from quantify_scheduler.backends.types.qblox import (
    QASMRuntimeSettings,
)
from quantify_scheduler.backends.qblox.instrument_compilers import (
    Pulsar_QCM,
    Pulsar_QRM,
    QCMSequencer,
)
from quantify_scheduler.backends.qblox.compiler_abc import (
    PulsarBase,
)
from quantify_scheduler.backends.qblox.qasm_program import QASMProgram
from quantify_scheduler.backends.qblox import q1asm_instructions, compiler_container
from quantify_scheduler.backends.qblox import constants

import quantify_scheduler.schemas.examples as es

esp = inspect.getfile(es)

cfg_f = os.path.abspath(os.path.join(esp, "..", "transmon_test_config.json"))
with open(cfg_f, "r") as f:
    DEVICE_CFG = json.load(f)

map_f = os.path.abspath(os.path.join(esp, "..", "qblox_test_mapping.json"))
with open(map_f, "r") as f:
    HARDWARE_MAPPING = json.load(f)


try:
    from pulsar_qcm.pulsar_qcm import pulsar_qcm_dummy
    from pulsar_qrm.pulsar_qrm import pulsar_qrm_dummy

    PULSAR_ASSEMBLER = True
except ImportError:
    PULSAR_ASSEMBLER = False

# --------- Test fixtures ---------


@pytest.fixture
def hardware_cfg_baseband():
    yield {
        "backend": "quantify_scheduler.backends.qblox_backend.hardware_compile",
        "qcm0": {
            "name": "qcm0",
            "instrument_type": "Pulsar_QCM",
            "ref": "int",
            "complex_output_0": {
                "line_gain_db": 0,
                "lo_name": "lo0",
                "seq0": {
                    "port": "q0:mw",
                    "clock": "cl0.baseband",
                    "instruction_generated_pulses_enabled": True,
                    "interm_freq": 50e6,
                },
            },
            "complex_output_1": {
                "line_gain_db": 0,
                "seq0": {"port": "q1:mw", "clock": "q1.01"},
            },
        },
        "lo0": {"instrument_type": "LocalOscillator", "lo_freq": None, "power": 1},
    }


@pytest.fixture
def dummy_pulsars():
    if PULSAR_ASSEMBLER:
        _pulsars = []
        for qcm in ["qcm0", "qcm1"]:
            _pulsars.append(pulsar_qcm_dummy(qcm))
        for qrm in ["qrm0", "qrm1"]:
            _pulsars.append(pulsar_qrm_dummy(qrm))
    else:
        _pulsars = []

    yield _pulsars

    # teardown
    for instr_name in list(Instrument._all_instruments):
        try:
            inst = Instrument.find_instrument(instr_name)
            inst.close()
        except KeyError:
            pass


@pytest.fixture
def pulse_only_schedule():
    sched = Schedule("pulse_only_experiment")
    sched.add(Reset("q0"))
    sched.add(
        DRAGPulse(
            G_amp=0.7,
            D_amp=-0.2,
            phase=90,
            port="q0:mw",
            duration=20e-9,
            clock="q0.01",
            t0=4e-9,
        )
    )
    sched.add(RampPulse(t0=2e-3, amp=0.5, duration=28e-9, port="q0:mw", clock="q0.01"))
    # Clocks need to be manually added at this stage.
    sched.add_resources([ClockResource("q0.01", freq=5e9)])
    determine_absolute_timing(sched)
    return sched


@pytest.fixture
def pulse_only_schedule_no_lo():
    sched = Schedule("pulse_only_schedule_no_lo")
    sched.add(Reset("q1"))
    sched.add(
        SquarePulse(
            amp=0.5,
            phase=0,
            port="q1:res",
            duration=20e-9,
            clock="q1.ro",
            t0=4e-9,
        )
    )
    # Clocks need to be manually added at this stage.
    sched.add_resources([ClockResource("q1.ro", freq=100e6)])
    determine_absolute_timing(sched)
    return sched


@pytest.fixture
def identical_pulses_schedule():
    sched = Schedule("identical_pulses_schedule")
    sched.add(Reset("q0"))
    sched.add(
        DRAGPulse(
            G_amp=0.7,
            D_amp=-0.2,
            phase=90,
            port="q0:mw",
            duration=20e-9,
            clock="q0.01",
            t0=4e-9,
        )
    )
    sched.add(
        DRAGPulse(
            G_amp=0.7,
            D_amp=-0.2,
            phase=90,
            port="q0:mw",
            duration=20e-9,
            clock="q0.01",
            t0=0,
        )
    )
    # Clocks need to be manually added at this stage.
    sched.add_resources([ClockResource("q0.01", freq=5e9)])
    determine_absolute_timing(sched)
    return sched


@pytest.fixture
def pulse_only_schedule_with_operation_timing():
    sched = Schedule("pulse_only_schedule_with_operation_timing")
    sched.add(Reset("q0"))
    first_op = sched.add(
        DRAGPulse(
            G_amp=0.7,
            D_amp=-0.2,
            phase=90,
            port="q0:mw",
            duration=20e-9,
            clock="q0.01",
            t0=4e-9,
        )
    )
    sched.add(
        RampPulse(t0=2e-3, amp=0.5, duration=28e-9, port="q0:mw", clock="q0.01"),
        ref_op=first_op,
        ref_pt="end",
        rel_time=1e-3,
    )
    # Clocks need to be manually added at this stage.
    sched.add_resources([ClockResource("q0.01", freq=5e9)])
    determine_absolute_timing(sched)
    return sched


@pytest.fixture
def mixed_schedule_with_acquisition():
    sched = Schedule("mixed_schedule_with_acquisition")
    sched.add(Reset("q0"))
    sched.add(
        DRAGPulse(
            G_amp=0.7,
            D_amp=-0.2,
            phase=90,
            port="q0:mw",
            duration=20e-9,
            clock="q0.01",
            t0=4e-9,
        )
    )
    sched.add(Measure("q0"))
    # Clocks need to be manually added at this stage.
    sched.add_resources([ClockResource("q0.01", freq=5e9)])
    determine_absolute_timing(sched)
    return sched


@pytest.fixture
def gate_only_schedule():
    sched = Schedule("gate_only_schedule")
    sched.add(Reset("q0"))
    x_gate = sched.add(X("q0"))
    sched.add(Measure("q0"), ref_op=x_gate, rel_time=1e-6, ref_pt="end")
    # Clocks need to be manually added at this stage.
    sched.add_resources([ClockResource("q0.01", freq=5e9)])
    determine_absolute_timing(sched)
    return sched


@pytest.fixture
def baseband_square_pulse_schedule():
    sched = Schedule("baseband_square_pulse_schedule")
    sched.add(Reset("q0"))
    sched.add(
        SquarePulse(
            amp=2.0,
            duration=2.5e-6,
            port="q0:mw",
            clock=BasebandClockResource.IDENTITY,
            t0=1e-6,
        )
    )
    determine_absolute_timing(sched)
    return sched


# --------- Test utility functions ---------


def function_for_test_generate_waveform_data(t, x, y):
    return x * t + y


def test_generate_waveform_data():
    x = 10
    y = np.pi
    sampling_rate = 1e9
    duration = 1e-8
    t_verification = np.arange(0, 0 + duration, 1 / sampling_rate)
    verification_data = function_for_test_generate_waveform_data(t_verification, x, y)
    data_dict = {
        "wf_func": __name__ + ".function_for_test_generate_waveform_data",
        "x": x,
        "y": y,
        "duration": 1e-8,
    }
    gen_data = generate_waveform_data(data_dict, sampling_rate)
    assert np.allclose(gen_data, verification_data)


def test_find_inner_dicts_containing_key():
    test_dict = {
        "foo": "bar",
        "list": [{"key": 1, "hello": "world", "other_key": "other_value"}, 4, "12"],
        "nested": {"hello": "world", "other_key": "other_value"},
    }
    dicts_found = find_inner_dicts_containing_key(test_dict, "hello")
    assert len(dicts_found) == 2
    for inner_dict in dicts_found:
        assert inner_dict["hello"] == "world"
        assert inner_dict["other_key"] == "other_value"


def test_find_all_port_clock_combinations():
    portclocks = find_all_port_clock_combinations(HARDWARE_MAPPING)
    portclocks = set(portclocks)
    portclocks.discard((None, None))
    answer = {
        ("q1:mw", "q1.01"),
        ("q0:mw", "q0.01"),
        ("q0:res", "q0.ro"),
        ("q1:res", "q1.ro"),
    }
    assert portclocks == answer


def test_generate_port_clock_to_device_map():
    portclock_map = qb.generate_port_clock_to_device_map(HARDWARE_MAPPING)
    assert (None, None) not in portclock_map.keys()
    assert len(portclock_map.keys()) == 4


# --------- Test classes and member methods ---------
def test_contruct_sequencer():
    class TestPulsar(PulsarBase):
        sequencer_type = QCMSequencer
        max_sequencers = 10

        def __init__(self):
            super().__init__(
                parent=None,
                name="tester",
                total_play_time=1,
                hw_mapping=HARDWARE_MAPPING["qcm0"],
            )

        def compile(self, repetitions: int = 1) -> Dict[str, Any]:
            return dict()

    test_p = TestPulsar()
    test_p.sequencers = test_p._construct_sequencers()
    seq_keys = list(test_p.sequencers.keys())
    assert len(seq_keys) == 2
    assert isinstance(test_p.sequencers[seq_keys[0]], QCMSequencer)


def test_simple_compile(pulse_only_schedule):
    """Tests if compilation with only pulses finishes without exceptions"""
    tmp_dir = tempfile.TemporaryDirectory()
    set_datadir(tmp_dir.name)
    qcompile(pulse_only_schedule, DEVICE_CFG, HARDWARE_MAPPING)


def test_identical_pulses_compile(identical_pulses_schedule):
    """Tests if compilation with only pulses finishes without exceptions"""
    tmp_dir = tempfile.TemporaryDirectory()
    set_datadir(tmp_dir.name)
    qcompile(identical_pulses_schedule, DEVICE_CFG, HARDWARE_MAPPING)


def test_simple_compile_with_acq(dummy_pulsars, mixed_schedule_with_acquisition):
    tmp_dir = tempfile.TemporaryDirectory()
    set_datadir(tmp_dir.name)
    full_program = qcompile(
        mixed_schedule_with_acquisition, DEVICE_CFG, HARDWARE_MAPPING
    )

    qcm0_seq0_json = full_program["qcm0"]["seq0"]["seq_fn"]

    qcm0 = dummy_pulsars[0]
    qcm0.sequencer0_waveforms_and_program(qcm0_seq0_json)
    qcm0.arm_sequencer(0)
    uploaded_waveforms = qcm0.get_waveforms(0)
    assert uploaded_waveforms is not None


def test_compile_with_rel_time(
    dummy_pulsars, pulse_only_schedule_with_operation_timing
):
    tmp_dir = tempfile.TemporaryDirectory()
    set_datadir(tmp_dir.name)
    full_program = qcompile(
        pulse_only_schedule_with_operation_timing, DEVICE_CFG, HARDWARE_MAPPING
    )

    qcm0_seq0_json = full_program["qcm0"]["seq0"]["seq_fn"]

    qcm0 = dummy_pulsars[0]
    qcm0.sequencer0_waveforms_and_program(qcm0_seq0_json)


def test_compile_with_repetitions(mixed_schedule_with_acquisition):
    tmp_dir = tempfile.TemporaryDirectory()
    set_datadir(tmp_dir.name)
    mixed_schedule_with_acquisition.repetitions = 10
    full_program = qcompile(
        mixed_schedule_with_acquisition, DEVICE_CFG, HARDWARE_MAPPING
    )
    qcm0_seq0_json = full_program["qcm0"]["seq0"]["seq_fn"]

    with open(qcm0_seq0_json) as file:
        wf_and_prog = json.load(file)
    program_from_json = wf_and_prog["program"]
    move_line = program_from_json.split("\n")[3]
    move_items = move_line.split()  # splits on whitespace
    args = move_items[1]
    iterations = int(args.split(",")[0])
    assert iterations == 10


def test_compile_with_pulse_stitching(
    dummy_pulsars, hardware_cfg_baseband, baseband_square_pulse_schedule
):
    sched = baseband_square_pulse_schedule
    tmp_dir = tempfile.TemporaryDirectory()
    set_datadir(tmp_dir.name)
    sched.repetitions = 11
    full_program = qcompile(sched, DEVICE_CFG, hardware_cfg_baseband)
    qcm0_seq0_json = full_program["qcm0"]["seq0"]["seq_fn"]

    qcm0 = dummy_pulsars[0]
    qcm0.sequencer0_waveforms_and_program(qcm0_seq0_json)


def test_qcm_acquisition_error():
    qcm = Pulsar_QCM(
        None, "qcm0", total_play_time=10, hw_mapping=HARDWARE_MAPPING["qcm0"]
    )
    qcm._acquisitions[0] = 0

    with pytest.raises(RuntimeError):
        qcm._distribute_data()


# --------- Test QASMProgram class ---------


def test_emit():
    qcm = Pulsar_QCM(
        None, "qcm0", total_play_time=10, hw_mapping=HARDWARE_MAPPING["qcm0"]
    )
    qasm = QASMProgram(qcm)
    qasm.emit(q1asm_instructions.PLAY, 0, 1, 120)
    qasm.emit(q1asm_instructions.STOP, comment="This is a comment that is added")

    assert len(qasm.instructions) == 2


def test_auto_wait():
    qcm = Pulsar_QCM(
        None, "qcm0", total_play_time=10, hw_mapping=HARDWARE_MAPPING["qcm0"]
    )
    qasm = QASMProgram(qcm.sequencers["seq0"])
    qasm.auto_wait(120)
    assert len(qasm.instructions) == 1
    qasm.auto_wait(70000)
    assert len(qasm.instructions) == 3  # since it should split the waits
    assert qasm.elapsed_time == 70120
    qasm.auto_wait(700000)
    assert qasm.elapsed_time == 770120
    assert len(qasm.instructions) == 8  # now loops are used
    with pytest.raises(ValueError):
        qasm.auto_wait(-120)


def test_wait_till_start_then_play():
    minimal_pulse_data = {"duration": 20e-9}
    runtime_settings = QASMRuntimeSettings(1, 1)
    pulse = qb.OpInfo(
        uuid="test_pulse",
        data=minimal_pulse_data,
        timing=4e-9,
        pulse_settings=runtime_settings,
    )
    qcm = Pulsar_QCM(
        None, "qcm0", total_play_time=10, hw_mapping=HARDWARE_MAPPING["qcm0"]
    )
    qasm = QASMProgram(qcm.sequencers["seq0"])
    qasm.wait_till_start_then_play(pulse, 0, 1)
    assert len(qasm.instructions) == 3
    assert qasm.instructions[0][1] == q1asm_instructions.WAIT
    assert qasm.instructions[1][1] == q1asm_instructions.SET_AWG_GAIN
    assert qasm.instructions[2][1] == q1asm_instructions.PLAY

    pulse = qb.OpInfo(
        uuid="test_pulse",
        data=minimal_pulse_data,
        timing=1e-9,
        pulse_settings=runtime_settings,
    )
    with pytest.raises(ValueError):
        qasm.wait_till_start_then_play(pulse, 0, 1)


def test_wait_till_start_then_acquire():
    minimal_pulse_data = {
        "duration": 20e-9,
        "acq_index": 0,
        "acq_channel": 1,
        "bin_mode": BinMode.AVERAGE,
    }
    acq = qb.OpInfo(uuid="test_acq", data=minimal_pulse_data, timing=4e-9)
    qrm = Pulsar_QRM(
        None, "qrm0", total_play_time=10, hw_mapping=HARDWARE_MAPPING["qrm0"]
    )
    qasm = QASMProgram(qrm.sequencers["seq0"])
    qasm.wait_till_start_then_acquire(acq, 0, 1)
    assert len(qasm.instructions) == 2
    assert qasm.instructions[0][1] == q1asm_instructions.WAIT
    assert qasm.instructions[1][1] == q1asm_instructions.ACQUIRE


def test_expand_from_normalised_range():
    minimal_pulse_data = {"duration": 20e-9}
    acq = qb.OpInfo(uuid="test_acq", data=minimal_pulse_data, timing=4e-9)
    expanded_val = QASMProgram._expand_from_normalised_range(
        1, constants.IMMEDIATE_SZ_WAIT, "test_param", acq
    )
    assert expanded_val == constants.IMMEDIATE_SZ_WAIT // 2
    with pytest.raises(ValueError):
        QASMProgram._expand_from_normalised_range(
            10, constants.IMMEDIATE_SZ_WAIT, "test_param", acq
        )


def test_pulse_stitching_qasm_prog():
    minimal_pulse_data = {
        "wf_func": "quantify_scheduler.waveforms.square",
        "duration": 20.5e-6,
    }
    runtime_settings = QASMRuntimeSettings(1, 1)
    pulse = qb.OpInfo(
        uuid="stitched_square_pulse",
        data=minimal_pulse_data,
        timing=4e-9,
        pulse_settings=runtime_settings,
    )
    qcm = Pulsar_QCM(
        None, "qcm0", total_play_time=10, hw_mapping=HARDWARE_MAPPING["qcm0"]
    )
    qasm = QASMProgram(qcm.sequencers["seq0"])
    qasm.wait_till_start_then_play(pulse, 0, 1)
    assert qasm.instructions[2][2] == "20,R2"


@pytest.mark.parametrize("start_amp, final_amp", [(-1.1, 2.1), (1.23456, -2)])
def test_staircase_qasm_prog(start_amp, final_amp):

    s_ramp_pulse = StaircasePulse(start_amp, final_amp, 10, 12.4e-6, "q0:mw")

    runtime_settings = QASMRuntimeSettings(1, 1)
    pulse = qb.OpInfo(
        uuid="staircase",
        data=s_ramp_pulse.data["pulse_info"][0],
        timing=4e-9,
        pulse_settings=runtime_settings,
    )
    qcm = Pulsar_QCM(
        None, "qcm0", total_play_time=10, hw_mapping=HARDWARE_MAPPING["qcm0"]
    )
    qasm = QASMProgram(qcm.sequencers["seq0"])
    qasm.wait_till_start_then_play(pulse, 0, 1)

    amp_step_used = int(qasm.instructions[9][2].split(",")[1])
    if final_amp < start_amp:
        amp_step_used = -amp_step_used
    steps_taken = int(qasm.instructions[5][2].split(",")[0])
    init_amp = int(qasm.instructions[2][2].split(",")[0])
    if init_amp > constants.IMMEDIATE_SZ_OFFSET:
        init_amp = init_amp - constants.REGISTER_SIZE

    final_amp_imm = amp_step_used * (steps_taken - 1) + init_amp
    awg_output_volt = qcm.sequencers["seq0"].awg_output_volt

    final_amp_volt = 2 * final_amp_imm / constants.IMMEDIATE_SZ_OFFSET * awg_output_volt
    assert final_amp_volt == pytest.approx(final_amp, 1e-3)


def test_to_pulsar_time():
    time_ns = QASMProgram.to_pulsar_time(8e-9)
    assert time_ns == 8
    with pytest.raises(ValueError):
        QASMProgram.to_pulsar_time(7e-9)


def test_loop():
    num_rep = 10
    reg = "R0"

    qcm = Pulsar_QCM(
        None, "qcm0", total_play_time=10, hw_mapping=HARDWARE_MAPPING["qcm0"]
    )
    qasm = QASMProgram(qcm.sequencers["seq0"])
    qasm.emit(q1asm_instructions.WAIT_SYNC, 4)
    with qasm.loop(reg, "this_loop", repetitions=num_rep):
        qasm.emit(q1asm_instructions.WAIT, 20)
    assert len(qasm.instructions) == 5
    assert qasm.instructions[1][1] == q1asm_instructions.MOVE
    num_rep_used, reg_used = qasm.instructions[1][2].split(",")
    assert int(num_rep_used) == num_rep
    assert reg_used == reg


# --------- Test compilation functions ---------
def test_assign_pulse_and_acq_info_to_devices(mixed_schedule_with_acquisition):
    sched_with_pulse_info = device_compile(mixed_schedule_with_acquisition, DEVICE_CFG)
    portclock_map = qb.generate_port_clock_to_device_map(HARDWARE_MAPPING)

    container = compiler_container.CompilerContainer.from_mapping(
        sched_with_pulse_info, HARDWARE_MAPPING
    )
    qb._assign_pulse_and_acq_info_to_devices(
        sched_with_pulse_info, container.instrument_compilers, portclock_map
    )
    qrm = container.instrument_compilers["qrm0"]
    assert len(qrm._pulses[list(qrm.portclocks_with_data)[0]]) == 1
    assert len(qrm._acquisitions[list(qrm.portclocks_with_data)[0]]) == 1


def test_container_prepare(pulse_only_schedule):
    container = compiler_container.CompilerContainer.from_mapping(
        pulse_only_schedule, HARDWARE_MAPPING
    )
    for instr in container.instrument_compilers.values():
        instr.prepare()

    assert (
        container.instrument_compilers["qcm0"].sequencers["seq0"].frequency is not None
    )
    assert container.instrument_compilers["lo0"].frequency is not None


def test_container_prepare_baseband(
    baseband_square_pulse_schedule, hardware_cfg_baseband
):
    container = compiler_container.CompilerContainer.from_mapping(
        baseband_square_pulse_schedule, hardware_cfg_baseband
    )
    for instr in container.instrument_compilers.values():
        instr.prepare()

    assert (
        container.instrument_compilers["qcm0"].sequencers["seq0"].frequency is not None
    )
    assert container.instrument_compilers["lo0"].frequency is not None


def test_container_prepare_no_lo(pulse_only_schedule_no_lo):
    container = compiler_container.CompilerContainer.from_mapping(
        pulse_only_schedule_no_lo, HARDWARE_MAPPING
    )
    container.compile(repetitions=10)

    assert container.instrument_compilers["qrm1"].sequencers["seq0"].frequency == 100e6


def test_container_add_from_type(pulse_only_schedule):
    container = compiler_container.CompilerContainer(pulse_only_schedule)
    container.add_instrument_compiler("qcm0", Pulsar_QCM, HARDWARE_MAPPING["qcm0"])
    assert "qcm0" in container.instrument_compilers
    assert isinstance(container.instrument_compilers["qcm0"], Pulsar_QCM)


def test_container_add_from_str(pulse_only_schedule):
    container = compiler_container.CompilerContainer(pulse_only_schedule)
    container.add_instrument_compiler("qcm0", "Pulsar_QCM", HARDWARE_MAPPING["qcm0"])
    assert "qcm0" in container.instrument_compilers
    assert isinstance(container.instrument_compilers["qcm0"], Pulsar_QCM)


def test_from_mapping(pulse_only_schedule):
    container = compiler_container.CompilerContainer.from_mapping(
        pulse_only_schedule, HARDWARE_MAPPING
    )
    for instr_name in HARDWARE_MAPPING.keys():
        if instr_name == "backend":
            continue
        assert instr_name in container.instrument_compilers<|MERGE_RESOLUTION|>--- conflicted
+++ resolved
@@ -35,13 +35,8 @@
     determine_absolute_timing,
     device_compile,
 )
-<<<<<<< HEAD
-from quantify.scheduler.enums import BinMode
-from quantify.scheduler.backends.qblox.helpers import (
-=======
-
+from quantify_scheduler.enums import BinMode
 from quantify_scheduler.backends.qblox.helpers import (
->>>>>>> be30995c
     generate_waveform_data,
     find_inner_dicts_containing_key,
     find_all_port_clock_combinations,
