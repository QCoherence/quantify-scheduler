--- conflicted
+++ resolved
@@ -45,6 +45,7 @@
     find_all_port_clock_combinations,
     verify_qblox_instruments_version,
     DriverVersionError,
+    to_grid_time,
 )
 from quantify_scheduler.backends import qblox_backend as qb
 from quantify_scheduler.backends.types.qblox import (
@@ -732,10 +733,10 @@
 
 
 def test_to_pulsar_time():
-    time_ns = QASMProgram.to_grid_time(8e-9)
+    time_ns = to_grid_time(8e-9)
     assert time_ns == 8
     with pytest.raises(ValueError):
-        QASMProgram.to_grid_time(7e-9)
+        to_grid_time(7e-9)
 
 
 def test_loop():
@@ -856,7 +857,6 @@
         assert instr_name in container.instrument_compilers
 
 
-<<<<<<< HEAD
 def test_verify_qblox_instruments_version():
     verify_qblox_instruments_version(build.__version__)
 
@@ -879,7 +879,8 @@
         "performed. Either the package is not installed correctly or a version < "
         "0.3.2 was found."
     )
-=======
+
+
 def test_assign_frequencies():
     tmp_dir = tempfile.TemporaryDirectory()
     set_datadir(tmp_dir.name)
@@ -973,5 +974,4 @@
     _confirm_correct_markers(program["qcm0"], Pulsar_QCM)
     _confirm_correct_markers(program["qrm0"], Pulsar_QRM)
     _confirm_correct_markers(program["qcm_rf0"], Pulsar_QCM_RF)
-    _confirm_correct_markers(program["qrm_rf0"], Pulsar_QRM_RF)
->>>>>>> 153845fd
+    _confirm_correct_markers(program["qrm_rf0"], Pulsar_QRM_RF)