--- conflicted
+++ resolved
@@ -78,6 +78,32 @@
 
 
 @pytest.fixture
+def hardware_cfg_baseband():
+    yield {
+        "backend": "quantify.scheduler.backends.qblox_backend.hardware_compile",
+        "qcm0": {
+            "name": "qcm0",
+            "type": "Pulsar_QCM",
+            "mode": "complex",
+            "ref": "int",
+            "IP address": "192.168.0.2",
+            "complex_output_0": {
+                "line_gain_db": 0,
+                "lo_name": "lo0",
+                "lo_freq": None,
+                "seq0": {"port": "q0:mw", "clock": "cl0.baseband", "interm_freq": 50e6},
+            },
+            "complex_output_1": {
+                "line_gain_db": 0,
+                "lo_name": "lo1",
+                "lo_freq": 7.2e9,
+                "seq0": {"port": "q1:mw", "clock": "q1.01", "interm_freq": None},
+            },
+        },
+    }
+
+
+@pytest.fixture
 def dummy_pulsars():
     if PULSAR_ASSEMBLER:
         _pulsars = []
@@ -435,25 +461,26 @@
     assert iterations == 10
 
 
-<<<<<<< HEAD
-def test_compile_with_pulse_stitching(dummy_pulsars, baseband_square_pulse_schedule):
+def test_compile_with_pulse_stitching(
+    dummy_pulsars, hardware_cfg_baseband, baseband_square_pulse_schedule
+):
     sched = baseband_square_pulse_schedule
     tmp_dir = tempfile.TemporaryDirectory()
     set_datadir(tmp_dir.name)
     sched.repetitions = 11
-    full_program = qcompile(sched, DEVICE_CFG, HARDWARE_MAPPING)
+    full_program = qcompile(sched, DEVICE_CFG, hardware_cfg_baseband)
     qcm0_seq0_json = full_program["qcm0"]["seq0"]["seq_fn"]
 
     qcm0 = dummy_pulsars[0]
     qcm0.sequencer0_waveforms_and_program(qcm0_seq0_json)
-=======
+
+
 def test_qcm_acquisition_error():
     qcm = Pulsar_QCM("qcm0", total_play_time=10, hw_mapping=HARDWARE_MAPPING["qcm0"])
     qcm._acquisitions[0] = 0
 
     with pytest.raises(RuntimeError):
         qcm._distribute_data()
->>>>>>> f23b545f
 
 
 # --------- Test QASMProgram class ---------
@@ -497,7 +524,10 @@
     assert qasm.instructions[2][1] == q1asm_instructions.PLAY
 
     pulse = qb.OpInfo(
-        uuid=0, data=minimal_pulse_data, timing=1e-9, pulse_settings=runtime_settings
+        uuid="test_pulse",
+        data=minimal_pulse_data,
+        timing=1e-9,
+        pulse_settings=runtime_settings,
     )
     with pytest.raises(ValueError):
         qasm.wait_till_start_then_play(pulse, 0, 1)
@@ -515,17 +545,11 @@
 
 def test_expand_from_normalised_range():
     minimal_pulse_data = {"duration": 20e-9}
-<<<<<<< HEAD
     acq = qb.OpInfo(uuid="test_acq", data=minimal_pulse_data, timing=4e-9)
-    expanded_val = QASMProgram._expand_from_normalised_range(1, "test_param", acq)
-    assert expanded_val == IMMEDIATE_SZ // 2
-=======
-    acq = qb.OpInfo(uuid=0, data=minimal_pulse_data, timing=4e-9)
     expanded_val = QASMProgram._expand_from_normalised_range(
         1, constants.IMMEDIATE_SZ_WAIT, "test_param", acq
     )
     assert expanded_val == constants.IMMEDIATE_SZ_WAIT // 2
->>>>>>> f23b545f
     with pytest.raises(ValueError):
         QASMProgram._expand_from_normalised_range(
             10, constants.IMMEDIATE_SZ_WAIT, "test_param", acq
