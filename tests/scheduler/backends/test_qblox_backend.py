--- conflicted
+++ resolved
@@ -1016,7 +1016,6 @@
         config=quantum_device.generate_compilation_config(),
     )
 
-<<<<<<< HEAD
     if operation.__class__ is SetClockFrequency:
         clock_name = operation.data["pulse_info"][0]["clock"]
         qubit_name, clock_short_name = clock_name.split(".")
@@ -1041,14 +1040,9 @@
             config=quantum_device.generate_compilation_config(),
         )
 
-    program_lines = compiled_sched.compiled_instructions["qcm0"]["seq0"]["sequence"][
-        "program"
-    ].splitlines()
-=======
     program_lines = compiled_sched.compiled_instructions["qcm0"]["sequencers"]["seq0"][
         "sequence"
     ]["program"].splitlines()
->>>>>>> 7818a0ae
     assert any(instruction_to_check in line for line in program_lines), "\n".join(
         line for line in program_lines
     )
@@ -1802,7 +1796,6 @@
         expected_if1 = q1_clock_freq - lo1
     else:
         expected_if1 = downconverter_freq1 - q1_clock_freq - lo1
-
 
     assert actual_lo0 == expected_lo0, (
         f"LO frequency of channel 0 "
