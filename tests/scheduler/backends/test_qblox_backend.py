# pylint: disable=missing-class-docstring
# pylint: disable=missing-function-docstring
# pylint: disable=redefined-outer-name
# pylint: disable=missing-module-docstring

# Repository: https://gitlab.com/quantify-os/quantify-scheduler
# Licensed according to the LICENCE file on the main branch
"""Tests for Qblox backend."""
import copy
import inspect
import json
import logging
import os
import re
import shutil
import tempfile

import numpy as np
import pytest
from qblox_instruments import Pulsar, PulsarType

# pylint: disable=no-name-in-module
from quantify_core.data.handling import set_datadir

import quantify_scheduler
import quantify_scheduler.schemas.examples as es
from quantify_scheduler import Schedule
from quantify_scheduler.backends.qblox_backend import hardware_compile
from quantify_scheduler.backends.qblox import (
    compiler_container,
    constants,
    q1asm_instructions,
    register_manager,
)
from quantify_scheduler.backends.qblox.compiler_abc import Sequencer
from quantify_scheduler.backends.qblox.helpers import (
    convert_hw_config_to_portclock_configs_spec,
    assign_pulse_and_acq_info_to_devices,
    generate_port_clock_to_device_map,
    find_all_port_clock_combinations,
    find_inner_dicts_containing_key,
    generate_uuid_from_wf_data,
    generate_waveform_data,
    to_grid_time,
)
from quantify_scheduler.backends.qblox.instrument_compilers import (
    QcmModule,
    QcmRfModule,
    QrmModule,
    QrmRfModule,
)
from quantify_scheduler.backends.qblox.qasm_program import QASMProgram
from quantify_scheduler.backends.types import qblox as types
from quantify_scheduler.backends.types.qblox import BasebandModuleSettings

from quantify_scheduler.compilation import (
    determine_absolute_timing,
    device_compile,
    qcompile,
)

from quantify_scheduler.operations.acquisition_library import Trace
from quantify_scheduler.operations.gate_library import CZ, Measure, Reset, X
from quantify_scheduler.operations.pulse_library import (
    DRAGPulse,
    RampPulse,
    SquarePulse,
)
from quantify_scheduler.resources import BasebandClockResource, ClockResource
from quantify_scheduler.schedules.timedomain_schedules import (
    allxy_sched,
    readout_calibration_sched,
)

esp = inspect.getfile(es)

cfg_f = os.path.abspath(os.path.join(esp, "..", "transmon_test_config.json"))
with open(cfg_f, "r", encoding="utf-8") as f:
    DEVICE_CFG = json.load(f)

map_f = os.path.abspath(os.path.join(esp, "..", "qblox_test_mapping.json"))
with open(map_f, "r", encoding="utf-8") as f:
    HARDWARE_CFG = json.load(f)


REGENERATE_REF_FILES: bool = False  # Set flag to true to regenerate the reference files


# --------- Test fixtures ---------


@pytest.fixture(name="hardware_cfg_latency_corrections")
def make_hardware_cfg_latency_corrections():
    def _make_hardware_cfg_latency_corrections():
        return {
            "backend": "quantify_scheduler.backends.qblox_backend.hardware_compile",
            "latency_corrections": {"q0:mw-q0.01": 2e-8, "q1:mw-q1.01": 5e-9},
            "qcm0": {
                "instrument_type": "Pulsar_QCM",
                "ref": "internal",
                "complex_output_0": {
                    "line_gain_db": 0,
                    "portclock_configs": [{"port": "q0:mw", "clock": "q0.01"}],
                },
            },
            "cluster0": {
                "instrument_type": "Cluster",
                "ref": "internal",
                "cluster0_module1": {
                    "instrument_type": "QCM",
                    "complex_output_0": {
                        "line_gain_db": 0,
                        "portclock_configs": [
                            {
                                "port": "q1:mw",
                                "clock": "q1.01",
                            }
                        ],
                    },
                },
            },
        }

    return _make_hardware_cfg_latency_corrections


@pytest.fixture
def hardware_cfg_baseband():
    yield {
        "backend": "quantify_scheduler.backends.qblox_backend.hardware_compile",
        "qcm0": {
            "name": "qcm0",
            "instrument_type": "Pulsar_QCM",
            "ref": "internal",
            "complex_output_0": {
                "line_gain_db": 0,
                "lo_name": "lo0",
                "portclock_configs": [
                    {
                        "port": "q0:mw",
                        "clock": "cl0.baseband",
                        "instruction_generated_pulses_enabled": True,
                        "interm_freq": 50e6,
                    }
                ],
            },
            "complex_output_1": {
                "line_gain_db": 0,
                "portclock_configs": [{"port": "q1:mw", "clock": "q1.01"}],
            },
        },
        "lo0": {"instrument_type": "LocalOscillator", "frequency": None, "power": 1},
    }


@pytest.fixture
def hardware_cfg_real_mode():
    yield {
        "backend": "quantify_scheduler.backends.qblox_backend.hardware_compile",
        "qcm0": {
            "name": "qcm0",
            "instrument_type": "Pulsar_QCM",
            "ref": "internal",
            "real_output_0": {
                "line_gain_db": 0,
                "portclock_configs": [
                    {
                        "port": "LP",
                        "clock": "cl0.baseband",
                        "instruction_generated_pulses_enabled": True,
                    },
                ],
            },
            "real_output_1": {
                "line_gain_db": 0,
                "portclock_configs": [
                    {
                        "port": "RP",
                        "clock": "cl0.baseband",
                        "instruction_generated_pulses_enabled": True,
                    }
                ],
            },
            "real_output_2": {
                "line_gain_db": 0,
                "portclock_configs": [
                    {
                        "port": "TB",
                        "clock": "cl0.baseband",
                        "instruction_generated_pulses_enabled": True,
                    }
                ],
            },
        },
    }


@pytest.fixture
def hardware_cfg_multiplexing():
    yield {
        "backend": "quantify_scheduler.backends.qblox_backend.hardware_compile",
        "qcm0": {
            "name": "qcm0",
            "instrument_type": "Pulsar_QCM",
            "ref": "internal",
            "complex_output_0": {
                "line_gain_db": 0,
                "lo_name": "lo0",
                "portclock_configs": [
                    {
                        "port": "q0:mw",
                        "clock": "q0.01",
                        "interm_freq": 50e6,
                    },
                    {
                        "port": "q1:mw",
                        "clock": "q0.01",
                        "interm_freq": 50e6,
                    },
                    {
                        "port": "q2:mw",
                        "clock": "q0.01",
                        "interm_freq": 50e6,
                    },
                    {
                        "port": "q3:mw",
                        "clock": "q0.01",
                        "interm_freq": 50e6,
                    },
                    {
                        "port": "q4:mw",
                        "clock": "q0.01",
                        "interm_freq": 50e6,
                    },
                ],
            },
            "complex_output_1": {
                "line_gain_db": 0,
                "portclock_configs": [{"port": "q1:mw", "clock": "q1.01"}],
            },
        },
        "lo0": {"instrument_type": "LocalOscillator", "frequency": None, "power": 1},
    }


@pytest.fixture
def dummy_pulsars():
    _pulsars = []
    for qcm_name in ["qcm0", "qcm1"]:
        _pulsars.append(Pulsar(name=qcm_name, dummy_type=PulsarType.PULSAR_QCM))
    for qrm_name in ["qrm0", "qrm1"]:
        _pulsars.append(Pulsar(name=qrm_name, dummy_type=PulsarType.PULSAR_QRM))

    yield _pulsars

    # teardown
    for instrument in Pulsar.instances():
        instrument.close()


@pytest.fixture
def pulse_only_schedule():
    sched = Schedule("pulse_only_experiment")
    sched.add(Reset("q0"))
    sched.add(
        DRAGPulse(
            G_amp=0.5,
            D_amp=-0.2,
            phase=90,
            port="q0:mw",
            duration=20e-9,
            clock="q0.01",
            t0=4e-9,
        )
    )
    sched.add(RampPulse(t0=2e-3, amp=0.5, duration=28e-9, port="q0:mw", clock="q0.01"))
    # Clocks need to be manually added at this stage.
    sched.add_resources([ClockResource("q0.01", freq=5e9)])
    determine_absolute_timing(sched)
    return sched


@pytest.fixture
def cluster_only_schedule():
    sched = Schedule("cluster_only_schedule")
    sched.add(Reset("q4"))
    sched.add(
        DRAGPulse(
            G_amp=0.7,
            D_amp=-0.2,
            phase=90,
            port="q4:mw",
            duration=20e-9,
            clock="q4.01",
            t0=4e-9,
        )
    )
    sched.add(
        DRAGPulse(
            G_amp=0.2,
            D_amp=-0.2,
            phase=90,
            port="q5:mw",
            duration=20e-9,
            clock="q5.01",
            t0=4e-9,
        )
    )
    sched.add(RampPulse(t0=2e-3, amp=0.5, duration=28e-9, port="q4:mw", clock="q4.01"))
    # Clocks need to be manually added at this stage.
    sched.add_resources([ClockResource("q4.01", freq=5e9)])
    sched.add_resources([ClockResource("q5.01", freq=5e9)])
    determine_absolute_timing(sched)
    return sched


@pytest.fixture
def pulse_only_schedule_multiplexed():
    sched = Schedule("pulse_only_experiment")
    sched.add(Reset("q0"))
    operation = sched.add(
        DRAGPulse(
            G_amp=0.7,
            D_amp=-0.2,
            phase=90,
            port="q0:mw",
            duration=20e-9,
            clock="q0.01",
            t0=4e-9,
        )
    )
    for i in range(1, 4):
        sched.add(
            DRAGPulse(
                G_amp=0.7,
                D_amp=-0.2,
                phase=90,
                port=f"q{i}:mw",
                duration=20e-9,
                clock="q0.01",
                t0=8e-9,
            ),
            ref_op=operation,
            ref_pt="start",
        )

    sched.add(RampPulse(t0=2e-3, amp=0.5, duration=28e-9, port="q0:mw", clock="q0.01"))
    # Clocks need to be manually added at this stage.
    sched.add_resources([ClockResource("q0.01", freq=5e9)])
    determine_absolute_timing(sched)
    return sched


@pytest.fixture
def pulse_only_schedule_no_lo():
    sched = Schedule("pulse_only_schedule_no_lo")
    sched.add(Reset("q1"))
    sched.add(
        SquarePulse(
            amp=0.5,
            phase=0,
            port="q1:res",
            duration=20e-9,
            clock="q1.ro",
            t0=4e-9,
        )
    )
    # Clocks need to be manually added at this stage.
    sched.add_resources([ClockResource("q1.ro", freq=100e6)])
    determine_absolute_timing(sched)
    return sched


@pytest.fixture
def identical_pulses_schedule():
    sched = Schedule("identical_pulses_schedule")
    sched.add(Reset("q0"))
    sched.add(
        DRAGPulse(
            G_amp=0.7,
            D_amp=-0.2,
            phase=90,
            port="q0:mw",
            duration=20e-9,
            clock="q0.01",
            t0=4e-9,
        )
    )
    sched.add(
        DRAGPulse(
            G_amp=0.8,
            D_amp=-0.2,
            phase=90,
            port="q0:mw",
            duration=20e-9,
            clock="q0.01",
            t0=0,
        )
    )
    # Clocks need to be manually added at this stage.
    sched.add_resources([ClockResource("q0.01", freq=5e9)])
    determine_absolute_timing(sched)
    return sched


@pytest.fixture
def pulse_only_schedule_with_operation_timing():
    sched = Schedule("pulse_only_schedule_with_operation_timing")
    sched.add(Reset("q0"))
    first_op = sched.add(
        DRAGPulse(
            G_amp=0.7,
            D_amp=-0.2,
            phase=90,
            port="q0:mw",
            duration=20e-9,
            clock="q0.01",
            t0=4e-9,
        )
    )
    sched.add(
        RampPulse(t0=2e-3, amp=0.5, duration=28e-9, port="q0:mw", clock="q0.01"),
        ref_op=first_op,
        ref_pt="end",
        rel_time=1e-3,
    )
    # Clocks need to be manually added at this stage.
    sched.add_resources([ClockResource("q0.01", freq=5e9)])
    determine_absolute_timing(sched)
    return sched


@pytest.fixture
def mixed_schedule_with_acquisition():
    sched = Schedule("mixed_schedule_with_acquisition")
    sched.add(Reset("q0"))
    sched.add(
        DRAGPulse(
            G_amp=0.7,
            D_amp=-0.2,
            phase=90,
            port="q0:mw",
            duration=20e-9,
            clock="q0.01",
            t0=4e-9,
        )
    )
    sched.add(Measure("q0"))
    # Clocks need to be manually added at this stage.
    sched.add_resources([ClockResource("q0.01", freq=5e9)])
    determine_absolute_timing(sched)
    return sched


@pytest.fixture
def gate_only_schedule():
    sched = Schedule("gate_only_schedule")
    sched.add(Reset("q0"))
    x_gate = sched.add(X("q0"))
    sched.add(Measure("q0"), ref_op=x_gate, rel_time=1e-6, ref_pt="end")
    # Clocks need to be manually added at this stage.
    sched.add_resources([ClockResource("q0.01", freq=5e9)])
    determine_absolute_timing(sched)
    return sched


@pytest.fixture
def duplicate_measure_schedule():
    sched = Schedule("gate_only_schedule")
    sched.add(Reset("q0"))
    x_gate = sched.add(X("q0"))
    sched.add(Measure("q0", acq_index=0), ref_op=x_gate, rel_time=1e-6, ref_pt="end")
    sched.add(Measure("q0", acq_index=1), ref_op=x_gate, rel_time=3e-6, ref_pt="end")
    # Clocks need to be manually added at this stage.
    sched.add_resources([ClockResource("q0.01", freq=5e9)])
    determine_absolute_timing(sched)
    return sched


@pytest.fixture
def baseband_square_pulse_schedule():
    sched = Schedule("baseband_square_pulse_schedule")
    sched.add(Reset("q0"))
    sched.add(
        SquarePulse(
            amp=0.0,
            duration=2.5e-6,
            port="q0:mw",
            clock=BasebandClockResource.IDENTITY,
            t0=1e-6,
        )
    )
    sched.add(
        SquarePulse(
            amp=2.0,
            duration=2.5e-6,
            port="q0:mw",
            clock=BasebandClockResource.IDENTITY,
            t0=1e-6,
        )
    )
    determine_absolute_timing(sched)
    return sched


@pytest.fixture
def real_square_pulse_schedule():
    sched = Schedule("real_square_pulse_schedule")
    sched.add(Reset("q0"))
    sched.add(
        SquarePulse(
            amp=2.0,
            duration=2.5e-6,
            port="LP",
            clock=BasebandClockResource.IDENTITY,
            t0=1e-6,
        )
    )
    sched.add(
        SquarePulse(
            amp=1.0,
            duration=2.0e-6,
            port="RP",
            clock=BasebandClockResource.IDENTITY,
            t0=0.5e-6,
        )
    )
    sched.add(
        SquarePulse(
            amp=1.2,
            duration=3.5e-6,
            port="TB",
            clock=BasebandClockResource.IDENTITY,
            t0=0,
        )
    )
    determine_absolute_timing(sched)
    return sched


@pytest.fixture(name="empty_qasm_program_qcm")
def fixture_empty_qasm_program():
    return QASMProgram(
        QcmModule.static_hw_properties, register_manager.RegisterManager()
    )


# --------- Test utility functions ---------
def function_for_test_generate_waveform_data(t, x, y):
    return x * t + y


def test_generate_waveform_data():
    x = 10
    y = np.pi
    duration = 1e-8
    sampling_rate = 1e9

    t_verification = np.arange(start=0, stop=0 + duration, step=1 / sampling_rate)
    verification_data = function_for_test_generate_waveform_data(t_verification, x, y)

    data_dict = {
        "wf_func": __name__ + ".function_for_test_generate_waveform_data",
        "x": x,
        "y": y,
        "duration": duration,
    }
    gen_data = generate_waveform_data(data_dict, sampling_rate)

    assert np.allclose(gen_data, verification_data)


@pytest.mark.parametrize(
    "sampling_rate, duration, sample_size",
    [
        (6.1e-08, 1e9, 61),
        (6.1999e-08, 1e9, 62),
        (6.2001e-08, 1e9, 62),
        (6.249e-08, 1e9, 62),
        (6.25e-08, 1e9, 62),
        (6.31e-08, 1e9, 63),
    ],
)
def test_generate_waveform_data_sample_size(duration, sampling_rate, sample_size):
    data_dict = {
        "wf_func": __name__ + ".function_for_test_generate_waveform_data",
        "x": 10,
        "y": np.pi,
        "duration": duration,
    }
    gen_data = generate_waveform_data(data_dict, sampling_rate)

    assert (
        len(gen_data) == sample_size
    ), f"Sample size {sample_size} is integer nearest to {duration * sampling_rate}"


def test_find_inner_dicts_containing_key():
    test_dict = {
        "foo": "bar",
        "list": [{"key": 1, "hello": "world", "other_key": "other_value"}, 4, "12"],
        "nested": {"hello": "world", "other_key": "other_value"},
    }
    dicts_found = find_inner_dicts_containing_key(test_dict, "hello")
    assert len(dicts_found) == 2
    for inner_dict in dicts_found:
        assert inner_dict["hello"] == "world"
        assert inner_dict["other_key"] == "other_value"


def test_find_all_port_clock_combinations():
    portclocks = find_all_port_clock_combinations(HARDWARE_CFG)
    portclocks = set(portclocks)
    portclocks.discard((None, None))
    answer = {
        ("q1:mw", "q1.01"),
        ("q0:mw", "q0.01"),
        ("q0:res", "q0.ro"),
        ("q0:res", "q0.multiplex"),
        ("q1:res", "q1.ro"),
        ("q3:mw", "q3.01"),
        ("q2:mw", "q2.01"),
        ("q2:res", "q2.ro"),
        ("q3:res", "q3.ro"),
        ("q3:mw", "q3.01"),
        ("q4:mw", "q4.01"),
        ("q5:mw", "q5.01"),
        ("q4:res", "q4.ro"),
    }
    assert portclocks == answer


def test_generate_port_clock_to_device_map():
    portclock_map = generate_port_clock_to_device_map(HARDWARE_CFG)
    assert (None, None) not in portclock_map.keys()
    assert len(portclock_map.keys()) == 12


# --------- Test classes and member methods ---------
def test_portclocks(make_basic_multi_qubit_schedule):

    device_config = {
        "backend": "quantify_scheduler.compilation.add_pulse_information_transmon",
        "edges": {},
        "qubits": {
            "q4": {
                "params": {
                    "acquisition": "SSBIntegrationComplex",
                    "init_duration": 0.0002,
                    "mw_amp180": 0.25,
                    "mw_duration": 1.6e-08,
                    "mw_ef_amp180": 0.87,
                    "mw_freq": 6.02e9,
                    "mw_motzoi": 0.45,
                },
                "resources": {
                    "clock_01": "q4.01",
                    "clock_12": "q4.12",
                    "clock_ro": "q4.ro",
                    "port_flux": "q4:fl",
                    "port_mw": "q4:mw",
                    "port_ro": "q4:res",
                },
            },
            "q5": {
                "params": {
                    "acquisition": "SSBIntegrationComplex",
                    "init_duration": 0.0002,
                    "mw_amp180": 0.25,
                    "mw_duration": 2e-08,
                    "mw_ef_amp180": 0.67,
                    "mw_freq": 5.02e9,
                    "mw_motzoi": 0.45,
                },
                "resources": {
                    "clock_01": "q5.01",
                    "clock_12": "q5.12",
                    "clock_ro": "q5.ro",
                    "port_flux": "q5:fl",
                    "port_mw": "q5:mw",
                    "port_ro": "q5:res",
                },
            },
        },
    }

    sched = make_basic_multi_qubit_schedule(["q4", "q5"])
    sched = device_compile(sched, device_config)

    container = compiler_container.CompilerContainer.from_hardware_cfg(
        sched, HARDWARE_CFG
    )

    assign_pulse_and_acq_info_to_devices(
        schedule=sched,
        hardware_cfg=HARDWARE_CFG,
        device_compilers=container.instrument_compilers,
    )

    compilers = container.instrument_compilers["cluster0"].instrument_compilers
    assert compilers["cluster0_module1"].portclocks == [("q4:mw", "q4.01")]
    assert compilers["cluster0_module2"].portclocks == [("q5:mw", "q5.01")]


def test_contruct_sequencers(make_basic_multi_qubit_schedule):
    test_module = QcmModule(
        parent=None,
        name="tester",
        total_play_time=1,
        hw_mapping=HARDWARE_CFG["qcm0"],
    )
    sched = make_basic_multi_qubit_schedule(["q0", "q1"])
    sched = device_compile(sched, DEVICE_CFG)

    assign_pulse_and_acq_info_to_devices(
        schedule=sched,
        hardware_cfg=HARDWARE_CFG,
        device_compilers={"qcm0": test_module},
    )

    test_module.sequencers = test_module._construct_sequencers()
    seq_keys = list(test_module.sequencers.keys())

    assert len(seq_keys) == 2
    assert isinstance(test_module.sequencers[seq_keys[0]], Sequencer)


def test_contruct_sequencers_repeated_portclocks_error(make_basic_multi_qubit_schedule):
    hardware_cfg = copy.deepcopy(HARDWARE_CFG)

    hardware_cfg["qcm0"]["complex_output_0"]["portclock_configs"] = [
        {
            "port": "q0:mw",
            "clock": "q0.01",
            "interm_freq": 50e6,
        },
        {
            "port": "q0:mw",
            "clock": "q0.01",
            "interm_freq": 100e6,
        },
    ]

    test_module = QcmModule(
        parent=None,
        name="tester",
        total_play_time=1,
        hw_mapping=hardware_cfg["qcm0"],
    )
    sched = make_basic_multi_qubit_schedule(["q0", "q1"])  # Schedule with two qubits
    sched = device_compile(sched, DEVICE_CFG)

    assign_pulse_and_acq_info_to_devices(
        schedule=sched,
        hardware_cfg=hardware_cfg,
        device_compilers={"qcm0": test_module},
    )

    with pytest.raises(ValueError):
        test_module.sequencers = test_module._construct_sequencers()


@pytest.mark.parametrize(
    "element_names", [[f"q{i}" for i in range(constants.NUMBER_OF_SEQUENCERS_QCM + 1)]]
)
def test_contruct_sequencers_excess_error(
    mock_setup_basic_transmon_elements, make_basic_multi_qubit_schedule, element_names
):
    hardware_cfg = {
        "backend": "quantify_scheduler.backends.qblox_backend.hardware_compile",
        "qcm0": {
            "instrument_type": "Pulsar_QCM_RF",
            "ref": "internal",
            "complex_output_0": {
                "portclock_configs": [
                    {"port": f"q{i}:mw", "clock": f"q{i}.01", "interm_freq": 50e6}
                    for i in range(len(element_names))
                ]
            },
        },
    }

    test_module = QcmRfModule(
        parent=None,
        name="tester",
        total_play_time=1,
        hw_mapping=hardware_cfg["qcm0"],
    )

    sched = make_basic_multi_qubit_schedule(element_names)
    sched = device_compile(
        sched,
        mock_setup_basic_transmon_elements["quantum_device"].generate_device_config(),
    )

    assign_pulse_and_acq_info_to_devices(
        schedule=sched,
        hardware_cfg=hardware_cfg,
        device_compilers={"qcm0": test_module},
    )

    with pytest.raises(ValueError) as exc:
        test_module.sequencers = test_module._construct_sequencers()
    assert (
        "Number of simultaneously active port-clock combinations exceeds "
        + "number of sequencers."
        in str(exc.value)
    )


def test_simple_compile(pulse_only_schedule):
    """Tests if compilation with only pulses finishes without exceptions"""
    tmp_dir = tempfile.TemporaryDirectory()
    set_datadir(tmp_dir.name)
    qcompile(pulse_only_schedule, DEVICE_CFG, HARDWARE_CFG)


def test_compile_cluster(cluster_only_schedule):
    tmp_dir = tempfile.TemporaryDirectory()
    set_datadir(tmp_dir.name)
    qcompile(cluster_only_schedule, DEVICE_CFG, HARDWARE_CFG)


def test_simple_compile_multiplexing(
    pulse_only_schedule_multiplexed, hardware_cfg_multiplexing
):
    """Tests if compilation with only pulses finishes without exceptions"""
    tmp_dir = tempfile.TemporaryDirectory()
    set_datadir(tmp_dir.name)
    qcompile(pulse_only_schedule_multiplexed, DEVICE_CFG, hardware_cfg_multiplexing)


def test_identical_pulses_compile(identical_pulses_schedule):
    """Tests if compilation with only pulses finishes without exceptions"""
    tmp_dir = tempfile.TemporaryDirectory()
    set_datadir(tmp_dir.name)

    compiled_schedule = qcompile(identical_pulses_schedule, DEVICE_CFG, HARDWARE_CFG)

    seq_fn = compiled_schedule.compiled_instructions["qcm0"]["seq0"]["seq_fn"]
    with open(seq_fn) as file:
        prog = json.load(file)
    assert len(prog["waveforms"]) == 2


def test_compile_measure(duplicate_measure_schedule):
    tmp_dir = tempfile.TemporaryDirectory()
    set_datadir(tmp_dir.name)
    full_program = qcompile(duplicate_measure_schedule, DEVICE_CFG, HARDWARE_CFG)
    qrm0_seq0_json = full_program["compiled_instructions"]["qrm0"]["seq0"]["seq_fn"]

    with open(qrm0_seq0_json) as file:
        wf_and_prog = json.load(file)
    assert len(wf_and_prog["weights"]) == 0


<<<<<<< HEAD
@pytest.mark.parametrize(
    "operation, instruction_to_check",
    [
        (IdlePulse(duration=64e-9), "wait       64"),
        (Reset("q1"), "wait       65532"),
        (ShiftClockPhase(clock="q1.01", phase=180.0), "set_ph_delta  199,399,6249"),
    ],
)
def test_compile_clock_operations(
    mock_setup, hardware_cfg_baseband, operation: Operation, instruction_to_check: str
):
    sched = Schedule("shift_clock_phase_only")
    sched.add(operation)
    sched.add_resources(
        [ClockResource("q1.01", freq=5e9)]
    )  # Clocks need to be manually added at this stage.

    compiled_sched = qcompile(
        schedule=sched,
        device_cfg=mock_setup["quantum_device"].generate_device_config(),
        hardware_cfg=hardware_cfg_baseband,
    )

    filename = compiled_sched.compiled_instructions["qcm0"]["seq0"]["seq_fn"]
    with open(filename, "r") as file:
        program_lines = json.load(file)["program"].splitlines()

    assert any([instruction_to_check in line for line in program_lines]), "\n".join(
        [line for line in program_lines]
    )


def test_compile_cz_gate(mock_setup):
    sched = Schedule("two_qubit_gate_experiment")
    sched.add_resources(
        [ClockResource("q2.01", freq=5e6), ClockResource("q3.01", freq=5e7)]
    )  # Clocks need to be manually added at this stage.
    sched.add(CZ(qC="q2", qT="q3"))

    hardware_cfg = {
        "backend": "quantify_scheduler.backends.qblox_backend.hardware_compile",
        "qcm0": {
            "instrument_type": "Pulsar_QCM",
            "ref": "internal",
            "complex_output_0": {
                "portclock_configs": [
                    {"port": f"{qubit}:fl", "clock": clock}
                    for qubit in ["q2", "q3"]
                    for clock in [BasebandClockResource.IDENTITY, f"{qubit}.01"]
                ]
            },
        },
    }

    compiled_sched = qcompile(
        schedule=sched,
        device_cfg=mock_setup["quantum_device"].generate_device_config(),
        hardware_cfg=hardware_cfg,
    )

    program_lines = {}
    for seq in ["seq0", "seq1", "seq2"]:
        filename = compiled_sched.compiled_instructions["qcm0"][seq]["seq_fn"]
        with open(filename, "r") as file:
            program_lines[seq] = json.load(file)["program"].splitlines()

    assert any(
        ["play          0,1,4" in line for line in program_lines["seq0"]]
    ), "\n".join([line for line in program_lines["seq0"]])

    assert any(
        ["set_ph_delta  48,355,3472" in line for line in program_lines["seq1"]]
    ), "\n".join([line for line in program_lines["seq1"]])

    assert any(
        ["set_ph_delta  69,399,6249" in line for line in program_lines["seq2"]]
    ), "\n".join([line for line in program_lines["seq2"]])


def test_compile_simple_with_acq(dummy_pulsars, mixed_schedule_with_acquisition):
=======
def test_simple_compile_with_acq(dummy_pulsars, mixed_schedule_with_acquisition):
>>>>>>> b77748e8
    tmp_dir = tempfile.TemporaryDirectory()
    set_datadir(tmp_dir.name)
    full_program = qcompile(mixed_schedule_with_acquisition, DEVICE_CFG, HARDWARE_CFG)

    qcm0_seq0_json = full_program["compiled_instructions"]["qcm0"]["seq0"]["seq_fn"]

    qcm0 = dummy_pulsars[0]
    qcm0.sequencer0.sequence(qcm0_seq0_json)
    qcm0.arm_sequencer(0)
    uploaded_waveforms = qcm0.get_waveforms(0)
    assert uploaded_waveforms is not None


def test_acquisitions_back_to_back(mixed_schedule_with_acquisition):
    tmp_dir = tempfile.TemporaryDirectory()
    set_datadir(tmp_dir.name)
    sched = copy.deepcopy(mixed_schedule_with_acquisition)
    meas_op = sched.add(Measure("q0"))
    # add another one too quickly
    sched.add(Measure("q0"), ref_op=meas_op, rel_time=0.5e-6)

    sched_with_pulse_info = device_compile(sched, DEVICE_CFG)
    with pytest.raises(ValueError):
        hardware_compile(sched_with_pulse_info, HARDWARE_CFG)


def test_compile_with_rel_time(
    dummy_pulsars, pulse_only_schedule_with_operation_timing
):
    tmp_dir = tempfile.TemporaryDirectory()
    set_datadir(tmp_dir.name)
    full_program = qcompile(
        pulse_only_schedule_with_operation_timing, DEVICE_CFG, HARDWARE_CFG
    )

    qcm0_seq0_json = full_program["compiled_instructions"]["qcm0"]["seq0"]["seq_fn"]

    qcm0 = dummy_pulsars[0]
    qcm0.sequencer0.sequence(qcm0_seq0_json)


def test_compile_with_repetitions(mixed_schedule_with_acquisition):
    tmp_dir = tempfile.TemporaryDirectory()
    set_datadir(tmp_dir.name)
    mixed_schedule_with_acquisition.repetitions = 10
    full_program = qcompile(mixed_schedule_with_acquisition, DEVICE_CFG, HARDWARE_CFG)
    qcm0_seq0_json = full_program["compiled_instructions"]["qcm0"]["seq0"]["seq_fn"]

    with open(qcm0_seq0_json) as file:
        wf_and_prog = json.load(file)
    program_from_json = wf_and_prog["program"]
    move_line = program_from_json.split("\n")[5]
    move_items = move_line.split()  # splits on whitespace
    args = move_items[1]
    iterations = int(args.split(",")[0])
    assert iterations == 10


def _func_for_hook_test(qasm: QASMProgram):
    qasm.instructions.insert(
        0, QASMProgram.get_instruction_as_list(q1asm_instructions.NOP)
    )


def test_qasm_hook(pulse_only_schedule):
    hw_config = {
        "backend": "quantify_scheduler.backends.qblox_backend.hardware_compile",
        "qrm0": {
            "instrument_type": "Pulsar_QRM",
            "ref": "external",
            "complex_output_0": {
                "portclock_configs": [
                    {
                        "qasm_hook_func": _func_for_hook_test,
                        "port": "q0:mw",
                        "clock": "q0.01",
                    }
                ]
            },
        },
    }
    sched = pulse_only_schedule
    tmp_dir = tempfile.TemporaryDirectory()
    set_datadir(tmp_dir.name)
    sched.repetitions = 11
    full_program = qcompile(sched, DEVICE_CFG, hw_config)
    qrm0_seq0_json = full_program["compiled_instructions"]["qrm0"]["seq0"]["seq_fn"]
    with open(qrm0_seq0_json) as file:
        program = json.load(file)["program"]
    program_lines = program.splitlines()
    assert program_lines[1].strip() == q1asm_instructions.NOP


def test_qcm_acquisition_error():
    qcm = QcmModule(None, "qcm0", total_play_time=10, hw_mapping=HARDWARE_CFG["qcm0"])
    qcm._acquisitions[0] = 0

    with pytest.raises(RuntimeError):
        qcm.distribute_data()


def test_real_mode_pulses(real_square_pulse_schedule, hardware_cfg_real_mode):
    tmp_dir = tempfile.TemporaryDirectory()
    set_datadir(tmp_dir.name)
    real_square_pulse_schedule.repetitions = 10
    full_program = qcompile(
        real_square_pulse_schedule, DEVICE_CFG, hardware_cfg_real_mode
    )
    for seq in (f"seq{i}" for i in range(3)):
        assert seq in full_program.compiled_instructions["qcm0"]


# --------- Test QASMProgram class ---------


def test_emit(empty_qasm_program_qcm):
    qasm = empty_qasm_program_qcm
    qasm.emit(q1asm_instructions.PLAY, 0, 1, 120)
    qasm.emit(q1asm_instructions.STOP, comment="This is a comment that is added")

    assert len(qasm.instructions) == 2


def test_auto_wait(empty_qasm_program_qcm):
    qasm = empty_qasm_program_qcm
    qasm.auto_wait(120)
    assert len(qasm.instructions) == 1
    qasm.auto_wait(70000)
    assert len(qasm.instructions) == 3  # since it should split the waits
    assert qasm.elapsed_time == 70120
    qasm.auto_wait(700000)
    assert qasm.elapsed_time == 770120
    assert len(qasm.instructions) == 8  # now loops are used
    with pytest.raises(ValueError):
        qasm.auto_wait(-120)


def test_expand_from_normalised_range():
    minimal_pulse_data = {"duration": 20e-9}
    acq = types.OpInfo(name="test_acq", data=minimal_pulse_data, timing=4e-9)
    expanded_val = QASMProgram.expand_from_normalised_range(
        1, constants.IMMEDIATE_MAX_WAIT_TIME, "test_param", acq
    )
    assert expanded_val == constants.IMMEDIATE_MAX_WAIT_TIME // 2
    with pytest.raises(ValueError):
        QASMProgram.expand_from_normalised_range(
            10, constants.IMMEDIATE_MAX_WAIT_TIME, "test_param", acq
        )


def test_to_grid_time():
    time_ns = to_grid_time(8e-9)
    assert time_ns == 8
    with pytest.raises(ValueError):
        to_grid_time(7e-9)


def test_loop(empty_qasm_program_qcm):
    num_rep = 10

    qasm = empty_qasm_program_qcm
    qasm.emit(q1asm_instructions.WAIT_SYNC, 4)
    with qasm.loop("this_loop", repetitions=num_rep):
        qasm.emit(q1asm_instructions.WAIT, 20)
    assert len(qasm.instructions) == 5
    assert qasm.instructions[1][1] == q1asm_instructions.MOVE
    num_rep_used, reg_used = qasm.instructions[1][2].split(",")
    assert int(num_rep_used) == num_rep


@pytest.mark.parametrize("amount", [1, 2, 3, 40])
def test_temp_register(amount, empty_qasm_program_qcm):
    qasm = empty_qasm_program_qcm
    with qasm.temp_registers(amount) as registers:
        for reg in registers:
            assert reg not in qasm.register_manager.available_registers
    for reg in registers:
        assert reg in qasm.register_manager.available_registers


# --------- Test compilation functions ---------
def test_assign_pulse_and_acq_info_to_devices(mixed_schedule_with_acquisition):
    sched_with_pulse_info = device_compile(mixed_schedule_with_acquisition, DEVICE_CFG)

    container = compiler_container.CompilerContainer.from_hardware_cfg(
        sched_with_pulse_info, HARDWARE_CFG
    )
    assign_pulse_and_acq_info_to_devices(
        sched_with_pulse_info, container.instrument_compilers, HARDWARE_CFG
    )
    qrm = container.instrument_compilers["qrm0"]
    assert len(qrm._pulses[list(qrm.portclocks_with_data)[0]]) == 1
    assert len(qrm._acquisitions[list(qrm.portclocks_with_data)[0]]) == 1


def test_container_prepare(pulse_only_schedule):
    sched = device_compile(pulse_only_schedule, DEVICE_CFG)
    container = compiler_container.CompilerContainer.from_hardware_cfg(
        sched, HARDWARE_CFG
    )
    assign_pulse_and_acq_info_to_devices(
        sched, container.instrument_compilers, HARDWARE_CFG
    )
    container.prepare()

    for instr in container.instrument_compilers.values():
        instr.prepare()

    assert (
        container.instrument_compilers["qcm0"].sequencers["seq0"].frequency is not None
    )
    assert container.instrument_compilers["lo0"].frequency is not None


def test_determine_scope_mode_acquisition_sequencer(mixed_schedule_with_acquisition):
    sched = copy.deepcopy(mixed_schedule_with_acquisition)
    sched.add(Trace(100e-9, port="q0:res", clock="q0.ro"))
    sched = device_compile(sched, DEVICE_CFG)
    container = compiler_container.CompilerContainer.from_hardware_cfg(
        sched, HARDWARE_CFG
    )
    assign_pulse_and_acq_info_to_devices(
        schedule=sched,
        hardware_cfg=HARDWARE_CFG,
        device_compilers=container.instrument_compilers,
    )
    for instr in container.instrument_compilers.values():
        if hasattr(instr, "_determine_scope_mode_acquisition_sequencer"):
            instr.prepare()
            instr._determine_scope_mode_acquisition_sequencer()
    scope_mode_sequencer = container.instrument_compilers[
        "qrm0"
    ]._settings.scope_mode_sequencer
    assert scope_mode_sequencer == "seq0"


def test_container_prepare_baseband(
    baseband_square_pulse_schedule, hardware_cfg_baseband
):
    sched = device_compile(baseband_square_pulse_schedule, DEVICE_CFG)
    container = compiler_container.CompilerContainer.from_hardware_cfg(
        sched, hardware_cfg_baseband
    )
    assign_pulse_and_acq_info_to_devices(
        sched, container.instrument_compilers, hardware_cfg_baseband
    )
    container.prepare()

    assert (
        container.instrument_compilers["qcm0"].sequencers["seq0"].frequency is not None
    )
    assert container.instrument_compilers["lo0"].frequency is not None


def test_container_prepare_no_lo(pulse_only_schedule_no_lo):
    sched = device_compile(pulse_only_schedule_no_lo, DEVICE_CFG)
    container = compiler_container.CompilerContainer.from_hardware_cfg(
        sched, HARDWARE_CFG
    )
    assign_pulse_and_acq_info_to_devices(
        sched, container.instrument_compilers, HARDWARE_CFG
    )
    container.prepare()

    assert container.instrument_compilers["qrm1"].sequencers["seq0"].frequency == 100e6


def test_container_add_from_type(pulse_only_schedule):
    container = compiler_container.CompilerContainer(pulse_only_schedule)
    container.add_instrument_compiler("qcm0", QcmModule, HARDWARE_CFG["qcm0"])
    assert "qcm0" in container.instrument_compilers
    assert isinstance(container.instrument_compilers["qcm0"], QcmModule)


def test_container_add_from_str(pulse_only_schedule):
    container = compiler_container.CompilerContainer(pulse_only_schedule)
    container.add_instrument_compiler("qcm0", "Pulsar_QCM", HARDWARE_CFG["qcm0"])
    assert "qcm0" in container.instrument_compilers
    assert isinstance(container.instrument_compilers["qcm0"], QcmModule)


def test_container_add_from_path(pulse_only_schedule):
    container = compiler_container.CompilerContainer(pulse_only_schedule)
    container.add_instrument_compiler(
        "qcm0",
        "quantify_scheduler.backends.qblox.instrument_compilers.QcmModule",
        HARDWARE_CFG["qcm0"],
    )
    assert "qcm0" in container.instrument_compilers
    assert isinstance(container.instrument_compilers["qcm0"], QcmModule)


def test_from_mapping(pulse_only_schedule):
    container = compiler_container.CompilerContainer.from_hardware_cfg(
        pulse_only_schedule, HARDWARE_CFG
    )
    for instr_name in HARDWARE_CFG.keys():
        if instr_name == "backend" or "corrections" in instr_name:
            continue
        assert instr_name in container.instrument_compilers


def test_generate_uuid_from_wf_data():
    arr0 = np.arange(10000)
    arr1 = np.arange(10000)
    arr2 = np.arange(10000) + 1

    hash0 = generate_uuid_from_wf_data(arr0)
    hash1 = generate_uuid_from_wf_data(arr1)
    hash2 = generate_uuid_from_wf_data(arr2)

    assert hash0 == hash1
    assert hash1 != hash2


def test_real_mode_container(real_square_pulse_schedule, hardware_cfg_real_mode):
    container = compiler_container.CompilerContainer.from_hardware_cfg(
        real_square_pulse_schedule, hardware_cfg_real_mode
    )
    sched = device_compile(real_square_pulse_schedule, DEVICE_CFG)
    assign_pulse_and_acq_info_to_devices(
        sched, container.instrument_compilers, hardware_cfg_real_mode
    )
    container.prepare()
    qcm0 = container.instrument_compilers["qcm0"]
    for output, seq_name in enumerate(f"seq{i}" for i in range(3)):
        seq_settings = qcm0.sequencers[seq_name].settings
        assert seq_settings.connected_outputs[0] == output


def test_assign_frequencies_baseband():
    tmp_dir = tempfile.TemporaryDirectory()
    set_datadir(tmp_dir.name)

    sched = Schedule("two_gate_experiment")
    sched.add(X("q0"))
    sched.add(X("q1"))

    q0_clock_freq = DEVICE_CFG["qubits"]["q0"]["params"]["mw_freq"]
    q1_clock_freq = DEVICE_CFG["qubits"]["q1"]["params"]["mw_freq"]

    if0 = HARDWARE_CFG["qcm0"]["complex_output_0"]["portclock_configs"][0].get(
        "interm_freq"
    )
    if1 = HARDWARE_CFG["qcm0"]["complex_output_1"]["portclock_configs"][0].get(
        "interm_freq"
    )
    io0_lo_name = HARDWARE_CFG["qcm0"]["complex_output_0"]["lo_name"]
    io1_lo_name = HARDWARE_CFG["qcm0"]["complex_output_1"]["lo_name"]
    lo0 = HARDWARE_CFG[io0_lo_name].get("frequency")
    lo1 = HARDWARE_CFG[io1_lo_name].get("frequency")

    assert if0 is not None
    assert if1 is None
    assert lo0 is None
    assert lo1 is not None

    lo0 = q0_clock_freq - if0
    if1 = q1_clock_freq - lo1

    compiled_schedule = qcompile(sched, DEVICE_CFG, HARDWARE_CFG)
    compiled_instructions = compiled_schedule["compiled_instructions"]

    generic_icc = constants.GENERIC_IC_COMPONENT_NAME
    assert compiled_instructions[generic_icc][f"{io0_lo_name}.frequency"] == lo0
    assert compiled_instructions[generic_icc][f"{io1_lo_name}.frequency"] == lo1
    assert compiled_instructions["qcm0"]["seq1"]["settings"]["modulation_freq"] == if1


def test_assign_frequencies_baseband_downconverter():
    tmp_dir = tempfile.TemporaryDirectory()
    set_datadir(tmp_dir.name)

    sched = Schedule("two_gate_experiment")
    sched.add(X("q0"))
    sched.add(X("q1"))

    q0_clock_freq = DEVICE_CFG["qubits"]["q0"]["params"]["mw_freq"]
    q1_clock_freq = DEVICE_CFG["qubits"]["q1"]["params"]["mw_freq"]

    if0 = HARDWARE_CFG["qcm0"]["complex_output_0"]["portclock_configs"][0].get(
        "interm_freq"
    )
    if1 = HARDWARE_CFG["qcm0"]["complex_output_1"]["portclock_configs"][0].get(
        "interm_freq"
    )
    io0_lo_name = HARDWARE_CFG["qcm0"]["complex_output_0"]["lo_name"]
    io1_lo_name = HARDWARE_CFG["qcm0"]["complex_output_1"]["lo_name"]
    lo0 = HARDWARE_CFG[io0_lo_name].get("frequency")
    lo1 = HARDWARE_CFG[io1_lo_name].get("frequency")

    assert if0 is not None
    assert if1 is None
    assert lo0 is None
    assert lo1 is not None

    hw_mapping_downconverter = HARDWARE_CFG.copy()
    hw_mapping_downconverter["qcm0"]["complex_output_0"]["downconverter"] = True
    hw_mapping_downconverter["qcm0"]["complex_output_1"]["downconverter"] = True

    compiled_schedule = qcompile(sched, DEVICE_CFG, hw_mapping_downconverter)
    compiled_instructions = compiled_schedule["compiled_instructions"]

    lo0 = -q0_clock_freq - if0 + constants.DOWNCONVERTER_FREQ
    if1 = -q1_clock_freq - lo1 + constants.DOWNCONVERTER_FREQ

    generic_icc = constants.GENERIC_IC_COMPONENT_NAME
    assert compiled_instructions[generic_icc][f"{io0_lo_name}.frequency"] == lo0
    assert compiled_instructions[generic_icc][f"{io1_lo_name}.frequency"] == lo1
    assert compiled_instructions["qcm0"]["seq1"]["settings"]["modulation_freq"] == if1


def test_assign_frequencies_rf():
    tmp_dir = tempfile.TemporaryDirectory()
    set_datadir(tmp_dir.name)

    sched = Schedule("two_gate_experiment")
    sched.add(X("q2"))
    sched.add(X("q3"))

    if0 = HARDWARE_CFG["qcm_rf0"]["complex_output_0"]["portclock_configs"][0].get(
        "interm_freq"
    )
    if1 = HARDWARE_CFG["qcm_rf0"]["complex_output_1"]["portclock_configs"][0].get(
        "interm_freq"
    )
    lo0 = HARDWARE_CFG["qcm_rf0"]["complex_output_0"].get("lo_freq")
    lo1 = HARDWARE_CFG["qcm_rf0"]["complex_output_1"].get("lo_freq")

    assert if0 is not None
    assert if1 is None
    assert lo0 is None
    assert lo1 is not None

    q2_clock_freq = DEVICE_CFG["qubits"]["q2"]["params"]["mw_freq"]
    q3_clock_freq = DEVICE_CFG["qubits"]["q3"]["params"]["mw_freq"]

    if0 = HARDWARE_CFG["qcm_rf0"]["complex_output_0"]["portclock_configs"][0][
        "interm_freq"
    ]
    lo1 = HARDWARE_CFG["qcm_rf0"]["complex_output_1"]["lo_freq"]

    lo0 = q2_clock_freq - if0
    if1 = q3_clock_freq - lo1

    compiled_schedule = qcompile(sched, DEVICE_CFG, HARDWARE_CFG)
    compiled_instructions = compiled_schedule["compiled_instructions"]
    qcm_program = compiled_instructions["qcm_rf0"]
    assert qcm_program["settings"]["lo0_freq"] == lo0
    assert qcm_program["settings"]["lo1_freq"] == lo1
    assert qcm_program["seq1"]["settings"]["modulation_freq"] == if1


def test_assign_frequencies_rf_downconverter():
    tmp_dir = tempfile.TemporaryDirectory()
    set_datadir(tmp_dir.name)

    sched = Schedule("two_gate_experiment")
    sched.add(X("q2"))
    sched.add(X("q3"))

    if0 = HARDWARE_CFG["qcm_rf0"]["complex_output_0"]["portclock_configs"][0].get(
        "interm_freq"
    )
    if1 = HARDWARE_CFG["qcm_rf0"]["complex_output_1"]["portclock_configs"][0].get(
        "interm_freq"
    )
    lo0 = HARDWARE_CFG["qcm_rf0"]["complex_output_0"].get("lo_freq")
    lo1 = HARDWARE_CFG["qcm_rf0"]["complex_output_1"].get("lo_freq")

    assert if0 is not None
    assert if1 is None
    assert lo0 is None
    assert lo1 is not None

    q2_clock_freq = DEVICE_CFG["qubits"]["q2"]["params"]["mw_freq"]
    q3_clock_freq = DEVICE_CFG["qubits"]["q3"]["params"]["mw_freq"]

    if0 = HARDWARE_CFG["qcm_rf0"]["complex_output_0"]["portclock_configs"][0][
        "interm_freq"
    ]
    lo1 = HARDWARE_CFG["qcm_rf0"]["complex_output_1"]["lo_freq"]

    lo0 = q2_clock_freq - if0
    if1 = q3_clock_freq - lo1

    compiled_schedule = qcompile(sched, DEVICE_CFG, HARDWARE_CFG)
    compiled_instructions = compiled_schedule["compiled_instructions"]
    qcm_program = compiled_instructions["qcm_rf0"]
    assert qcm_program["settings"]["lo0_freq"] == lo0
    assert qcm_program["settings"]["lo1_freq"] == lo1
    assert qcm_program["seq1"]["settings"]["modulation_freq"] == if1

    hw_mapping_downconverter = HARDWARE_CFG.copy()
    hw_mapping_downconverter["qcm_rf0"]["complex_output_0"]["downconverter"] = True
    hw_mapping_downconverter["qcm_rf0"]["complex_output_1"]["downconverter"] = True

    compiled_schedule = qcompile(sched, DEVICE_CFG, hw_mapping_downconverter)
    compiled_instructions = compiled_schedule["compiled_instructions"]
    qcm_program = compiled_instructions["qcm_rf0"]

    lo0 = -q2_clock_freq - if0 + constants.DOWNCONVERTER_FREQ
    if1 = -q3_clock_freq - lo1 + constants.DOWNCONVERTER_FREQ

    assert qcm_program["settings"]["lo0_freq"] == lo0
    assert qcm_program["settings"]["lo1_freq"] == lo1
    assert qcm_program["seq1"]["settings"]["modulation_freq"] == if1


def test_markers():
    tmp_dir = tempfile.TemporaryDirectory()
    set_datadir(tmp_dir.name)

    # Test for baseband
    sched = Schedule("gate_experiment")
    sched.add(X("q0"))
    sched.add(X("q2"))
    sched.add(Measure("q0"))
    sched.add(Measure("q2"))

    compiled_schedule = qcompile(sched, DEVICE_CFG, HARDWARE_CFG)
    program = compiled_schedule["compiled_instructions"]

    def _confirm_correct_markers(device_program, device_compiler, is_rf=False):
        mrk_config = device_compiler.static_hw_properties.marker_configuration
        answers = (
            mrk_config.init,
            mrk_config.start,
            mrk_config.end,
        )
        with open(device_program["seq0"]["seq_fn"]) as file:
            qasm = json.load(file)["program"]

            matches = re.findall(r"set\_mrk +\d+", qasm)
            matches = [int(m.replace("set_mrk", "").strip()) for m in matches]
            if not is_rf:
                matches = [None, *matches]

            for match, answer in zip(matches, answers):
                assert match == answer

    _confirm_correct_markers(program["qcm0"], QcmModule)
    _confirm_correct_markers(program["qrm0"], QrmModule)
    _confirm_correct_markers(program["qcm_rf0"], QcmRfModule, is_rf=True)
    _confirm_correct_markers(program["qrm_rf0"], QrmRfModule, is_rf=True)


def test_pulsar_rf_extract_from_mapping():
    hw_map = HARDWARE_CFG["qcm_rf0"]
    types.PulsarRFSettings.extract_settings_from_mapping(hw_map)


def test_cluster_settings(pulse_only_schedule):
    container = compiler_container.CompilerContainer.from_hardware_cfg(
        pulse_only_schedule, HARDWARE_CFG
    )
    cluster_compiler = container.instrument_compilers["cluster0"]
    cluster_compiler.prepare()
    cl_qcm0 = cluster_compiler.instrument_compilers["cluster0_module1"]
    assert isinstance(cl_qcm0._settings, BasebandModuleSettings)


def assembly_valid(compiled_schedule, qcm0, qrm0):
    """
    Test helper that takes a compiled schedule and verifies if the assembly is valid
    by passing it to a dummy qcm and qrm.

    Assumes only qcm0 and qrm0 are used.
    """

    # test the program for the qcm
    qcm0_seq0_json = compiled_schedule["compiled_instructions"]["qcm0"]["seq0"][
        "seq_fn"
    ]
    qcm0.sequencer0.sequence(qcm0_seq0_json)
    qcm0.arm_sequencer(0)
    uploaded_waveforms = qcm0.get_waveforms(0)
    assert uploaded_waveforms is not None

    # test the program for the qrm
    qrm0_seq0_json = compiled_schedule["compiled_instructions"]["qrm0"]["seq0"][
        "seq_fn"
    ]
    qrm0.sequencer0.sequence(qrm0_seq0_json)
    qrm0.arm_sequencer(0)
    uploaded_waveforms = qrm0.get_waveforms(0)
    assert uploaded_waveforms is not None


def test_acq_protocol_append_mode_valid_assembly_ssro(
    dummy_pulsars, load_example_transmon_config
):
    tmp_dir = tempfile.TemporaryDirectory()
    set_datadir(tmp_dir.name)
    repetitions = 256
    ssro_sched = readout_calibration_sched("q0", [0, 1], repetitions=repetitions)
    compiled_ssro_sched = qcompile(
        ssro_sched, load_example_transmon_config(), HARDWARE_CFG
    )
    assembly_valid(
        compiled_schedule=compiled_ssro_sched,
        qcm0=dummy_pulsars[0],
        qrm0=dummy_pulsars[0],
    )

    with open(
        compiled_ssro_sched["compiled_instructions"]["qrm0"]["seq0"]["seq_fn"]
    ) as file:
        qrm0_seq_instructions = json.load(file)
    baseline_assembly = os.path.join(
        quantify_scheduler.__path__[0],
        "..",
        "tests",
        "baseline_qblox_assembly",
        f"{ssro_sched.name}_qrm0_seq0_instr.json",
    )

    if REGENERATE_REF_FILES:
        shutil.copy(
            compiled_ssro_sched["compiled_instructions"]["qrm0"]["seq0"]["seq_fn"],
            baseline_assembly,
        )

    with open(baseline_assembly) as file:
        baseline_qrm0_seq_instructions = json.load(file)
    program = _strip_comments(qrm0_seq_instructions["program"])
    exp_program = _strip_comments(baseline_qrm0_seq_instructions["program"])

    assert list(program) == list(exp_program)


def test_acq_protocol_average_mode_valid_assembly_allxy(
    dummy_pulsars, load_example_transmon_config
):
    tmp_dir = tempfile.TemporaryDirectory()
    set_datadir(tmp_dir.name)
    repetitions = 256
    sched = allxy_sched("q0", element_select_idx=np.arange(21), repetitions=repetitions)
    compiled_allxy_sched = qcompile(sched, load_example_transmon_config(), HARDWARE_CFG)

    assembly_valid(
        compiled_schedule=compiled_allxy_sched,
        qcm0=dummy_pulsars[0],
        qrm0=dummy_pulsars[0],
    )

    with open(
        compiled_allxy_sched["compiled_instructions"]["qrm0"]["seq0"]["seq_fn"]
    ) as file:
        qrm0_seq_instructions = json.load(file)

    baseline_assembly = os.path.join(
        quantify_scheduler.__path__[0],
        "..",
        "tests",
        "baseline_qblox_assembly",
        f"{sched.name}_qrm0_seq0_instr.json",
    )

    if REGENERATE_REF_FILES:
        shutil.copy(
            compiled_allxy_sched["compiled_instructions"]["qrm0"]["seq0"]["seq_fn"],
            baseline_assembly,
        )

    with open(baseline_assembly) as file:
        baseline_qrm0_seq_instructions = json.load(file)
    program = _strip_comments(qrm0_seq_instructions["program"])
    exp_program = _strip_comments(baseline_qrm0_seq_instructions["program"])

    assert list(program) == list(exp_program)


def test_acq_declaration_dict_append_mode(load_example_transmon_config):
    tmp_dir = tempfile.TemporaryDirectory()
    set_datadir(tmp_dir.name)

    repetitions = 256

    ssro_sched = readout_calibration_sched("q0", [0, 1], repetitions=repetitions)
    compiled_ssro_sched = qcompile(
        ssro_sched, load_example_transmon_config(), HARDWARE_CFG
    )

    with open(
        compiled_ssro_sched["compiled_instructions"]["qrm0"]["seq0"]["seq_fn"]
    ) as file:
        qrm0_seq_instructions = json.load(file)

    acquisitions = qrm0_seq_instructions["acquisitions"]
    # the only key corresponds to channel 0
    assert set(acquisitions.keys()) == {"0"}
    assert acquisitions["0"] == {"num_bins": 2 * 256, "index": 0}


def test_acq_declaration_dict_bin_avg_mode(load_example_transmon_config):
    tmp_dir = tempfile.TemporaryDirectory()
    set_datadir(tmp_dir.name)

    allxy = allxy_sched("q0")
    compiled_allxy_sched = qcompile(allxy, load_example_transmon_config(), HARDWARE_CFG)

    with open(
        compiled_allxy_sched["compiled_instructions"]["qrm0"]["seq0"]["seq_fn"]
    ) as file:
        qrm0_seq_instructions = json.load(file)

    acquisitions = qrm0_seq_instructions["acquisitions"]

    # the only key corresponds to channel 0
    assert set(acquisitions.keys()) == {"0"}
    assert acquisitions["0"] == {"num_bins": 21, "index": 0}


def test_convert_hw_config_to_portclock_configs_spec(make_basic_multi_qubit_schedule):
    old_config = {
        "backend": "quantify_scheduler.backends.qblox_backend.hardware_compile",
        "qcm0": {
            "instrument_type": "Pulsar_QCM",
            "ref": "internal",
            "complex_output_0": {
                "line_gain_db": 0,
                "lo_name": "lo0",
                "seq0": {
                    "port": "q0:mw",
                    "clock": "q0.01",
                    "interm_freq": 50e6,
                    "latency_correction": 8e-9,
                },
            },
            "complex_output_1": {
                "line_gain_db": 0,
                "lo_name": "lo1",
                "seq1": {"port": "q1:mw", "clock": "q1.01", "interm_freq": 100e6},
                "seq2": {
                    "port": "q2:mw",
                    "clock": "q2.01",
                    "interm_freq": None,
                    "latency_correction": 4e-9,
                },
            },
        },
        "cluster0": {
            "ref": "internal",
            "instrument_type": "Cluster",
            "cluster0_module2": {
                "instrument_type": "QRM",
                "complex_output_0": {
                    "line_gain_db": 0,
                    "seq0": {
                        "port": "q1:res",
                        "clock": "q1.ro",
                        "interm_freq": 50e6,
                    },
                    "seq1": {
                        "port": "q2:res",
                        "clock": "q2.01",
                        "interm_freq": 50e6,
                        "latency_correction": 4e-9,
                    },
                },
            },
        },
        "lo0": {"instrument_type": "LocalOscillator", "frequency": None, "power": 20},
        "lo1": {"instrument_type": "LocalOscillator", "frequency": None, "power": 20},
    }

    expected_config = {
        "backend": "quantify_scheduler.backends.qblox_backend.hardware_compile",
        "latency_corrections": {
            "q0:mw-q0.01": 8e-9,
            "q2:mw-q2.01": 4e-9,
            "q2:res-q2.01": 4e-9,
        },
        "qcm0": {
            "instrument_type": "Pulsar_QCM",
            "ref": "internal",
            "complex_output_0": {
                "line_gain_db": 0,
                "lo_name": "lo0",
                "portclock_configs": [
                    {"port": "q0:mw", "clock": "q0.01", "interm_freq": 50e6},
                ],
            },
            "complex_output_1": {
                "line_gain_db": 0,
                "lo_name": "lo1",
                "portclock_configs": [
                    {"port": "q1:mw", "clock": "q1.01", "interm_freq": 100e6},
                    {"port": "q2:mw", "clock": "q2.01", "interm_freq": None},
                ],
            },
        },
        "cluster0": {
            "ref": "internal",
            "instrument_type": "Cluster",
            "cluster0_module2": {
                "instrument_type": "QRM",
                "complex_output_0": {
                    "line_gain_db": 0,
                    "portclock_configs": [
                        {
                            "port": "q1:res",
                            "clock": "q1.ro",
                            "interm_freq": 50e6,
                        },
                        {
                            "port": "q2:res",
                            "clock": "q2.01",
                            "interm_freq": 50e6,
                        },
                    ],
                },
            },
        },
        "lo0": {"instrument_type": "LocalOscillator", "frequency": None, "power": 20},
        "lo1": {"instrument_type": "LocalOscillator", "frequency": None, "power": 20},
    }

    # Test that the conversion works adequately
    migrated_config = convert_hw_config_to_portclock_configs_spec(old_config)
    assert migrated_config == expected_config

    # Test that hardware_compile is converting automatically
    tmp_dir = tempfile.TemporaryDirectory()
    set_datadir(tmp_dir.name)

    sched = make_basic_multi_qubit_schedule(["q0", "q1", "q2"])
    sched = device_compile(sched, DEVICE_CFG)
    with pytest.warns(DeprecationWarning, match=r"Qblox hardware config spec"):
        hardware_compile(sched, old_config)


def test_apply_latency_corrections_valid(mock_setup, hardware_cfg_latency_corrections):
    """
    This test function checks that:
    Latency correction is set for the correct portclock key
    by checking against the value set in QASM instructions.
    """
    sched = Schedule("Single Gate Experiment on Two Qubits")
    sched.add(X("q0"))
    sched.add(
        SquarePulse(port="q1:mw", clock="q1.01", amp=0.25, duration=12e-9),
        ref_pt="start",
    )
    sched.add_resources([ClockResource("q0.01", freq=5e9)])
    sched.add_resources([ClockResource("q1.01", freq=5e9)])

    hardware_cfg = hardware_cfg_latency_corrections()
    compiled_sched = qcompile(
        sched,
        device_cfg=mock_setup["quantum_device"].generate_device_config(),
        hardware_cfg=hardware_cfg,
    )

    for instrument in ["qcm0", ("cluster0", "cluster0_module1")]:
        compiled_data = compiled_sched.compiled_instructions
        config_data = hardware_cfg

        if isinstance(instrument, tuple):
            for key in instrument:
                compiled_data = compiled_data.get(key)
                config_data = config_data.get(key)
        else:
            compiled_data = compiled_data.get(instrument)
            config_data = config_data.get(instrument)

        filename = compiled_data["seq0"]["seq_fn"]

        port = config_data["complex_output_0"]["portclock_configs"][0]["port"]
        clock = config_data["complex_output_0"]["portclock_configs"][0]["clock"]
        latency = int(1e9 * hardware_cfg["latency_corrections"][f"{port}-{clock}"])

        with open(filename, "r") as file:
            program_lines = json.load(file)["program"].splitlines()
        assert any(
            f"latency correction of {constants.GRID_TIME} + {latency} ns" in line
            for line in program_lines
        ), f"instrument={instrument}, latency={latency}"


def test_apply_latency_corrections_warning(
    mock_setup, hardware_cfg_latency_corrections, caplog
):
    """
    Checks if warning is raised for a latency correction
    that is not a multiple of 4ns
    """
    sched = Schedule("Single Gate Experiment")
    sched.add(
        SquarePulse(port="q1:mw", clock="q1.01", amp=0.25, duration=12e-9),
        ref_pt="start",
    )
    sched.add_resources([ClockResource("q1.01", freq=5e9)])

    warning = f"not a multiple of {constants.GRID_TIME}"
    with caplog.at_level(
        logging.WARNING, logger="quantify_scheduler.backends.qblox.qblox_backend"
    ):
        qcompile(
            sched,
            device_cfg=mock_setup["quantum_device"].generate_device_config(),
            hardware_cfg=hardware_cfg_latency_corrections(),
        )
    assert any(warning in mssg for mssg in caplog.messages)


def _strip_comments(program: str):
    # helper function for comparing programs
    stripped_program = []
    for line in program.split("\n"):
        if "#" in line:
            line = line.split("#")[0]
        line = line.rstrip()  # remove trailing whitespace
        stripped_program.append(line)
    return stripped_program<|MERGE_RESOLUTION|>--- conflicted
+++ resolved
@@ -63,9 +63,12 @@
 from quantify_scheduler.operations.gate_library import CZ, Measure, Reset, X
 from quantify_scheduler.operations.pulse_library import (
     DRAGPulse,
+    IdlePulse,
     RampPulse,
+    ShiftClockPhase,
     SquarePulse,
 )
+from quantify_scheduler.operations.operation import Operation
 from quantify_scheduler.resources import BasebandClockResource, ClockResource
 from quantify_scheduler.schedules.timedomain_schedules import (
     allxy_sched,
@@ -854,7 +857,6 @@
     assert len(wf_and_prog["weights"]) == 0
 
 
-<<<<<<< HEAD
 @pytest.mark.parametrize(
     "operation, instruction_to_check",
     [
@@ -935,9 +937,6 @@
 
 
 def test_compile_simple_with_acq(dummy_pulsars, mixed_schedule_with_acquisition):
-=======
-def test_simple_compile_with_acq(dummy_pulsars, mixed_schedule_with_acquisition):
->>>>>>> b77748e8
     tmp_dir = tempfile.TemporaryDirectory()
     set_datadir(tmp_dir.name)
     full_program = qcompile(mixed_schedule_with_acquisition, DEVICE_CFG, HARDWARE_CFG)
@@ -1777,6 +1776,10 @@
     Latency correction is set for the correct portclock key
     by checking against the value set in QASM instructions.
     """
+    # mock_setup should arrange this but is not working here
+    tmp_dir = tempfile.TemporaryDirectory()
+    set_datadir(tmp_dir.name)
+
     sched = Schedule("Single Gate Experiment on Two Qubits")
     sched.add(X("q0"))
     sched.add(
@@ -1826,6 +1829,10 @@
     Checks if warning is raised for a latency correction
     that is not a multiple of 4ns
     """
+    # mock_setup should arrange this but is not working here
+    tmp_dir = tempfile.TemporaryDirectory()
+    set_datadir(tmp_dir.name)
+
     sched = Schedule("Single Gate Experiment")
     sched.add(
         SquarePulse(port="q1:mw", clock="q1.01", amp=0.25, duration=12e-9),
