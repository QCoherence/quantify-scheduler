# pylint: disable=missing-class-docstring
# pylint: disable=missing-function-docstring
# pylint: disable=missing-module-docstring
# pylint: disable=redefined-outer-name
# pylint: disable=too-many-lines
# pylint: disable=too-many-locals

# Repository: https://gitlab.com/quantify-os/quantify-scheduler
# Licensed according to the LICENCE file on the main branch
"""Tests for Qblox backend."""
import copy
import json
import logging
import os
import re
import shutil
import tempfile

from typing import Dict, Generator

import numpy as np
import pytest
from qblox_instruments import Pulsar, PulsarType

from quantify_core.data.handling import set_datadir  # pylint: disable=no-name-in-module

import quantify_scheduler
from quantify_scheduler import Schedule

from quantify_scheduler.backends.qblox_backend import hardware_compile
from quantify_scheduler.backends.qblox import (
    compiler_container,
    constants,
    q1asm_instructions,
    register_manager,
)
from quantify_scheduler.backends.qblox.compiler_abc import Sequencer
from quantify_scheduler.backends.qblox.helpers import (
    convert_hw_config_to_portclock_configs_spec,
    assign_pulse_and_acq_info_to_devices,
    generate_port_clock_to_device_map,
    find_all_port_clock_combinations,
    find_inner_dicts_containing_key,
    generate_uuid_from_wf_data,
    generate_waveform_data,
    to_grid_time,
)

# from quantify_scheduler.backends.circuit_to_device import DeviceCompilationConfig

from quantify_scheduler.backends.qblox.instrument_compilers import (
    QcmModule,
    QcmRfModule,
    QrmModule,
    QrmRfModule,
)
from quantify_scheduler.backends.qblox.qasm_program import QASMProgram
from quantify_scheduler.backends.types import qblox as types
from quantify_scheduler.backends.types.qblox import BasebandModuleSettings

from quantify_scheduler.compilation import (
    determine_absolute_timing,
    device_compile,
    qcompile,
)

from quantify_scheduler.device_under_test.mock_setup import set_standard_params_transmon
from quantify_scheduler.operations.acquisition_library import Trace
from quantify_scheduler.operations.gate_library import Measure, Reset, X, X90
from quantify_scheduler.operations.pulse_library import (
    DRAGPulse,
    IdlePulse,
    RampPulse,
    ShiftClockPhase,
    SquarePulse,
)
from quantify_scheduler.operations.operation import Operation

from quantify_scheduler.resources import BasebandClockResource, ClockResource

from quantify_scheduler.schedules.timedomain_schedules import (
    allxy_sched,
    readout_calibration_sched,
)

from quantify_scheduler.device_under_test.transmon_element import (
    BasicTransmonElement,
)
from quantify_core.measurement import Gettable, MeasurementControl
from quantify_scheduler.instrument_coordinator import InstrumentCoordinator
from quantify_scheduler.device_under_test.quantum_device import QuantumDevice

from tests.fixtures.mock_setup import close_instruments


REGENERATE_REF_FILES: bool = False  # Set flag to true to regenerate the reference files


# --------- Test fixtures ---------
@pytest.fixture
def hardware_cfg_baseband():
    yield {
        "backend": "quantify_scheduler.backends.qblox_backend.hardware_compile",
        "qcm0": {
            "name": "qcm0",
            "instrument_type": "Pulsar_QCM",
            "ref": "internal",
            "complex_output_0": {
                "lo_name": "lo0",
                "portclock_configs": [
                    {
                        "port": "q0:mw",
                        "clock": "cl0.baseband",
                        "instruction_generated_pulses_enabled": True,
                        "interm_freq": 50e6,
                    }
                ],
            },
            "complex_output_1": {
                "portclock_configs": [{"port": "q1:mw", "clock": "q1.01"}],
            },
        },
        "lo0": {"instrument_type": "LocalOscillator", "frequency": None, "power": 1},
    }


@pytest.fixture
def hardware_cfg_real_mode(
    instruction_generated_pulses_enabled,
):  # pylint: disable=line-too-long
    yield {
        "backend": "quantify_scheduler.backends.qblox_backend.hardware_compile",
        "qcm0": {
            "name": "qcm0",
            "instrument_type": "Pulsar_QCM",
            "ref": "internal",
            "real_output_0": {
                "portclock_configs": [
                    {
                        "port": "dummy_port_1",
                        "clock": "cl0.baseband",
                        "instruction_generated_pulses_enabled": instruction_generated_pulses_enabled,
                    },
                ],
            },
            "real_output_1": {
                "portclock_configs": [
                    {
                        "port": "dummy_port_2",
                        "clock": "cl0.baseband",
                        "instruction_generated_pulses_enabled": instruction_generated_pulses_enabled,
                    }
                ],
            },
            "real_output_2": {
                "portclock_configs": [
                    {
                        "port": "dummy_port_3",
                        "clock": "cl0.baseband",
                        "instruction_generated_pulses_enabled": instruction_generated_pulses_enabled,
                    }
                ],
            },
            "real_output_3": {
                "portclock_configs": [
                    {
                        "port": "dummy_port_4",
                        "clock": "cl0.baseband",
                        "instruction_generated_pulses_enabled": instruction_generated_pulses_enabled,
                    }
                ],
            },
        },
    }


@pytest.fixture
def hardware_cfg_multiplexing():
    yield {
        "backend": "quantify_scheduler.backends.qblox_backend.hardware_compile",
        "qcm0": {
            "name": "qcm0",
            "instrument_type": "Pulsar_QCM",
            "ref": "internal",
            "complex_output_0": {
                "lo_name": "lo0",
                "portclock_configs": [
                    {
                        "port": "q0:mw",
                        "clock": "q0.01",
                        "interm_freq": 50e6,
                    },
                    {
                        "port": "q1:mw",
                        "clock": "q0.01",
                        "interm_freq": 50e6,
                    },
                    {
                        "port": "q2:mw",
                        "clock": "q0.01",
                        "interm_freq": 50e6,
                    },
                    {
                        "port": "q3:mw",
                        "clock": "q0.01",
                        "interm_freq": 50e6,
                    },
                    {
                        "port": "q4:mw",
                        "clock": "q0.01",
                        "interm_freq": 50e6,
                    },
                ],
            },
            "complex_output_1": {
                "portclock_configs": [{"port": "q1:mw", "clock": "q1.01"}],
            },
        },
        "lo0": {"instrument_type": "LocalOscillator", "frequency": None, "power": 1},
    }


@pytest.fixture
def hardware_cfg_latency_corrections():
    return {
        "backend": "quantify_scheduler.backends.qblox_backend.hardware_compile",
        "latency_corrections": {"q0:mw-q0.01": 2e-8, "q1:mw-q1.01": 5e-9},
        "qcm0": {
            "instrument_type": "Pulsar_QCM",
            "ref": "internal",
            "complex_output_0": {
                "portclock_configs": [{"port": "q0:mw", "clock": "q0.01"}],
            },
        },
        "cluster0": {
            "instrument_type": "Cluster",
            "ref": "internal",
            "cluster0_module1": {
                "instrument_type": "QCM",
                "complex_output_0": {
                    "portclock_configs": [
                        {
                            "port": "q1:mw",
                            "clock": "q1.01",
                        }
                    ],
                },
            },
        },
    }


@pytest.fixture
def hardware_cfg_two_qubit_gate():
    return {
        "backend": "quantify_scheduler.backends.qblox_backend.hardware_compile",
        "qcm0": {
            "instrument_type": "Pulsar_QCM",
            "ref": "internal",
            "complex_output_0": {
                "portclock_configs": [
                    {"port": f"{qubit}:fl", "clock": clock}
                    for qubit in ["q2", "q3"]
                    for clock in [BasebandClockResource.IDENTITY, f"{qubit}.01"]
                ]
            },
        },
    }


@pytest.fixture
def dummy_pulsars() -> Generator[Dict[str, Pulsar], None, None]:
    qcm_names = ["qcm0", "qcm1"]
    qrm_names = ["qrm0", "qrm1"]

    close_instruments(qcm_names + qrm_names)

    _pulsars = {}
    for qcm_name in qcm_names:
        _pulsars[qcm_name] = Pulsar(name=qcm_name, dummy_type=PulsarType.PULSAR_QCM)
    for qrm_name in qrm_names:
        _pulsars[qrm_name] = Pulsar(name=qrm_name, dummy_type=PulsarType.PULSAR_QRM)

    yield _pulsars

    close_instruments(qcm_names + qrm_names)


@pytest.fixture
def pulse_only_schedule():
    sched = Schedule("pulse_only_experiment")
    sched.add(Reset("q0"))
    sched.add(
        DRAGPulse(
            G_amp=0.5,
            D_amp=-0.2,
            phase=90,
            port="q0:mw",
            duration=20e-9,
            clock="q0.01",
            t0=4e-9,
        )
    )
    sched.add(RampPulse(t0=2e-3, amp=0.5, duration=28e-9, port="q0:mw", clock="q0.01"))
    # Clocks need to be manually added at this stage.
    sched.add_resources([ClockResource("q0.01", freq=5e9)])
    return sched


@pytest.fixture
def cluster_only_schedule():
    sched = Schedule("cluster_only_schedule")
    sched.add(Reset("q4"))
    sched.add(
        DRAGPulse(
            G_amp=0.7,
            D_amp=-0.2,
            phase=90,
            port="q4:mw",
            duration=20e-9,
            clock="q4.01",
            t0=4e-9,
        )
    )
    sched.add(
        DRAGPulse(
            G_amp=0.2,
            D_amp=-0.2,
            phase=90,
            port="q5:mw",
            duration=20e-9,
            clock="q5.01",
            t0=4e-9,
        )
    )
    sched.add(RampPulse(t0=2e-3, amp=0.5, duration=28e-9, port="q4:mw", clock="q4.01"))
    # Clocks need to be manually added at this stage.
    sched.add_resources([ClockResource("q4.01", freq=5e9)])
    sched.add_resources([ClockResource("q5.01", freq=5e9)])
    return sched


@pytest.fixture
def pulse_only_schedule_multiplexed():
    sched = Schedule("pulse_only_experiment")
    sched.add(Reset("q0"))
    operation = sched.add(
        DRAGPulse(
            G_amp=0.7,
            D_amp=-0.2,
            phase=90,
            port="q0:mw",
            duration=20e-9,
            clock="q0.01",
            t0=4e-9,
        )
    )
    for i in range(1, 4):
        sched.add(
            DRAGPulse(
                G_amp=0.7,
                D_amp=-0.2,
                phase=90,
                port=f"q{i}:mw",
                duration=20e-9,
                clock="q0.01",
                t0=8e-9,
            ),
            ref_op=operation,
            ref_pt="start",
        )

    sched.add(RampPulse(t0=2e-3, amp=0.5, duration=28e-9, port="q0:mw", clock="q0.01"))
    # Clocks need to be manually added at this stage.
    sched.add_resources([ClockResource("q0.01", freq=5e9)])
    return sched


@pytest.fixture
def pulse_only_schedule_no_lo():
    sched = Schedule("pulse_only_schedule_no_lo")
    sched.add(Reset("q1"))
    sched.add(
        SquarePulse(
            amp=0.5,
            phase=0,
            port="q1:res",
            duration=20e-9,
            clock="q1.ro",
            t0=4e-9,
        )
    )
    # Clocks need to be manually added at this stage.
    sched.add_resources([ClockResource("q1.ro", freq=100e6)])
    return sched


@pytest.fixture
def identical_pulses_schedule():
    sched = Schedule("identical_pulses_schedule")
    sched.add(Reset("q0"))
    sched.add(
        DRAGPulse(
            G_amp=0.7,
            D_amp=-0.2,
            phase=90,
            port="q0:mw",
            duration=20e-9,
            clock="q0.01",
            t0=4e-9,
        )
    )
    sched.add(
        DRAGPulse(
            G_amp=0.8,
            D_amp=-0.2,
            phase=90,
            port="q0:mw",
            duration=20e-9,
            clock="q0.01",
            t0=0,
        )
    )
    # Clocks need to be manually added at this stage.
    sched.add_resources([ClockResource("q0.01", freq=5e9)])
    return sched


@pytest.fixture
def pulse_only_schedule_with_operation_timing():
    sched = Schedule("pulse_only_schedule_with_operation_timing")
    sched.add(Reset("q0"))
    first_op = sched.add(
        DRAGPulse(
            G_amp=0.7,
            D_amp=-0.2,
            phase=90,
            port="q0:mw",
            duration=20e-9,
            clock="q0.01",
            t0=4e-9,
        )
    )
    sched.add(
        RampPulse(t0=2e-3, amp=0.5, duration=28e-9, port="q0:mw", clock="q0.01"),
        ref_op=first_op,
        ref_pt="end",
        rel_time=1e-3,
    )
    # Clocks need to be manually added at this stage.
    sched.add_resources([ClockResource("q0.01", freq=5e9)])
    return sched


@pytest.fixture
def mixed_schedule_with_acquisition():
    sched = Schedule("mixed_schedule_with_acquisition")
    sched.add(Reset("q0"))
    sched.add(
        DRAGPulse(
            G_amp=0.7,
            D_amp=-0.2,
            phase=90,
            port="q0:mw",
            duration=20e-9,
            clock="q0.01",
            t0=4e-9,
        )
    )

    sched.add(Measure("q0"))
    # Clocks need to be manually added at this stage.
    sched.add_resources([ClockResource("q0.01", freq=5e9)])
    return sched


@pytest.fixture
def gate_only_schedule():
    sched = Schedule("gate_only_schedule")
    sched.add(Reset("q0"))
    x_gate = sched.add(X("q0"))
    sched.add(Measure("q0"), ref_op=x_gate, rel_time=1e-6, ref_pt="end")
    # Clocks need to be manually added at this stage.
    sched.add_resources([ClockResource("q0.01", freq=5e9)])
    return sched


@pytest.fixture
def duplicate_measure_schedule():
    sched = Schedule("gate_only_schedule")
    sched.add(Reset("q0"))
    x_gate = sched.add(X("q0"))
    sched.add(Measure("q0", acq_index=0), ref_op=x_gate, rel_time=1e-6, ref_pt="end")
    sched.add(Measure("q0", acq_index=1), ref_op=x_gate, rel_time=3e-6, ref_pt="end")
    # Clocks need to be manually added at this stage.
    sched.add_resources([ClockResource("q0.01", freq=5e9)])
    return sched


@pytest.fixture
def baseband_square_pulse_schedule():
    sched = Schedule("baseband_square_pulse_schedule")
    sched.add(Reset("q0"))
    sched.add(
        SquarePulse(
            amp=0.0,
            duration=2.5e-6,
            port="q0:mw",
            clock=BasebandClockResource.IDENTITY,
            t0=1e-6,
        )
    )
    sched.add(
        SquarePulse(
            amp=2.0,
            duration=2.5e-6,
            port="q0:mw",
            clock=BasebandClockResource.IDENTITY,
            t0=1e-6,
        )
    )
    return sched


@pytest.fixture
def real_square_pulse_schedule():
    sched = Schedule("real_square_pulse_schedule")
    sched.add(Reset("q0"))
    sched.add(
        SquarePulse(
            amp=2.0,
            duration=2.5e-6,
            port="dummy_port_1",
            clock=BasebandClockResource.IDENTITY,
            t0=1e-6,
        )
    )
    sched.add(
        SquarePulse(
            amp=1.0,
            duration=2.0e-6,
            port="dummy_port_2",
            clock=BasebandClockResource.IDENTITY,
            t0=0.5e-6,
        )
    )
    sched.add(
        SquarePulse(
            amp=1.2,
            duration=3.5e-6,
            port="dummy_port_3",
            clock=BasebandClockResource.IDENTITY,
            t0=0,
        )
    )
    sched.add(
        SquarePulse(
            amp=1.2,
            duration=3.5e-6,
            port="dummy_port_4",
            clock=BasebandClockResource.IDENTITY,
            t0=0,
        )
    )
    return sched


@pytest.fixture(name="empty_qasm_program_qcm")
def fixture_empty_qasm_program():
    return QASMProgram(
        QcmModule.static_hw_properties, register_manager.RegisterManager()
    )


# --------- Test utility functions ---------
def function_for_test_generate_waveform_data(t, x, y):
    return x * t + y


def test_generate_waveform_data():
    x = 10
    y = np.pi
    duration = 1e-8
    sampling_rate = 1e9

    t_verification = np.arange(start=0, stop=0 + duration, step=1 / sampling_rate)
    verification_data = function_for_test_generate_waveform_data(t_verification, x, y)

    data_dict = {
        "wf_func": __name__ + ".function_for_test_generate_waveform_data",
        "x": x,
        "y": y,
        "duration": duration,
    }
    gen_data = generate_waveform_data(data_dict, sampling_rate)

    assert np.allclose(gen_data, verification_data)


@pytest.mark.parametrize(
    "sampling_rate, duration, sample_size",
    [
        (6.1e-08, 1e9, 61),
        (6.1999e-08, 1e9, 62),
        (6.2001e-08, 1e9, 62),
        (6.249e-08, 1e9, 62),
        (6.25e-08, 1e9, 62),
        (6.31e-08, 1e9, 63),
    ],
)
def test_generate_waveform_data_sample_size(duration, sampling_rate, sample_size):
    data_dict = {
        "wf_func": __name__ + ".function_for_test_generate_waveform_data",
        "x": 10,
        "y": np.pi,
        "duration": duration,
    }
    gen_data = generate_waveform_data(data_dict, sampling_rate)

    assert (
        len(gen_data) == sample_size
    ), f"Sample size {sample_size} is integer nearest to {duration * sampling_rate}"


def test_find_inner_dicts_containing_key():
    test_dict = {
        "foo": "bar",
        "list": [{"key": 1, "hello": "world", "other_key": "other_value"}, 4, "12"],
        "nested": {"hello": "world", "other_key": "other_value"},
    }
    dicts_found = find_inner_dicts_containing_key(test_dict, "hello")
    assert len(dicts_found) == 2
    for inner_dict in dicts_found:
        assert inner_dict["hello"] == "world"
        assert inner_dict["other_key"] == "other_value"


def test_find_all_port_clock_combinations(load_example_qblox_hardware_config):
    portclocks = find_all_port_clock_combinations(load_example_qblox_hardware_config)
    portclocks = set(portclocks)
    portclocks.discard((None, None))
    answer = {
        ("q1:mw", "q1.01"),
        ("q0:mw", "q0.01"),
        ("q0:res", "q0.ro"),
        ("q0:res", "q0.multiplex"),
        ("q1:res", "q1.ro"),
        ("q3:mw", "q3.01"),
        ("q2:mw", "q2.01"),
        ("q2:res", "q2.ro"),
        ("q3:res", "q3.ro"),
        ("q3:mw", "q3.01"),
        ("q4:mw", "q4.01"),
        ("q5:mw", "q5.01"),
        ("q4:res", "q4.ro"),
        ("q5:res", "q5.ro"),
        ("q0:fl", "cl0.baseband"),
        ("q1:fl", "cl0.baseband"),
        ("q2:fl", "cl0.baseband"),
        ("q3:fl", "cl0.baseband"),
        ("q4:fl", "cl0.baseband"),
    }
    assert portclocks == answer


def test_generate_port_clock_to_device_map(load_example_qblox_hardware_config):
    portclock_map = generate_port_clock_to_device_map(
        load_example_qblox_hardware_config
    )
    assert (None, None) not in portclock_map.keys()
    assert len(portclock_map.keys()) == 18


# --------- Test classes and member methods ---------


<<<<<<< HEAD

=======
>>>>>>> 5cd57d0d
def test_construct_sequencers(
    make_basic_multi_qubit_schedule,
    load_example_transmon_config,
    load_example_qblox_hardware_config,
):
    test_module = QcmModule(
        parent=None,
        name="tester",
        total_play_time=1,
        hw_mapping=load_example_qblox_hardware_config["qcm0"],
    )
    sched = make_basic_multi_qubit_schedule(["q0", "q1"])
    sched = device_compile(sched, load_example_transmon_config)

    assign_pulse_and_acq_info_to_devices(
        schedule=sched,
        hardware_cfg=load_example_qblox_hardware_config,
        device_compilers={"qcm0": test_module},
    )

    test_module.sequencers = test_module._construct_sequencers()
    seq_keys = list(test_module.sequencers.keys())

    assert len(seq_keys) == 2
    assert isinstance(test_module.sequencers[seq_keys[0]], Sequencer)


def test_construct_sequencers_repeated_portclocks_error(
    make_basic_multi_qubit_schedule,
    load_example_transmon_config,
    load_example_qblox_hardware_config,
):
    hardware_cfg = copy.deepcopy(load_example_qblox_hardware_config)

    hardware_cfg["qcm0"]["complex_output_0"]["portclock_configs"] = [
        {
            "port": "q0:mw",
            "clock": "q0.01",
            "interm_freq": 50e6,
        },
        {
            "port": "q0:mw",
            "clock": "q0.01",
            "interm_freq": 100e6,
        },
    ]

    test_module = QcmModule(
        parent=None,
        name="tester",
        total_play_time=1,
        hw_mapping=hardware_cfg["qcm0"],
    )
    sched = make_basic_multi_qubit_schedule(["q0", "q1"])  # Schedule with two qubits
    sched = device_compile(sched, load_example_transmon_config)

    assign_pulse_and_acq_info_to_devices(
        schedule=sched,
        hardware_cfg=hardware_cfg,
        device_compilers={"qcm0": test_module},
    )

    with pytest.raises(ValueError):
        test_module.sequencers = test_module._construct_sequencers()


@pytest.mark.parametrize(
    "element_names", [[f"q{i}" for i in range(constants.NUMBER_OF_SEQUENCERS_QCM + 1)]]
)
def test_construct_sequencers_excess_error(
<<<<<<< HEAD
    mock_setup_basic_transmon_elements, make_basic_multi_qubit_schedule, element_names
=======
    mock_setup_basic_transmon_elements,
    make_basic_multi_qubit_schedule,
    element_names,
>>>>>>> 5cd57d0d
):
    hardware_cfg = {
        "backend": "quantify_scheduler.backends.qblox_backend.hardware_compile",
        "qcm0": {
            "instrument_type": "Pulsar_QCM_RF",
            "ref": "internal",
            "complex_output_0": {
                "portclock_configs": [
                    {"port": f"q{i}:mw", "clock": f"q{i}.01", "interm_freq": 50e6}
                    for i in range(len(element_names))
                ]
            },
        },
    }

    test_module = QcmRfModule(
        parent=None,
        name="tester",
        total_play_time=1,
        hw_mapping=hardware_cfg["qcm0"],
    )

    sched = make_basic_multi_qubit_schedule(element_names)
    sched = device_compile(
        sched,
        mock_setup_basic_transmon_elements["quantum_device"].generate_device_config(),
    )

    assign_pulse_and_acq_info_to_devices(
        schedule=sched,
        hardware_cfg=hardware_cfg,
        device_compilers={"qcm0": test_module},
    )

    with pytest.raises(ValueError) as exc:
        test_module.sequencers = test_module._construct_sequencers()
    assert (
        "Number of simultaneously active port-clock combinations exceeds "
        + "number of sequencers."
        in str(exc.value)
    )


def test_portclocks(
    mock_setup_basic_transmon,
    make_basic_multi_qubit_schedule,
    load_example_qblox_hardware_config,
):

    quantum_device = mock_setup_basic_transmon["quantum_device"]
    device_config = quantum_device.generate_device_config()

    sched = make_basic_multi_qubit_schedule(["q3", "q4"])
    sched = device_compile(sched, device_config)

    hardware_cfg = load_example_qblox_hardware_config
    container = compiler_container.CompilerContainer.from_hardware_cfg(
        sched, hardware_cfg
    )

    assign_pulse_and_acq_info_to_devices(
        schedule=sched,
        hardware_cfg=hardware_cfg,
        device_compilers=container.instrument_compilers,
    )

    compilers = container.instrument_compilers["cluster0"].instrument_compilers
    assert compilers["cluster0_module1"].portclocks == [("q4:mw", "q4.01")]
    assert compilers["cluster0_module2"].portclocks == [("q5:mw", "q5.01")]


def test_compile_simple(
    pulse_only_schedule,
    load_example_transmon_config,
    load_example_qblox_hardware_config,
):
    """Tests if compilation with only pulses finishes without exceptions"""
    tmp_dir = tempfile.TemporaryDirectory()
    set_datadir(tmp_dir.name)
    qcompile(
        pulse_only_schedule,
        load_example_transmon_config,
        load_example_qblox_hardware_config,
    )


def test_compile_cluster(
    mock_setup_basic_transmon,
    cluster_only_schedule,
    load_example_qblox_hardware_config,
):
    tmp_dir = tempfile.TemporaryDirectory()
    set_datadir(tmp_dir.name)
    qcompile(
        cluster_only_schedule,
        mock_setup_basic_transmon["quantum_device"].generate_device_config(),
        load_example_qblox_hardware_config,
    )


def test_compile_no_device_cfg(load_example_qblox_hardware_config):
    tmp_dir = tempfile.TemporaryDirectory()
    set_datadir(tmp_dir.name)

    sched = Schedule("One pulse schedule")
    sched.add_resources([ClockResource("q0.01", 3.1e9)])
    sched.add(SquarePulse(amp=1 / 4, duration=12e-9, port="q0:mw", clock="q0.01"))

    compiled_schedule = qcompile(
        schedule=sched, hardware_cfg=load_example_qblox_hardware_config
    )

    seq_fn = compiled_schedule.compiled_instructions["qcm0"]["seq0"]["seq_fn"]
    with open(seq_fn) as file:
        wf_and_prog = json.load(file)

    assert "play" in wf_and_prog["program"]


def test_compile_simple_multiplexing(
    pulse_only_schedule_multiplexed,
    load_example_transmon_config,
    hardware_cfg_multiplexing,
):
    """Tests if compilation with only pulses finishes without exceptions"""
    tmp_dir = tempfile.TemporaryDirectory()
    set_datadir(tmp_dir.name)
    qcompile(
        pulse_only_schedule_multiplexed,
        load_example_transmon_config,
        hardware_cfg_multiplexing,
    )


def test_compile_identical_pulses(
    identical_pulses_schedule,
    load_example_transmon_config,
    load_example_qblox_hardware_config,
):
    """Tests if compilation with only pulses finishes without exceptions"""
    tmp_dir = tempfile.TemporaryDirectory()
    set_datadir(tmp_dir.name)

    compiled_schedule = qcompile(
        identical_pulses_schedule,
        load_example_transmon_config,
        load_example_qblox_hardware_config,
    )

    seq_fn = compiled_schedule.compiled_instructions["qcm0"]["seq0"]["seq_fn"]
    with open(seq_fn) as file:
        prog = json.load(file)
    assert len(prog["waveforms"]) == 2


def test_compile_measure(
    duplicate_measure_schedule,
    load_example_transmon_config,
    load_example_qblox_hardware_config,
):
    tmp_dir = tempfile.TemporaryDirectory()
    set_datadir(tmp_dir.name)
    full_program = qcompile(
        duplicate_measure_schedule,
        load_example_transmon_config,
        load_example_qblox_hardware_config,
    )
    qrm0_seq0_json = full_program["compiled_instructions"]["qrm0"]["seq0"]["seq_fn"]

    with open(qrm0_seq0_json) as file:
        wf_and_prog = json.load(file)
    assert len(wf_and_prog["weights"]) == 0


@pytest.mark.parametrize(
    "operation, instruction_to_check",
    [
        (IdlePulse(duration=64e-9), "wait       64"),
        (Reset("q1"), "wait       65532"),
        (
            ShiftClockPhase(clock="q1.01", phase_shift=180.0),
            "set_ph_delta  199,399,6249",
        ),
    ],
)
def test_compile_clock_operations(
    mock_setup_basic_transmon,
    hardware_cfg_baseband,
    operation: Operation,
    instruction_to_check: str,
):
    # mock_setup_basic_transmon should arrange this but is not working here
    tmp_dir = tempfile.TemporaryDirectory()
    set_datadir(tmp_dir.name)

    sched = Schedule("shift_clock_phase_only")
    sched.add(operation)
    sched.add_resources(
        [ClockResource("q1.01", freq=5e9)]
    )  # Clocks need to be manually added at this stage.

    compiled_sched = qcompile(
        schedule=sched,
        device_cfg=mock_setup_basic_transmon["quantum_device"].generate_device_config(),
        hardware_cfg=hardware_cfg_baseband,
    )

    filename = compiled_sched.compiled_instructions["qcm0"]["seq0"]["seq_fn"]
    with open(filename, "r") as file:
        program_lines = json.load(file)["program"].splitlines()

    assert any(instruction_to_check in line for line in program_lines), "\n".join(
        line for line in program_lines
    )


def test_compile_cz_gate(
    mock_setup_basic_transmon, hardware_cfg_two_qubit_gate, two_qubit_gate_schedule
):
    # mock_setup_basic_transmon should arrange this but is not working here
    tmp_dir = tempfile.TemporaryDirectory()
    set_datadir(tmp_dir.name)

    set_standard_params_transmon(mock_setup_basic_transmon)

    edge_q2_q3 = mock_setup_basic_transmon["q2-q3"]
    edge_q2_q3.cz.q2_phase_correction(44)
    edge_q2_q3.cz.q3_phase_correction(63)

    quantum_device = mock_setup_basic_transmon["quantum_device"]
    device_cfg = quantum_device.generate_device_config()

    compiled_sched = qcompile(
        schedule=two_qubit_gate_schedule,
        device_cfg=device_cfg,
        hardware_cfg=hardware_cfg_two_qubit_gate,
    )

    program_lines = {}
    for seq in ["seq0", "seq1", "seq2"]:
        filename = compiled_sched.compiled_instructions["qcm0"][seq]["seq_fn"]
        with open(filename, "r") as file:
            program_lines[seq] = json.load(file)["program"].splitlines()

    assert any(
        "play          0,1,4" in line for line in program_lines["seq0"]
    ), "\n".join(line for line in program_lines["seq0"])

    assert any(
        "set_ph_delta  48,355,3472" in line for line in program_lines["seq1"]
    ), "\n".join(line for line in program_lines["seq1"])

    assert any(
        "set_ph_delta  69,399,6249" in line for line in program_lines["seq2"]
    ), "\n".join(line for line in program_lines["seq2"])


def test_compile_simple_with_acq(
    dummy_pulsars,
    mixed_schedule_with_acquisition,
    load_example_transmon_config,
    load_example_qblox_hardware_config,
):
    tmp_dir = tempfile.TemporaryDirectory()
    set_datadir(tmp_dir.name)
    full_program = qcompile(
        mixed_schedule_with_acquisition,
        load_example_transmon_config,
        load_example_qblox_hardware_config,
    )

    qcm0_seq0_json = full_program["compiled_instructions"]["qcm0"]["seq0"]["seq_fn"]

    qcm0 = dummy_pulsars["qcm0"]
    qcm0.sequencer0.sequence(qcm0_seq0_json)
    qcm0.arm_sequencer(0)
    uploaded_waveforms = qcm0.get_waveforms(0)
    assert uploaded_waveforms is not None


@pytest.mark.parametrize(
    "reset_clock_phase",
    [True, False],
)
def test_compile_acq_measurement_with_clock_phase_reset(
    mock_setup,
    load_example_qblox_hardware_config,
    load_example_transmon_config,
    reset_clock_phase,
):
    tmp_dir = tempfile.TemporaryDirectory()
    set_datadir(tmp_dir.name)
    schedule = Schedule("Test schedule")

    q0, q1 = "q0", "q1"
    times = np.arange(0, 60e-6, 3e-6)
    for i, tau in enumerate(times):
        schedule.add(Reset(q0, q1), label=f"Reset {i}")
        schedule.add(X(q0), label=f"pi {i} {q0}")
        schedule.add(X(q1), label=f"pi {i} {q1}", ref_pt="start")

        schedule.add(
            Measure(q0, acq_index=i, acq_channel=0),
            ref_pt="start",
            rel_time=tau,
            label=f"Measurement {q0}{i}",
        )

    device_cfg = load_example_transmon_config
    device_cfg.elements.get("q0").get("measure").factory_kwargs[
        "reset_clock_phase"
    ] = reset_clock_phase

    #   should be replaced by below when mock_setup is updated
    # mock_setup["q0"].measure.reset_clock_phase(reset_clock_phase)
    # device_cgf = mock_setup["quantum_device"].generate_device_config()

    compiled_schedule = qcompile(
        schedule, device_cfg, load_example_qblox_hardware_config
    )
    qrm0_seq0_json = compiled_schedule.compiled_instructions["qrm0"]["seq0"]["seq_fn"]
    with open(qrm0_seq0_json) as file:
        program = json.load(file)["program"]
    reset_counts = program.count(" reset_ph ")
    expected_counts = (1 + len(times)) if reset_clock_phase else 1
    assert reset_counts == expected_counts, (
        f"Expected qasm program to contain `reset_ph`-instruction {expected_counts} times, "
        f"but found {reset_counts} times instead."
    )


def test_acquisitions_back_to_back(
    mixed_schedule_with_acquisition,
    load_example_transmon_config,
    load_example_qblox_hardware_config,
):
    tmp_dir = tempfile.TemporaryDirectory()
    set_datadir(tmp_dir.name)
    sched = copy.deepcopy(mixed_schedule_with_acquisition)
    meas_op = sched.add(Measure("q0"))
    # add another one too quickly
    sched.add(Measure("q0"), ref_op=meas_op, rel_time=0.5e-6)

    sched_with_pulse_info = device_compile(sched, load_example_transmon_config)
    with pytest.raises(ValueError):
        hardware_compile(sched_with_pulse_info, load_example_qblox_hardware_config)


def test_compile_with_rel_time(
    dummy_pulsars,
    pulse_only_schedule_with_operation_timing,
    load_example_transmon_config,
    load_example_qblox_hardware_config,
):
    tmp_dir = tempfile.TemporaryDirectory()
    set_datadir(tmp_dir.name)
    full_program = qcompile(
        pulse_only_schedule_with_operation_timing,
        load_example_transmon_config,
        load_example_qblox_hardware_config,
    )

    qcm0_seq0_json = full_program["compiled_instructions"]["qcm0"]["seq0"]["seq_fn"]

    qcm0 = dummy_pulsars["qcm0"]
    qcm0.sequencer0.sequence(qcm0_seq0_json)


def test_compile_with_repetitions(
    mixed_schedule_with_acquisition,
    load_example_transmon_config,
    load_example_qblox_hardware_config,
):
    tmp_dir = tempfile.TemporaryDirectory()
    set_datadir(tmp_dir.name)
    schedule = mixed_schedule_with_acquisition
    schedule.repetitions = 10
    full_program = qcompile(
        schedule,
        load_example_transmon_config,
        load_example_qblox_hardware_config,
    )
    qcm0_seq0_json = full_program["compiled_instructions"]["qcm0"]["seq0"]["seq_fn"]

    with open(qcm0_seq0_json) as file:
        wf_and_prog = json.load(file)
    program_from_json = wf_and_prog["program"]
    move_line = program_from_json.split("\n")[5]
    move_items = move_line.split()  # splits on whitespace
    args = move_items[1]
    iterations = int(args.split(",")[0])
    assert iterations == 10


def _func_for_hook_test(qasm: QASMProgram):
    qasm.instructions.insert(
        0, QASMProgram.get_instruction_as_list(q1asm_instructions.NOP)
    )


def test_qasm_hook(pulse_only_schedule, load_example_transmon_config):
    hw_config = {
        "backend": "quantify_scheduler.backends.qblox_backend.hardware_compile",
        "qrm0": {
            "instrument_type": "Pulsar_QRM",
            "ref": "external",
            "complex_output_0": {
                "portclock_configs": [
                    {
                        "qasm_hook_func": _func_for_hook_test,
                        "port": "q0:mw",
                        "clock": "q0.01",
                    }
                ]
            },
        },
    }
    sched = pulse_only_schedule
    tmp_dir = tempfile.TemporaryDirectory()
    set_datadir(tmp_dir.name)
    sched.repetitions = 11
    full_program = qcompile(sched, load_example_transmon_config, hw_config)
    qrm0_seq0_json = full_program["compiled_instructions"]["qrm0"]["seq0"]["seq_fn"]
    with open(qrm0_seq0_json) as file:
        program = json.load(file)["program"]
    program_lines = program.splitlines()
    assert program_lines[1].strip() == q1asm_instructions.NOP


def test_qcm_acquisition_error(load_example_qblox_hardware_config):
    qcm = QcmModule(
        None,
        "qcm0",
        total_play_time=10,
        hw_mapping=load_example_qblox_hardware_config["qcm0"],
    )
    qcm._acquisitions[0] = 0

    with pytest.raises(RuntimeError):
        qcm.distribute_data()


@pytest.mark.parametrize("instruction_generated_pulses_enabled", [False])
def test_real_mode_pulses(
    real_square_pulse_schedule,
    load_example_transmon_config,
    hardware_cfg_real_mode,
    instruction_generated_pulses_enabled,  # pylint: disable=unused-argument
):
    tmp_dir = tempfile.TemporaryDirectory()
    set_datadir(tmp_dir.name)

    real_square_pulse_schedule.repetitions = 10
    full_program = qcompile(
        real_square_pulse_schedule, load_example_transmon_config, hardware_cfg_real_mode
    )

    for output in range(4):
        filename = full_program.compiled_instructions["qcm0"][f"seq{output}"]["seq_fn"]
        with open(filename, "r") as file:
            seq_instructions = json.load(file)

        for value in seq_instructions["waveforms"].values():
            waveform_data, seq_path = value["data"], value["index"]

            # Asserting that indeed we only have square pulse on I and no signal on Q
            if seq_path == 0:
                assert (np.array(waveform_data) == 1).all()
            elif seq_path == 1:
                assert (np.array(waveform_data) == 0).all()

        if output % 2 == 0:
            iq_order = "0,1"  # I,Q
        else:
            iq_order = "1,0"  # Q,I

        assert re.search(rf"play\s*{iq_order}", seq_instructions["program"]), (
            f"Output {output+1} must be connected to "
            f"sequencer{output} path{iq_order[0]} in real mode."
        )


# --------- Test QASMProgram class ---------


def test_emit(empty_qasm_program_qcm):
    qasm = empty_qasm_program_qcm
    qasm.emit(q1asm_instructions.PLAY, 0, 1, 120)
    qasm.emit(q1asm_instructions.STOP, comment="This is a comment that is added")

    assert len(qasm.instructions) == 2


def test_auto_wait(empty_qasm_program_qcm):
    qasm = empty_qasm_program_qcm
    qasm.auto_wait(120)
    assert len(qasm.instructions) == 1
    qasm.auto_wait(70000)
    assert len(qasm.instructions) == 3  # since it should split the waits
    assert qasm.elapsed_time == 70120
    qasm.auto_wait(700000)
    assert qasm.elapsed_time == 770120
    assert len(qasm.instructions) == 8  # now loops are used
    with pytest.raises(ValueError):
        qasm.auto_wait(-120)


def test_expand_from_normalised_range():
    minimal_pulse_data = {"duration": 20e-9}
    acq = types.OpInfo(name="test_acq", data=minimal_pulse_data, timing=4e-9)
    expanded_val = QASMProgram.expand_from_normalised_range(
        1, constants.IMMEDIATE_MAX_WAIT_TIME, "test_param", acq
    )
    assert expanded_val == constants.IMMEDIATE_MAX_WAIT_TIME // 2
    with pytest.raises(ValueError):
        QASMProgram.expand_from_normalised_range(
            10, constants.IMMEDIATE_MAX_WAIT_TIME, "test_param", acq
        )


def test_to_grid_time():
    time_ns = to_grid_time(8e-9)
    assert time_ns == 8
    with pytest.raises(ValueError):
        to_grid_time(7e-9)


def test_loop(empty_qasm_program_qcm):
    num_rep = 10

    qasm = empty_qasm_program_qcm
    qasm.emit(q1asm_instructions.WAIT_SYNC, 4)
    with qasm.loop("this_loop", repetitions=num_rep):
        qasm.emit(q1asm_instructions.WAIT, 20)
    assert len(qasm.instructions) == 5
    assert qasm.instructions[1][1] == q1asm_instructions.MOVE
    num_rep_used, reg_used = qasm.instructions[1][2].split(",")
    assert int(num_rep_used) == num_rep


@pytest.mark.parametrize("amount", [1, 2, 3, 40])
def test_temp_register(amount, empty_qasm_program_qcm):
    qasm = empty_qasm_program_qcm
    with qasm.temp_registers(amount) as registers:
        for reg in registers:
            assert reg not in qasm.register_manager.available_registers
    for reg in registers:
        assert reg in qasm.register_manager.available_registers


# --------- Test compilation functions ---------
@pytest.mark.parametrize("reset_clock_phase", [True, False])
def test_assign_pulse_and_acq_info_to_devices(
    mock_setup,
    mixed_schedule_with_acquisition,
    load_example_qblox_hardware_config,
    reset_clock_phase,
):
    sched = mixed_schedule_with_acquisition

    device_cfg = mock_setup["quantum_device"].generate_device_config()
    device_cfg.elements.get("q0").get("measure").factory_kwargs[
        "reset_clock_phase"
    ] = reset_clock_phase

    sched_with_pulse_info = device_compile(sched, device_cfg)

    container = compiler_container.CompilerContainer.from_hardware_cfg(
        sched_with_pulse_info, load_example_qblox_hardware_config
    )
    assign_pulse_and_acq_info_to_devices(
        sched_with_pulse_info,
        container.instrument_compilers,
        load_example_qblox_hardware_config,
    )
    qrm = container.instrument_compilers["qrm0"]
    expected_num_of_pulses = 1 if reset_clock_phase is False else 2
    actual_num_of_pulses = len(qrm._pulses[list(qrm.portclocks_with_data)[0]])
    actual_num_of_acquisitions = len(
        qrm._acquisitions[list(qrm.portclocks_with_data)[0]]
    )
    assert actual_num_of_pulses == expected_num_of_pulses, (
        f"Expected {expected_num_of_pulses} number of pulses, but found "
        f"{actual_num_of_pulses} instead."
    )
    assert actual_num_of_acquisitions == 1, (
        f"Expected 1 number of acquisitions, but found {actual_num_of_acquisitions} "
        "instead."
    )


def test_container_prepare(
    pulse_only_schedule,
    load_example_transmon_config,
    load_example_qblox_hardware_config,
):
    sched = device_compile(pulse_only_schedule, load_example_transmon_config)
    container = compiler_container.CompilerContainer.from_hardware_cfg(
        sched, load_example_qblox_hardware_config
    )
    assign_pulse_and_acq_info_to_devices(
        sched, container.instrument_compilers, load_example_qblox_hardware_config
    )
    container.prepare()

    for instr in container.instrument_compilers.values():
        instr.prepare()

    assert (
        container.instrument_compilers["qcm0"].sequencers["seq0"].frequency is not None
    )
    assert container.instrument_compilers["lo0"].frequency is not None


def test_determine_scope_mode_acquisition_sequencer(
    mock_setup_basic_transmon, load_example_qblox_hardware_config
):
    # mock_setup_basic_transmon should arrange this but is not working here
    tmp_dir = tempfile.TemporaryDirectory()
    set_datadir(tmp_dir.name)

    set_standard_params_transmon(mock_setup_basic_transmon)
    sched = Schedule("determine_scope_mode_acquisition_sequencer")
    sched.add(Measure("q0"))
    sched.add(Trace(duration=100e-9, port="q0:res", clock="q0.multiplex"))
    sched.add(Trace(duration=100e-9, port="q5:res", clock="q5.ro"))

    hardware_cfg = load_example_qblox_hardware_config
    sched = qcompile(
        sched,
        mock_setup_basic_transmon["quantum_device"].generate_device_config(),
        hardware_cfg,
    )

    assert hardware_cfg["qrm0"]["instrument_type"] == "Pulsar_QRM"
    assert sched.compiled_instructions["qrm0"]["settings"]["scope_mode_sequencer"] == 1

    assert hardware_cfg["cluster0"]["cluster0_module4"]["instrument_type"] == "QRM_RF"
    assert (
        sched.compiled_instructions["cluster0"]["cluster0_module4"]["settings"][
            "scope_mode_sequencer"
        ]
        == 0
    )


def test_container_prepare_baseband(
    baseband_square_pulse_schedule, load_example_transmon_config, hardware_cfg_baseband
):
    sched = device_compile(baseband_square_pulse_schedule, load_example_transmon_config)
    container = compiler_container.CompilerContainer.from_hardware_cfg(
        sched, hardware_cfg_baseband
    )
    assign_pulse_and_acq_info_to_devices(
        sched, container.instrument_compilers, hardware_cfg_baseband
    )
    container.prepare()

    assert (
        container.instrument_compilers["qcm0"].sequencers["seq0"].frequency is not None
    )
    assert container.instrument_compilers["lo0"].frequency is not None


def test_container_prepare_no_lo(
    pulse_only_schedule_no_lo,
    load_example_transmon_config,
    load_example_qblox_hardware_config,
):
    sched = device_compile(pulse_only_schedule_no_lo, load_example_transmon_config)
    container = compiler_container.CompilerContainer.from_hardware_cfg(
        sched, load_example_qblox_hardware_config
    )
    assign_pulse_and_acq_info_to_devices(
        sched, container.instrument_compilers, load_example_qblox_hardware_config
    )
    container.prepare()

    assert container.instrument_compilers["qrm1"].sequencers["seq0"].frequency == 100e6


def test_container_add_from_type(
    pulse_only_schedule, load_example_qblox_hardware_config
):
    determine_absolute_timing(pulse_only_schedule)
    container = compiler_container.CompilerContainer(pulse_only_schedule)
    container.add_instrument_compiler(
        "qcm0", QcmModule, load_example_qblox_hardware_config["qcm0"]
    )
    assert "qcm0" in container.instrument_compilers
    assert isinstance(container.instrument_compilers["qcm0"], QcmModule)


def test_container_add_from_str(
    pulse_only_schedule, load_example_qblox_hardware_config
):
    determine_absolute_timing(pulse_only_schedule)
    container = compiler_container.CompilerContainer(pulse_only_schedule)
    container.add_instrument_compiler(
        "qcm0", "Pulsar_QCM", load_example_qblox_hardware_config["qcm0"]
    )
    assert "qcm0" in container.instrument_compilers
    assert isinstance(container.instrument_compilers["qcm0"], QcmModule)


def test_container_add_from_path(
    pulse_only_schedule, load_example_qblox_hardware_config
):
    determine_absolute_timing(pulse_only_schedule)
    container = compiler_container.CompilerContainer(pulse_only_schedule)
    container.add_instrument_compiler(
        "qcm0",
        "quantify_scheduler.backends.qblox.instrument_compilers.QcmModule",
        load_example_qblox_hardware_config["qcm0"],
    )
    assert "qcm0" in container.instrument_compilers
    assert isinstance(container.instrument_compilers["qcm0"], QcmModule)


def test_from_mapping(pulse_only_schedule, load_example_qblox_hardware_config):
    determine_absolute_timing(pulse_only_schedule)
    container = compiler_container.CompilerContainer.from_hardware_cfg(
        pulse_only_schedule, load_example_qblox_hardware_config
    )
    for instr_name in load_example_qblox_hardware_config.keys():
        if instr_name == "backend" or "corrections" in instr_name:
            continue
        assert instr_name in container.instrument_compilers


def test_generate_uuid_from_wf_data():
    arr0 = np.arange(10000)
    arr1 = np.arange(10000)
    arr2 = np.arange(10000) + 1

    hash0 = generate_uuid_from_wf_data(arr0)
    hash1 = generate_uuid_from_wf_data(arr1)
    hash2 = generate_uuid_from_wf_data(arr2)

    assert hash0 == hash1
    assert hash1 != hash2


@pytest.mark.parametrize("instruction_generated_pulses_enabled", [False])
def test_real_mode_container(
    real_square_pulse_schedule,
    load_example_transmon_config,
    hardware_cfg_real_mode,
    instruction_generated_pulses_enabled,  # pylint: disable=unused-argument
):
    determine_absolute_timing(real_square_pulse_schedule)
    container = compiler_container.CompilerContainer.from_hardware_cfg(
        real_square_pulse_schedule, hardware_cfg_real_mode
    )
    sched = device_compile(real_square_pulse_schedule, load_example_transmon_config)
    assign_pulse_and_acq_info_to_devices(
        sched, container.instrument_compilers, hardware_cfg_real_mode
    )
    container.prepare()
    qcm0 = container.instrument_compilers["qcm0"]
    for output, seq_name in enumerate(f"seq{i}" for i in range(3)):
        seq_settings = qcm0.sequencers[seq_name].settings
        assert seq_settings.connected_outputs[0] == output


def test_assign_frequencies_baseband(
    load_example_transmon_config, load_example_qblox_hardware_config
):
    tmp_dir = tempfile.TemporaryDirectory()
    set_datadir(tmp_dir.name)

    sched = Schedule("two_gate_experiment")
    sched.add(X("q0"))
    sched.add(X("q1"))

    device_cfg = load_example_transmon_config
    q0_clock_freq = device_cfg.clocks["q0.01"]
    q1_clock_freq = device_cfg.clocks["q1.01"]

    hardware_cfg = load_example_qblox_hardware_config
    if0 = hardware_cfg["qcm0"]["complex_output_0"]["portclock_configs"][0].get(
        "interm_freq"
    )
    if1 = hardware_cfg["qcm0"]["complex_output_1"]["portclock_configs"][0].get(
        "interm_freq"
    )
    io0_lo_name = hardware_cfg["qcm0"]["complex_output_0"]["lo_name"]
    io1_lo_name = hardware_cfg["qcm0"]["complex_output_1"]["lo_name"]
    lo0 = hardware_cfg[io0_lo_name].get("frequency")
    lo1 = hardware_cfg[io1_lo_name].get("frequency")

    assert if0 is not None
    assert if1 is None
    assert lo0 is None
    assert lo1 is not None

    lo0 = q0_clock_freq - if0
    if1 = q1_clock_freq - lo1

    compiled_schedule = qcompile(sched, device_cfg, hardware_cfg)
    compiled_instructions = compiled_schedule["compiled_instructions"]

    generic_icc = constants.GENERIC_IC_COMPONENT_NAME
    assert compiled_instructions[generic_icc][f"{io0_lo_name}.frequency"] == lo0
    assert compiled_instructions[generic_icc][f"{io1_lo_name}.frequency"] == lo1
    assert compiled_instructions["qcm0"]["seq1"]["settings"]["modulation_freq"] == if1


@pytest.mark.parametrize(
    "downconverter_freq_0, downconverter_freq_1", [(0, 0), (9e9, 6e9)]
)
def test_assign_frequencies_baseband_downconverter(
    downconverter_freq_0,
    downconverter_freq_1,
    load_example_transmon_config,
    load_example_qblox_hardware_config,
):

    tmp_dir = tempfile.TemporaryDirectory()
    set_datadir(tmp_dir.name)

    sched = Schedule("two_gate_experiment")
    sched.add(X("q0"))
    sched.add(X("q1"))

    device_cfg = load_example_transmon_config
    q0_clock_freq = device_cfg.clocks["q0.01"]
    q1_clock_freq = device_cfg.clocks["q1.01"]

    hardware_cfg = load_example_qblox_hardware_config
    if0 = hardware_cfg["qcm0"]["complex_output_0"]["portclock_configs"][0].get(
        "interm_freq"
    )
    if1 = hardware_cfg["qcm0"]["complex_output_1"]["portclock_configs"][0].get(
        "interm_freq"
    )
    io0_lo_name = hardware_cfg["qcm0"]["complex_output_0"]["lo_name"]
    io1_lo_name = hardware_cfg["qcm0"]["complex_output_1"]["lo_name"]
    lo0 = hardware_cfg[io0_lo_name].get("frequency")
    lo1 = hardware_cfg[io1_lo_name].get("frequency")

    assert (
        if0 is not None
    ), "Modulation frequency must be set for channel 0 in hardware config"
    assert (
        if1 is None
    ), "Modulation frequency already set for channel 1 in hardware config"
    assert lo0 is None, "LO frequency already set for channel 0 in hardware config"
    assert lo1 is not None, "LO frequency must be set for channel 1 in hardware config"

    hw_mapping_downconverter = hardware_cfg.copy()
    hw_mapping_downconverter["qcm0"]["complex_output_0"][
        "downconverter_freq"
    ] = downconverter_freq_0
    hw_mapping_downconverter["qcm0"]["complex_output_1"][
        "downconverter_freq"
    ] = downconverter_freq_1

    compiled_schedule = qcompile(sched, device_cfg, hw_mapping_downconverter)
    compiled_instructions = compiled_schedule["compiled_instructions"]
    generic_ic_program = compiled_instructions[constants.GENERIC_IC_COMPONENT_NAME]
    qcm_program = compiled_instructions["qcm0"]

    if downconverter_freq_0 == 0:
        expected_lo0 = q0_clock_freq - if0
        actual_lo0 = generic_ic_program[f"{io0_lo_name}.frequency"]

        expected_if1 = q1_clock_freq - lo1
        actual_if1 = qcm_program["seq1"]["settings"]["modulation_freq"]

        status = "without"
    else:
        expected_lo0 = downconverter_freq_0 - q0_clock_freq - if0
        actual_lo0 = generic_ic_program[f"{io0_lo_name}.frequency"]

        expected_if1 = downconverter_freq_1 - q1_clock_freq - lo1
        actual_if1 = qcm_program["seq1"]["settings"]["modulation_freq"]

        status = "after"

    assert expected_lo0 == actual_lo0, (
        f"LO frequency of channel 0 {status} downconversion must be equal to "
        f"{expected_lo0} but it is equal to {actual_lo0}"
    )
    assert expected_if1 == actual_if1, (
        f"Modulation frequency of channel 1 {status} downconversion must be equal to "
        f"{expected_if1} but it is equal to {actual_if1}"
    )


def test_assign_frequencies_rf(
    mock_setup_basic_transmon, load_example_qblox_hardware_config
):
    tmp_dir = tempfile.TemporaryDirectory()
    set_datadir(tmp_dir.name)

    sched = Schedule("two_gate_experiment")
    sched.add(X("q2"))
    sched.add(X("q3"))

    hardware_cfg = load_example_qblox_hardware_config
    if0 = hardware_cfg["qcm_rf0"]["complex_output_0"]["portclock_configs"][0].get(
        "interm_freq"
    )
    if1 = hardware_cfg["qcm_rf0"]["complex_output_1"]["portclock_configs"][0].get(
        "interm_freq"
    )
    lo0 = hardware_cfg["qcm_rf0"]["complex_output_0"].get("lo_freq")
    lo1 = hardware_cfg["qcm_rf0"]["complex_output_1"].get("lo_freq")

    assert if0 is not None
    assert if1 is None
    assert lo0 is None
    assert lo1 is not None

    quantum_device = mock_setup_basic_transmon["quantum_device"]

    q2 = quantum_device.get_element("q2")
    q3 = quantum_device.get_element("q3")
    q2.clock_freqs.f01.set(6.02e9)
    q3.clock_freqs.f01.set(5.02e9)

    q2.rxy.amp180(0.213)
    q3.rxy.amp180(0.215)

    device_cfg = quantum_device.generate_device_config()

    q2_clock_freq = device_cfg.clocks["q2.01"]
    q3_clock_freq = device_cfg.clocks["q3.01"]

    lo0 = q2_clock_freq - if0
    if1 = q3_clock_freq - lo1

    compiled_schedule = qcompile(sched, device_cfg, hardware_cfg)
    compiled_instructions = compiled_schedule["compiled_instructions"]
    qcm_program = compiled_instructions["qcm_rf0"]

    assert qcm_program["settings"]["lo0_freq"] == lo0
    assert qcm_program["settings"]["lo1_freq"] == lo1
    assert qcm_program["seq1"]["settings"]["modulation_freq"] == if1


@pytest.mark.parametrize(
    "downconverter_freq_0, downconverter_freq_1", [(0, 0), (8.2e9, 8.2e9)]
)
def test_assign_frequencies_rf_downconverter(
    downconverter_freq_0,
    downconverter_freq_1,
    mock_setup_basic_transmon,
    load_example_qblox_hardware_config,
):
    tmp_dir = tempfile.TemporaryDirectory()
    set_datadir(tmp_dir.name)

    sched = Schedule("two_gate_experiment")
    sched.add(X("q2"))
    sched.add(X("q3"))

    hardware_cfg = load_example_qblox_hardware_config.copy()
    hardware_cfg["qcm_rf0"]["complex_output_0"][
        "downconverter_freq"
    ] = downconverter_freq_0
    hardware_cfg["qcm_rf0"]["complex_output_1"][
        "downconverter_freq"
    ] = downconverter_freq_1
    if0 = hardware_cfg["qcm_rf0"]["complex_output_0"]["portclock_configs"][0].get(
        "interm_freq"
    )
    if1 = hardware_cfg["qcm_rf0"]["complex_output_1"]["portclock_configs"][0].get(
        "interm_freq"
    )
    lo0 = hardware_cfg["qcm_rf0"]["complex_output_0"].get("lo_freq")
    lo1 = hardware_cfg["qcm_rf0"]["complex_output_1"].get("lo_freq")

    assert (
        if0 is not None
    ), "Modulation frequency must be set for channel 0 in hardware config"
    assert (
        if1 is None
    ), "Modulation frequency already set for channel 1 in hardware config"
    assert lo0 is None, "LO frequency already set for channel 0 in hardware config"
    assert lo1 is not None, "LO frequency must be set for channel 1 in hardware config"

    quantum_device = mock_setup_basic_transmon["quantum_device"]

    q2 = quantum_device.get_element("q2")
    q3 = quantum_device.get_element("q3")
    q2.clock_freqs.f01.set(6.02e9)
    q3.clock_freqs.f01.set(5.02e9)

    q2.rxy.amp180(0.213)
    q3.rxy.amp180(0.215)

    device_cfg = quantum_device.generate_device_config()

    compiled_schedule = qcompile(sched, device_cfg, hardware_cfg)
    compiled_instructions = compiled_schedule["compiled_instructions"]
    qcm_program = compiled_instructions["qcm_rf0"]

    q2_clock_freq = device_cfg.clocks["q2.01"]
    q3_clock_freq = device_cfg.clocks["q3.01"]

    actual_lo0 = qcm_program["settings"]["lo0_freq"]
    actual_lo1 = qcm_program["settings"]["lo1_freq"]
    actual_if1 = qcm_program["seq1"]["settings"]["modulation_freq"]

    expected_lo1 = lo1

    if downconverter_freq_0 == 0:
        expected_lo0 = q2_clock_freq - if0
        expected_if1 = q3_clock_freq - lo1
        status = "without"

    else:
        expected_lo0 = downconverter_freq_0 - q2_clock_freq - if0
        expected_if1 = downconverter_freq_1 - q3_clock_freq - lo1
        status = "after"

    assert expected_lo0 == actual_lo0, (
        f"LO frequency of channel 0 {status} downconversion must be equal to "
        f"{expected_lo0}, but it is equal to {actual_lo0}"
    )
    assert actual_lo1 == expected_lo1, (
        f"LO frequency of channel 1 {status} downconversion must be equal to "
        f"{expected_lo1}, but it is equal to {actual_lo1}"
    )
    assert expected_if1 == actual_if1, (
        f"Modulation frequency of channel 1 {status} downconversion must be equal "
        f"to {expected_if1}, but it is equal to {actual_if1}"
    )


def test_markers(mock_setup_basic_transmon, load_example_qblox_hardware_config):
    tmp_dir = tempfile.TemporaryDirectory()
    set_datadir(tmp_dir.name)

    # Test for baseband
    sched = Schedule("gate_experiment")
    sched.add(X("q0"))
    sched.add(X("q2"))
    sched.add(Measure("q0"))
    sched.add(Measure("q2"))

    quantum_device = mock_setup_basic_transmon["quantum_device"]

    q0 = quantum_device.get_element("q0")
    q2 = quantum_device.get_element("q2")

    q0.rxy.amp180(0.213)
    q2.rxy.amp180(0.215)

    q0.clock_freqs.f01(7.3e9)
    q0.clock_freqs.f12(7.0e9)
    q0.clock_freqs.readout(8.0e9)
    q0.measure.acq_delay(100e-9)

    q2.clock_freqs.f01(7.3e9)
    q2.clock_freqs.f12(7.0e9)
    q2.clock_freqs.readout(8.0e9)
    q2.measure.acq_delay(100e-9)

    device_cfg = quantum_device.generate_device_config()

    compiled_schedule = qcompile(sched, device_cfg, load_example_qblox_hardware_config)
    program = compiled_schedule["compiled_instructions"]

    def _confirm_correct_markers(device_program, device_compiler, is_rf=False):
        mrk_config = device_compiler.static_hw_properties.marker_configuration
        answers = (
            mrk_config.init,
            mrk_config.start,
            mrk_config.end,
        )
        with open(device_program["seq0"]["seq_fn"]) as file:
            qasm = json.load(file)["program"]

            matches = re.findall(r"set\_mrk +\d+", qasm)
            matches = [int(m.replace("set_mrk", "").strip()) for m in matches]
            if not is_rf:
                matches = [None, *matches]

            for match, answer in zip(matches, answers):
                assert match == answer

    _confirm_correct_markers(program["qcm0"], QcmModule)
    _confirm_correct_markers(program["qrm0"], QrmModule)
    _confirm_correct_markers(program["qcm_rf0"], QcmRfModule, is_rf=True)
    _confirm_correct_markers(program["qrm_rf0"], QrmRfModule, is_rf=True)


def test_pulsar_rf_extract_from_mapping(load_example_qblox_hardware_config):
    hw_map = load_example_qblox_hardware_config["qcm_rf0"]
    types.PulsarRFSettings.extract_settings_from_mapping(hw_map)


def test_cluster_settings(pulse_only_schedule, load_example_qblox_hardware_config):
    determine_absolute_timing(pulse_only_schedule)
    container = compiler_container.CompilerContainer.from_hardware_cfg(
        pulse_only_schedule, load_example_qblox_hardware_config
    )
    cluster_compiler = container.instrument_compilers["cluster0"]
    cluster_compiler.prepare()
    cl_qcm0 = cluster_compiler.instrument_compilers["cluster0_module1"]
    assert isinstance(cl_qcm0._settings, BasebandModuleSettings)


def assembly_valid(compiled_schedule, qcm0, qrm0):
    """
    Test helper that takes a compiled schedule and verifies if the assembly is valid
    by passing it to a dummy qcm and qrm.

    Assumes only qcm0 and qrm0 are used.
    """

    # test the program for the qcm
    qcm0_seq0_json = compiled_schedule["compiled_instructions"]["qcm0"]["seq0"][
        "seq_fn"
    ]
    qcm0.sequencer0.sequence(qcm0_seq0_json)
    qcm0.arm_sequencer(0)
    uploaded_waveforms = qcm0.get_waveforms(0)
    assert uploaded_waveforms is not None

    # test the program for the qrm
    qrm0_seq0_json = compiled_schedule["compiled_instructions"]["qrm0"]["seq0"][
        "seq_fn"
    ]
    qrm0.sequencer0.sequence(qrm0_seq0_json)
    qrm0.arm_sequencer(0)
    uploaded_waveforms = qrm0.get_waveforms(0)
    assert uploaded_waveforms is not None


def test_acq_protocol_append_mode_valid_assembly_ssro(
    dummy_pulsars, load_example_transmon_config, load_example_qblox_hardware_config
):
    tmp_dir = tempfile.TemporaryDirectory()
    set_datadir(tmp_dir.name)
    repetitions = 256
    ssro_sched = readout_calibration_sched("q0", [0, 1], repetitions=repetitions)
    compiled_ssro_sched = qcompile(
        ssro_sched, load_example_transmon_config, load_example_qblox_hardware_config
    )
    assembly_valid(
        compiled_schedule=compiled_ssro_sched,
        qcm0=dummy_pulsars["qcm0"],
        qrm0=dummy_pulsars["qrm0"],
    )

    with open(
        compiled_ssro_sched["compiled_instructions"]["qrm0"]["seq0"]["seq_fn"]
    ) as file:
        qrm0_seq_instructions = json.load(file)
    baseline_assembly = os.path.join(
        quantify_scheduler.__path__[0],
        "..",
        "tests",
        "baseline_qblox_assembly",
        f"{ssro_sched.name}_qrm0_seq0_instr.json",
    )

    if REGENERATE_REF_FILES:
        shutil.copy(
            compiled_ssro_sched["compiled_instructions"]["qrm0"]["seq0"]["seq_fn"],
            baseline_assembly,
        )

    with open(baseline_assembly) as file:
        baseline_qrm0_seq_instructions = json.load(file)
    program = _strip_comments(qrm0_seq_instructions["program"])
    exp_program = _strip_comments(baseline_qrm0_seq_instructions["program"])

    assert list(program) == list(exp_program)


def test_acq_protocol_average_mode_valid_assembly_allxy(
    dummy_pulsars, load_example_transmon_config, load_example_qblox_hardware_config
):
    tmp_dir = tempfile.TemporaryDirectory()
    set_datadir(tmp_dir.name)
    repetitions = 256
    sched = allxy_sched("q0", element_select_idx=np.arange(21), repetitions=repetitions)
    compiled_allxy_sched = qcompile(
        sched, load_example_transmon_config, load_example_qblox_hardware_config
    )

    assembly_valid(
        compiled_schedule=compiled_allxy_sched,
        qcm0=dummy_pulsars["qcm0"],
        qrm0=dummy_pulsars["qrm0"],
    )

    with open(
        compiled_allxy_sched["compiled_instructions"]["qrm0"]["seq0"]["seq_fn"]
    ) as file:
        qrm0_seq_instructions = json.load(file)

    baseline_assembly = os.path.join(
        quantify_scheduler.__path__[0],
        "..",
        "tests",
        "baseline_qblox_assembly",
        f"{sched.name}_qrm0_seq0_instr.json",
    )

    if REGENERATE_REF_FILES:
        shutil.copy(
            compiled_allxy_sched["compiled_instructions"]["qrm0"]["seq0"]["seq_fn"],
            baseline_assembly,
        )

    with open(baseline_assembly) as file:
        baseline_qrm0_seq_instructions = json.load(file)
    program = _strip_comments(qrm0_seq_instructions["program"])
    exp_program = _strip_comments(baseline_qrm0_seq_instructions["program"])

    assert list(program) == list(exp_program)


def test_acq_declaration_dict_append_mode(
    load_example_transmon_config, load_example_qblox_hardware_config
):
    tmp_dir = tempfile.TemporaryDirectory()
    set_datadir(tmp_dir.name)

    repetitions = 256

    ssro_sched = readout_calibration_sched("q0", [0, 1], repetitions=repetitions)
    compiled_ssro_sched = qcompile(
        ssro_sched, load_example_transmon_config, load_example_qblox_hardware_config
    )

    with open(
        compiled_ssro_sched["compiled_instructions"]["qrm0"]["seq0"]["seq_fn"]
    ) as file:
        qrm0_seq_instructions = json.load(file)

    acquisitions = qrm0_seq_instructions["acquisitions"]
    # the only key corresponds to channel 0
    assert set(acquisitions.keys()) == {"0"}
    assert acquisitions["0"] == {"num_bins": 2 * 256, "index": 0}


def test_acq_declaration_dict_bin_avg_mode(
    load_example_transmon_config, load_example_qblox_hardware_config
):
    tmp_dir = tempfile.TemporaryDirectory()
    set_datadir(tmp_dir.name)

    allxy = allxy_sched("q0")
    compiled_allxy_sched = qcompile(
        allxy, load_example_transmon_config, load_example_qblox_hardware_config
    )

    with open(
        compiled_allxy_sched["compiled_instructions"]["qrm0"]["seq0"]["seq_fn"]
    ) as file:
        qrm0_seq_instructions = json.load(file)

    acquisitions = qrm0_seq_instructions["acquisitions"]

    # the only key corresponds to channel 0
    assert set(acquisitions.keys()) == {"0"}
    assert acquisitions["0"] == {"num_bins": 21, "index": 0}


def test_convert_hw_config_to_portclock_configs_spec(
    make_basic_multi_qubit_schedule, load_example_transmon_config
):
    old_config = {
        "backend": "quantify_scheduler.backends.qblox_backend.hardware_compile",
        "qcm0": {
            "instrument_type": "Pulsar_QCM",
            "ref": "internal",
            "complex_output_0": {
                "lo_name": "lo0",
                "seq0": {
                    "port": "q0:mw",
                    "clock": "q0.01",
                    "interm_freq": 50e6,
                    "latency_correction": 8e-9,
                },
            },
            "complex_output_1": {
                "lo_name": "lo1",
                "seq1": {"port": "q1:mw", "clock": "q1.01", "interm_freq": 100e6},
                "seq2": {
                    "port": "q2:mw",
                    "clock": "q2.01",
                    "interm_freq": None,
                    "latency_correction": 4e-9,
                },
            },
        },
        "cluster0": {
            "ref": "internal",
            "instrument_type": "Cluster",
            "cluster0_module2": {
                "instrument_type": "QRM",
                "complex_output_0": {
                    "seq0": {
                        "port": "q1:res",
                        "clock": "q1.ro",
                        "interm_freq": 50e6,
                    },
                    "seq1": {
                        "port": "q2:res",
                        "clock": "q2.01",
                        "interm_freq": 50e6,
                        "latency_correction": 4e-9,
                    },
                },
            },
        },
        "lo0": {"instrument_type": "LocalOscillator", "frequency": None, "power": 20},
        "lo1": {"instrument_type": "LocalOscillator", "frequency": None, "power": 20},
    }

    expected_config = {
        "backend": "quantify_scheduler.backends.qblox_backend.hardware_compile",
        "latency_corrections": {
            "q0:mw-q0.01": 8e-9,
            "q2:mw-q2.01": 4e-9,
            "q2:res-q2.01": 4e-9,
        },
        "qcm0": {
            "instrument_type": "Pulsar_QCM",
            "ref": "internal",
            "complex_output_0": {
                "lo_name": "lo0",
                "portclock_configs": [
                    {"port": "q0:mw", "clock": "q0.01", "interm_freq": 50e6},
                ],
            },
            "complex_output_1": {
                "lo_name": "lo1",
                "portclock_configs": [
                    {"port": "q1:mw", "clock": "q1.01", "interm_freq": 100e6},
                    {"port": "q2:mw", "clock": "q2.01", "interm_freq": None},
                ],
            },
        },
        "cluster0": {
            "ref": "internal",
            "instrument_type": "Cluster",
            "cluster0_module2": {
                "instrument_type": "QRM",
                "complex_output_0": {
                    "portclock_configs": [
                        {
                            "port": "q1:res",
                            "clock": "q1.ro",
                            "interm_freq": 50e6,
                        },
                        {
                            "port": "q2:res",
                            "clock": "q2.01",
                            "interm_freq": 50e6,
                        },
                    ],
                },
            },
        },
        "lo0": {"instrument_type": "LocalOscillator", "frequency": None, "power": 20},
        "lo1": {"instrument_type": "LocalOscillator", "frequency": None, "power": 20},
    }

    # Test that the conversion works adequately
    migrated_config = convert_hw_config_to_portclock_configs_spec(old_config)
    assert migrated_config == expected_config

    # Test that hardware_compile is converting automatically
    tmp_dir = tempfile.TemporaryDirectory()
    set_datadir(tmp_dir.name)

    sched = make_basic_multi_qubit_schedule(["q0", "q1"])
    sched = device_compile(sched, load_example_transmon_config)
    with pytest.warns(
        DeprecationWarning,
        match=r"hardware config adheres to a specification that is deprecated",
    ):
        hardware_compile(sched, old_config)


def test_apply_latency_corrections_valid(
    mock_setup_basic_transmon, hardware_cfg_latency_corrections
):
    """
    This test function checks that:
    Latency correction is set for the correct portclock key
    by checking against the value set in QASM instructions.
    """
    # mock_setup_basic_transmon should arrange this but is not working here
    tmp_dir = tempfile.TemporaryDirectory()
    set_datadir(tmp_dir.name)

    set_standard_params_transmon(mock_setup_basic_transmon)
    sched = Schedule("Single Gate Experiment on Two Qubits")
    sched.add(X("q0"))
    sched.add(
        SquarePulse(port="q1:mw", clock="q1.01", amp=0.25, duration=12e-9),
        ref_pt="start",
    )
    sched.add_resources([ClockResource("q0.01", freq=5e9)])
    sched.add_resources([ClockResource("q1.01", freq=5e9)])

    hardware_cfg = hardware_cfg_latency_corrections
    compiled_sched = qcompile(
        schedule=sched,
        device_cfg=mock_setup_basic_transmon["quantum_device"].generate_device_config(),
        hardware_cfg=hardware_cfg,
    )

    for instrument in ["qcm0", ("cluster0", "cluster0_module1")]:
        compiled_data = compiled_sched.compiled_instructions
        config_data = hardware_cfg

        if isinstance(instrument, tuple):
            for key in instrument:
                compiled_data = compiled_data.get(key)
                config_data = config_data.get(key)
        else:
            compiled_data = compiled_data.get(instrument)
            config_data = config_data.get(instrument)

        filename = compiled_data["seq0"]["seq_fn"]

        port = config_data["complex_output_0"]["portclock_configs"][0]["port"]
        clock = config_data["complex_output_0"]["portclock_configs"][0]["clock"]
        latency = int(1e9 * hardware_cfg["latency_corrections"][f"{port}-{clock}"])

        with open(filename, "r") as file:
            program_lines = json.load(file)["program"].splitlines()
        assert any(
            f"latency correction of {constants.GRID_TIME} + {latency} ns" in line
            for line in program_lines
        ), f"instrument={instrument}, latency={latency}"


def test_apply_latency_corrections_warning(
    mock_setup_basic_transmon, hardware_cfg_latency_corrections, caplog
):
    """
    Checks if warning is raised for a latency correction
    that is not a multiple of 4ns
    """
    # mock_setup_basic_transmon should arrange this but is not working here
    tmp_dir = tempfile.TemporaryDirectory()
    set_datadir(tmp_dir.name)

    sched = Schedule("Single Gate Experiment")
    sched.add(
        SquarePulse(port="q1:mw", clock="q1.01", amp=0.25, duration=12e-9),
        ref_pt="start",
    )
    sched.add_resources([ClockResource("q1.01", freq=5e9)])

    warning = f"not a multiple of {constants.GRID_TIME}"
    with caplog.at_level(
        logging.WARNING, logger="quantify_scheduler.backends.qblox.qblox_backend"
    ):
        qcompile(
            schedule=sched,
            device_cfg=mock_setup_basic_transmon[
                "quantum_device"
            ].generate_device_config(),
            hardware_cfg=hardware_cfg_latency_corrections,
        )
    assert any(warning in mssg for mssg in caplog.messages)


def _strip_comments(program: str):
    # helper function for comparing programs
    stripped_program = []
    for line in program.split("\n"):
        if "#" in line:
            line = line.split("#")[0]
        line = line.rstrip()  # remove trailing whitespace
        stripped_program.append(line)
    return stripped_program<|MERGE_RESOLUTION|>--- conflicted
+++ resolved
@@ -674,10 +674,6 @@
 # --------- Test classes and member methods ---------
 
 
-<<<<<<< HEAD
-
-=======
->>>>>>> 5cd57d0d
 def test_construct_sequencers(
     make_basic_multi_qubit_schedule,
     load_example_transmon_config,
@@ -748,13 +744,9 @@
     "element_names", [[f"q{i}" for i in range(constants.NUMBER_OF_SEQUENCERS_QCM + 1)]]
 )
 def test_construct_sequencers_excess_error(
-<<<<<<< HEAD
-    mock_setup_basic_transmon_elements, make_basic_multi_qubit_schedule, element_names
-=======
     mock_setup_basic_transmon_elements,
     make_basic_multi_qubit_schedule,
     element_names,
->>>>>>> 5cd57d0d
 ):
     hardware_cfg = {
         "backend": "quantify_scheduler.backends.qblox_backend.hardware_compile",
