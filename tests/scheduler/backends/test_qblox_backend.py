# pylint: disable=missing-class-docstring
# pylint: disable=missing-function-docstring
# pylint: disable=redefined-outer-name
# pylint: disable=missing-module-docstring

# Repository: https://gitlab.com/quantify-os/quantify-scheduler
# Licensed according to the LICENCE file on the master branch
"""Tests for Qblox backend."""
import copy
from typing import Dict, Any

import os
import re
import inspect
import json
import tempfile
import pytest
import numpy as np

from qcodes.instrument.base import Instrument
from qblox_instruments import build

# pylint: disable=no-name-in-module
from quantify_core.data.handling import set_datadir

import quantify_scheduler
from quantify_scheduler.types import Schedule
from quantify_scheduler.gate_library import Reset, Measure, X
from quantify_scheduler.pulse_library import (
    DRAGPulse,
    RampPulse,
    SquarePulse,
    StaircasePulse,
)
from quantify_scheduler.acquisition_library import SSBIntegrationComplex, Trace
from quantify_scheduler.resources import ClockResource, BasebandClockResource
from quantify_scheduler.compilation import (
    qcompile,
    determine_absolute_timing,
    device_compile,
)
from quantify_scheduler.enums import BinMode
from quantify_scheduler.backends.qblox.helpers import (
    generate_waveform_data,
    find_inner_dicts_containing_key,
    find_all_port_clock_combinations,
<<<<<<< HEAD
    to_grid_time,
=======
    verify_qblox_instruments_version,
    DriverVersionError,
    to_grid_time,
    generate_uuid_from_wf_data,
>>>>>>> ababa4ff
)

from quantify_scheduler.schedules.timedomain_schedules import (
    readout_calibration_sched,
    allxy_sched,
)
from quantify_scheduler.backends import qblox_backend as qb
from quantify_scheduler.backends.types.qblox import QASMRuntimeSettings
from quantify_scheduler.backends.qblox.instrument_compilers import (
    Pulsar_QCM,
    Pulsar_QRM,
    Pulsar_QCM_RF,
    Pulsar_QRM_RF,
)
from quantify_scheduler.backends.qblox.compiler_abc import Sequencer
from quantify_scheduler.backends.qblox.qasm_program import QASMProgram
from quantify_scheduler.backends.qblox import q1asm_instructions, compiler_container
from quantify_scheduler.backends.qblox import constants

import quantify_scheduler.schemas.examples as es

esp = inspect.getfile(es)

cfg_f = os.path.abspath(os.path.join(esp, "..", "transmon_test_config.json"))
with open(cfg_f, "r") as f:
    DEVICE_CFG = json.load(f)

map_f = os.path.abspath(os.path.join(esp, "..", "qblox_test_mapping.json"))
with open(map_f, "r") as f:
    HARDWARE_MAPPING = json.load(f)


try:
    from pulsar_qcm.pulsar_qcm import pulsar_qcm_dummy
    from pulsar_qrm.pulsar_qrm import pulsar_qrm_dummy

    PULSAR_ASSEMBLER = True
except ImportError:
    PULSAR_ASSEMBLER = False

# --------- Test fixtures ---------


@pytest.fixture
def hardware_cfg_baseband():
    yield {
        "backend": "quantify_scheduler.backends.qblox_backend.hardware_compile",
        "qcm0": {
            "name": "qcm0",
            "instrument_type": "Pulsar_QCM",
            "ref": "int",
            "complex_output_0": {
                "line_gain_db": 0,
                "lo_name": "lo0",
                "seq0": {
                    "port": "q0:mw",
                    "clock": "cl0.baseband",
                    "instruction_generated_pulses_enabled": True,
                    "interm_freq": 50e6,
                },
            },
            "complex_output_1": {
                "line_gain_db": 0,
                "seq1": {"port": "q1:mw", "clock": "q1.01"},
            },
        },
        "lo0": {"instrument_type": "LocalOscillator", "lo_freq": None, "power": 1},
    }


@pytest.fixture
def hardware_cfg_real_mode():
    yield {
        "backend": "quantify_scheduler.backends.qblox_backend.hardware_compile",
        "qcm0": {
            "name": "qcm0",
            "instrument_type": "Pulsar_QCM",
            "ref": "int",
            "real_output_0": {
                "line_gain_db": 0,
                "seq0": {
                    "port": "LP",
                    "clock": "cl0.baseband",
                    "instruction_generated_pulses_enabled": True,
                },
            },
            "real_output_1": {
                "line_gain_db": 0,
                "seq1": {
                    "port": "RP",
                    "clock": "cl0.baseband",
                    "instruction_generated_pulses_enabled": True,
                },
            },
            "real_output_2": {
                "line_gain_db": 0,
                "seq2": {
                    "port": "TB",
                    "clock": "cl0.baseband",
                    "instruction_generated_pulses_enabled": True,
                },
            },
        },
    }


@pytest.fixture
def hardware_cfg_multiplexing():
    yield {
        "backend": "quantify_scheduler.backends.qblox_backend.hardware_compile",
        "qcm0": {
            "name": "qcm0",
            "instrument_type": "Pulsar_QCM",
            "ref": "int",
            "complex_output_0": {
                "line_gain_db": 0,
                "lo_name": "lo0",
                "seq0": {
                    "port": "q0:mw",
                    "clock": "q0.01",
                    "interm_freq": 50e6,
                },
                "seq2": {
                    "port": "q1:mw",
                    "clock": "q0.01",
                    "interm_freq": 50e6,
                },
                "seq3": {
                    "port": "q2:mw",
                    "clock": "q0.01",
                    "interm_freq": 50e6,
                },
                "seq4": {
                    "port": "q3:mw",
                    "clock": "q0.01",
                    "interm_freq": 50e6,
                },
                "seq5": {
                    "port": "q4:mw",
                    "clock": "q0.01",
                    "interm_freq": 50e6,
                },
            },
            "complex_output_1": {
                "line_gain_db": 0,
                "seq1": {"port": "q1:mw", "clock": "q1.01"},
            },
        },
        "lo0": {"instrument_type": "LocalOscillator", "lo_freq": None, "power": 1},
    }


@pytest.fixture
def dummy_pulsars():
    if PULSAR_ASSEMBLER:
        _pulsars = []
        for qcm in ["qcm0", "qcm1"]:
            _pulsars.append(pulsar_qcm_dummy(qcm))
        for qrm in ["qrm0", "qrm1"]:
            _pulsars.append(pulsar_qrm_dummy(qrm))
    else:
        _pulsars = []

    yield _pulsars

    # teardown
    for instr_name in list(Instrument._all_instruments):
        try:
            inst = Instrument.find_instrument(instr_name)
            inst.close()
        except KeyError:
            pass


@pytest.fixture
def pulse_only_schedule():
    sched = Schedule("pulse_only_experiment")
    sched.add(Reset("q0"))
    sched.add(
        DRAGPulse(
            G_amp=0.7,
            D_amp=-0.2,
            phase=90,
            port="q0:mw",
            duration=20e-9,
            clock="q0.01",
            t0=4e-9,
        )
    )
    sched.add(RampPulse(t0=2e-3, amp=0.5, duration=28e-9, port="q0:mw", clock="q0.01"))
    # Clocks need to be manually added at this stage.
    sched.add_resources([ClockResource("q0.01", freq=5e9)])
    determine_absolute_timing(sched)
    return sched


@pytest.fixture
def pulse_only_schedule_multiplexed():
    sched = Schedule("pulse_only_experiment")
    sched.add(Reset("q0"))
    operation = sched.add(
        DRAGPulse(
            G_amp=0.7,
            D_amp=-0.2,
            phase=90,
            port="q0:mw",
            duration=20e-9,
            clock="q0.01",
            t0=4e-9,
        )
    )
    for i in range(1, 4):
        sched.add(
            DRAGPulse(
                G_amp=0.7,
                D_amp=-0.2,
                phase=90,
                port=f"q{i}:mw",
                duration=20e-9,
                clock="q0.01",
                t0=8e-9,
            ),
            ref_op=operation,
            ref_pt="start",
        )

    sched.add(RampPulse(t0=2e-3, amp=0.5, duration=28e-9, port="q0:mw", clock="q0.01"))
    # Clocks need to be manually added at this stage.
    sched.add_resources([ClockResource("q0.01", freq=5e9)])
    determine_absolute_timing(sched)
    return sched


@pytest.fixture
def pulse_only_schedule_no_lo():
    sched = Schedule("pulse_only_schedule_no_lo")
    sched.add(Reset("q1"))
    sched.add(
        SquarePulse(
            amp=0.5,
            phase=0,
            port="q1:res",
            duration=20e-9,
            clock="q1.ro",
            t0=4e-9,
        )
    )
    # Clocks need to be manually added at this stage.
    sched.add_resources([ClockResource("q1.ro", freq=100e6)])
    determine_absolute_timing(sched)
    return sched


@pytest.fixture
def identical_pulses_schedule():
    sched = Schedule("identical_pulses_schedule")
    sched.add(Reset("q0"))
    sched.add(
        DRAGPulse(
            G_amp=0.7,
            D_amp=-0.2,
            phase=90,
            port="q0:mw",
            duration=20e-9,
            clock="q0.01",
            t0=4e-9,
        )
    )
    sched.add(
        DRAGPulse(
            G_amp=0.8,
            D_amp=-0.2,
            phase=90,
            port="q0:mw",
            duration=20e-9,
            clock="q0.01",
            t0=0,
        )
    )
    # Clocks need to be manually added at this stage.
    sched.add_resources([ClockResource("q0.01", freq=5e9)])
    determine_absolute_timing(sched)
    return sched


@pytest.fixture
def pulse_only_schedule_with_operation_timing():
    sched = Schedule("pulse_only_schedule_with_operation_timing")
    sched.add(Reset("q0"))
    first_op = sched.add(
        DRAGPulse(
            G_amp=0.7,
            D_amp=-0.2,
            phase=90,
            port="q0:mw",
            duration=20e-9,
            clock="q0.01",
            t0=4e-9,
        )
    )
    sched.add(
        RampPulse(t0=2e-3, amp=0.5, duration=28e-9, port="q0:mw", clock="q0.01"),
        ref_op=first_op,
        ref_pt="end",
        rel_time=1e-3,
    )
    # Clocks need to be manually added at this stage.
    sched.add_resources([ClockResource("q0.01", freq=5e9)])
    determine_absolute_timing(sched)
    return sched


@pytest.fixture
def mixed_schedule_with_acquisition():
    sched = Schedule("mixed_schedule_with_acquisition")
    sched.add(Reset("q0"))
    sched.add(
        DRAGPulse(
            G_amp=0.7,
            D_amp=-0.2,
            phase=90,
            port="q0:mw",
            duration=20e-9,
            clock="q0.01",
            t0=4e-9,
        )
    )
    sched.add(Measure("q0"))
    # Clocks need to be manually added at this stage.
    sched.add_resources([ClockResource("q0.01", freq=5e9)])
    determine_absolute_timing(sched)
    return sched


@pytest.fixture
def gate_only_schedule():
    sched = Schedule("gate_only_schedule")
    sched.add(Reset("q0"))
    x_gate = sched.add(X("q0"))
    sched.add(Measure("q0"), ref_op=x_gate, rel_time=1e-6, ref_pt="end")
    # Clocks need to be manually added at this stage.
    sched.add_resources([ClockResource("q0.01", freq=5e9)])
    determine_absolute_timing(sched)
    return sched


@pytest.fixture
def duplicate_measure_schedule():
    sched = Schedule("gate_only_schedule")
    sched.add(Reset("q0"))
    x_gate = sched.add(X("q0"))
    sched.add(Measure("q0", acq_index=0), ref_op=x_gate, rel_time=1e-6, ref_pt="end")
    sched.add(Measure("q0", acq_index=1), ref_op=x_gate, rel_time=3e-6, ref_pt="end")
    # Clocks need to be manually added at this stage.
    sched.add_resources([ClockResource("q0.01", freq=5e9)])
    determine_absolute_timing(sched)
    return sched


@pytest.fixture
def baseband_square_pulse_schedule():
    sched = Schedule("baseband_square_pulse_schedule")
    sched.add(Reset("q0"))
    sched.add(
        SquarePulse(
            amp=2.0,
            duration=2.5e-6,
            port="q0:mw",
            clock=BasebandClockResource.IDENTITY,
            t0=1e-6,
        )
    )
    determine_absolute_timing(sched)
    return sched


@pytest.fixture
def real_square_pulse_schedule():
    sched = Schedule("real_square_pulse_schedule")
    sched.add(Reset("q0"))
    sched.add(
        SquarePulse(
            amp=2.0,
            duration=2.5e-6,
            port="LP",
            clock=BasebandClockResource.IDENTITY,
            t0=1e-6,
        )
    )
    sched.add(
        SquarePulse(
            amp=1.0,
            duration=2.0e-6,
            port="RP",
            clock=BasebandClockResource.IDENTITY,
            t0=0.5e-6,
        )
    )
    sched.add(
        SquarePulse(
            amp=1.2,
            duration=3.5e-6,
            port="TB",
            clock=BasebandClockResource.IDENTITY,
            t0=0,
        )
    )
    determine_absolute_timing(sched)
    return sched


# --------- Test utility functions ---------


def function_for_test_generate_waveform_data(t, x, y):
    return x * t + y


def test_generate_waveform_data():
    x = 10
    y = np.pi
    sampling_rate = 1e9
    duration = 1e-8
    t_verification = np.arange(0, 0 + duration, 1 / sampling_rate)
    verification_data = function_for_test_generate_waveform_data(t_verification, x, y)
    data_dict = {
        "wf_func": __name__ + ".function_for_test_generate_waveform_data",
        "x": x,
        "y": y,
        "duration": 1e-8,
    }
    gen_data = generate_waveform_data(data_dict, sampling_rate)
    assert np.allclose(gen_data, verification_data)


def test_find_inner_dicts_containing_key():
    test_dict = {
        "foo": "bar",
        "list": [{"key": 1, "hello": "world", "other_key": "other_value"}, 4, "12"],
        "nested": {"hello": "world", "other_key": "other_value"},
    }
    dicts_found = find_inner_dicts_containing_key(test_dict, "hello")
    assert len(dicts_found) == 2
    for inner_dict in dicts_found:
        assert inner_dict["hello"] == "world"
        assert inner_dict["other_key"] == "other_value"


def test_find_all_port_clock_combinations():
    portclocks = find_all_port_clock_combinations(HARDWARE_MAPPING)
    portclocks = set(portclocks)
    portclocks.discard((None, None))
    answer = {
        ("q1:mw", "q1.01"),
        ("q0:mw", "q0.01"),
        ("q0:res", "q0.ro"),
        ("q1:res", "q1.ro"),
        ("q3:mw", "q3.01"),
        ("q2:mw", "q2.01"),
        ("q2:res", "q2.ro"),
        ("q3:res", "q3.ro"),
    }
    assert portclocks == answer


def test_generate_port_clock_to_device_map():
    portclock_map = qb.generate_port_clock_to_device_map(HARDWARE_MAPPING)
    assert (None, None) not in portclock_map.keys()
    assert len(portclock_map.keys()) == 8


# --------- Test classes and member methods ---------
def test_contruct_sequencer():
    class TestPulsar(Pulsar_QCM):
        def __init__(self):
            super().__init__(
                parent=None,
                name="tester",
                total_play_time=1,
                hw_mapping=HARDWARE_MAPPING["qcm0"],
            )

        def compile(self, repetitions: int = 1) -> Dict[str, Any]:
            return dict()

    test_p = TestPulsar()
    test_p.sequencers = test_p._construct_sequencers()
    seq_keys = list(test_p.sequencers.keys())
    assert len(seq_keys) == 2
    assert isinstance(test_p.sequencers[seq_keys[0]], Sequencer)


def test_simple_compile(pulse_only_schedule):
    """Tests if compilation with only pulses finishes without exceptions"""
    tmp_dir = tempfile.TemporaryDirectory()
    set_datadir(tmp_dir.name)
    qcompile(pulse_only_schedule, DEVICE_CFG, HARDWARE_MAPPING)


def test_simple_compile_multiplexing(
    pulse_only_schedule_multiplexed, hardware_cfg_multiplexing
):
    """Tests if compilation with only pulses finishes without exceptions"""
    tmp_dir = tempfile.TemporaryDirectory()
    set_datadir(tmp_dir.name)
    qcompile(pulse_only_schedule_multiplexed, DEVICE_CFG, hardware_cfg_multiplexing)


def test_identical_pulses_compile(identical_pulses_schedule):
    """Tests if compilation with only pulses finishes without exceptions"""
    tmp_dir = tempfile.TemporaryDirectory()
    set_datadir(tmp_dir.name)

    compiled_schedule = qcompile(
        identical_pulses_schedule, DEVICE_CFG, HARDWARE_MAPPING
    )

    seq_fn = compiled_schedule.compiled_instructions["qcm0"]["seq0"]["seq_fn"]
    with open(seq_fn) as file:
        prog = json.load(file)
    assert len(prog["waveforms"]) == 2


def test_compile_measure(duplicate_measure_schedule):
    tmp_dir = tempfile.TemporaryDirectory()
    set_datadir(tmp_dir.name)
    full_program = qcompile(duplicate_measure_schedule, DEVICE_CFG, HARDWARE_MAPPING)
    qrm0_seq0_json = full_program["compiled_instructions"]["qrm0"]["seq0"]["seq_fn"]

    with open(qrm0_seq0_json) as file:
        wf_and_prog = json.load(file)
    assert len(wf_and_prog["weights"]) == 0


def test_simple_compile_with_acq(dummy_pulsars, mixed_schedule_with_acquisition):
    tmp_dir = tempfile.TemporaryDirectory()
    set_datadir(tmp_dir.name)
    full_program = qcompile(
        mixed_schedule_with_acquisition, DEVICE_CFG, HARDWARE_MAPPING
    )

    qcm0_seq0_json = full_program["compiled_instructions"]["qcm0"]["seq0"]["seq_fn"]

    qcm0 = dummy_pulsars[0]
    qcm0.sequencer0_waveforms_and_program(qcm0_seq0_json)
    qcm0.arm_sequencer(0)
    uploaded_waveforms = qcm0.get_waveforms(0)
    assert uploaded_waveforms is not None


def test_acquisitions_back_to_back(mixed_schedule_with_acquisition):
    tmp_dir = tempfile.TemporaryDirectory()
    set_datadir(tmp_dir.name)
    sched = copy.deepcopy(mixed_schedule_with_acquisition)
    meas_op = sched.add(Measure("q0"))
    # add another one too quickly
    sched.add(Measure("q0"), ref_op=meas_op, rel_time=0.5e-6)

    sched_with_pulse_info = device_compile(sched, DEVICE_CFG)
    with pytest.raises(ValueError):
        qb.hardware_compile(sched_with_pulse_info, HARDWARE_MAPPING)


def test_compile_with_rel_time(
    dummy_pulsars, pulse_only_schedule_with_operation_timing
):
    tmp_dir = tempfile.TemporaryDirectory()
    set_datadir(tmp_dir.name)
    full_program = qcompile(
        pulse_only_schedule_with_operation_timing, DEVICE_CFG, HARDWARE_MAPPING
    )

    qcm0_seq0_json = full_program["compiled_instructions"]["qcm0"]["seq0"]["seq_fn"]

    qcm0 = dummy_pulsars[0]
    qcm0.sequencer0_waveforms_and_program(qcm0_seq0_json)


def test_compile_with_repetitions(mixed_schedule_with_acquisition):
    tmp_dir = tempfile.TemporaryDirectory()
    set_datadir(tmp_dir.name)
    mixed_schedule_with_acquisition.repetitions = 10
    full_program = qcompile(
        mixed_schedule_with_acquisition, DEVICE_CFG, HARDWARE_MAPPING
    )
    qcm0_seq0_json = full_program["compiled_instructions"]["qcm0"]["seq0"]["seq_fn"]

    with open(qcm0_seq0_json) as file:
        wf_and_prog = json.load(file)
    program_from_json = wf_and_prog["program"]
    move_line = program_from_json.split("\n")[3]
    move_items = move_line.split()  # splits on whitespace
    args = move_items[1]
    iterations = int(args.split(",")[0])
    assert iterations == 10


def test_compile_with_pulse_stitching(
    dummy_pulsars, hardware_cfg_baseband, baseband_square_pulse_schedule
):
    sched = baseband_square_pulse_schedule
    tmp_dir = tempfile.TemporaryDirectory()
    set_datadir(tmp_dir.name)
    sched.repetitions = 11
    full_program = qcompile(sched, DEVICE_CFG, hardware_cfg_baseband)
    qcm0_seq0_json = full_program["compiled_instructions"]["qcm0"]["seq0"]["seq_fn"]

    qcm0 = dummy_pulsars[0]
    qcm0.sequencer0_waveforms_and_program(qcm0_seq0_json)


def test_qcm_acquisition_error():
    qcm = Pulsar_QCM(
        None, "qcm0", total_play_time=10, hw_mapping=HARDWARE_MAPPING["qcm0"]
    )
    qcm._acquisitions[0] = 0

    with pytest.raises(RuntimeError):
        qcm._distribute_data()


def test_real_mode_pulses(real_square_pulse_schedule, hardware_cfg_real_mode):
    tmp_dir = tempfile.TemporaryDirectory()
    set_datadir(tmp_dir.name)
    real_square_pulse_schedule.repetitions = 10
    full_program = qcompile(
        real_square_pulse_schedule, DEVICE_CFG, hardware_cfg_real_mode
    )
    for seq in (f"seq{i}" for i in range(3)):
        assert seq in full_program["qcm0"]


# --------- Test QASMProgram class ---------


def test_emit():
    qcm = Pulsar_QCM(
        None, "qcm0", total_play_time=10, hw_mapping=HARDWARE_MAPPING["qcm0"]
    )
    qasm = QASMProgram(qcm)
    qasm.emit(q1asm_instructions.PLAY, 0, 1, 120)
    qasm.emit(q1asm_instructions.STOP, comment="This is a comment that is added")

    assert len(qasm.instructions) == 2


def test_auto_wait():
    qcm = Pulsar_QCM(
        None, "qcm0", total_play_time=10, hw_mapping=HARDWARE_MAPPING["qcm0"]
    )
    qasm = QASMProgram(qcm.sequencers["seq0"])
    qasm.auto_wait(120)
    assert len(qasm.instructions) == 1
    qasm.auto_wait(70000)
    assert len(qasm.instructions) == 3  # since it should split the waits
    assert qasm.elapsed_time == 70120
    qasm.auto_wait(700000)
    assert qasm.elapsed_time == 770120
    assert len(qasm.instructions) == 8  # now loops are used
    with pytest.raises(ValueError):
        qasm.auto_wait(-120)


def test_wait_till_start_then_play():
    minimal_pulse_data = {"duration": 20e-9}
    runtime_settings = QASMRuntimeSettings(1, 1)
    pulse = qb.OpInfo(
        name="test_pulse",
        uuid="test_pulse",
        data=minimal_pulse_data,
        timing=4e-9,
        pulse_settings=runtime_settings,
    )
    qcm = Pulsar_QCM(
        None, "qcm0", total_play_time=10, hw_mapping=HARDWARE_MAPPING["qcm0"]
    )
    qasm = QASMProgram(qcm.sequencers["seq0"])
    qasm.wait_till_start_then_play(pulse, 0, 1)
    assert len(qasm.instructions) == 3
    assert qasm.instructions[0][1] == q1asm_instructions.WAIT
    assert qasm.instructions[1][1] == q1asm_instructions.SET_AWG_GAIN
    assert qasm.instructions[2][1] == q1asm_instructions.PLAY

    pulse = qb.OpInfo(
        name="test_pulse",
        uuid="test_pulse",
        data=minimal_pulse_data,
        timing=1e-9,
        pulse_settings=runtime_settings,
    )
    with pytest.raises(ValueError):
        qasm.wait_till_start_then_play(pulse, 0, 1)


def test_wait_till_start_then_acquire():
    minimal_pulse_data = {
        "duration": 20e-9,
        "acq_index": 0,
        "acq_channel": 1,
        "bin_mode": BinMode.AVERAGE,
        "protocol": "ssb_integration_complex",
    }
    acq = qb.OpInfo(
        name="SSBIntegrationComplex",
        uuid="test_acq",
        data=minimal_pulse_data,
        timing=4e-9,
    )
    qrm = Pulsar_QRM(
        None, "qrm0", total_play_time=10, hw_mapping=HARDWARE_MAPPING["qrm0"]
    )
    qasm = QASMProgram(qrm.sequencers["seq0"])
    qasm.wait_till_start_then_acquire(acq, None, None)
    assert len(qasm.instructions) == 2
    assert qasm.instructions[0][1] == q1asm_instructions.WAIT
    assert qasm.instructions[1][1] == q1asm_instructions.ACQUIRE


def test_expand_from_normalised_range():
    minimal_pulse_data = {"duration": 20e-9}
    acq = qb.OpInfo(
        name="test_acq", uuid="test_acq", data=minimal_pulse_data, timing=4e-9
    )
    expanded_val = QASMProgram._expand_from_normalised_range(
        1, constants.IMMEDIATE_SZ_WAIT, "test_param", acq
    )
    assert expanded_val == constants.IMMEDIATE_SZ_WAIT // 2
    with pytest.raises(ValueError):
        QASMProgram._expand_from_normalised_range(
            10, constants.IMMEDIATE_SZ_WAIT, "test_param", acq
        )


def test_pulse_stitching_qasm_prog():
    minimal_pulse_data = {
        "wf_func": "quantify_scheduler.waveforms.square",
        "duration": 20.5e-6,
    }
    runtime_settings = QASMRuntimeSettings(1, 1)
    pulse = qb.OpInfo(
        name="stitched_square_pulse",
        uuid="stitched_square_pulse",
        data=minimal_pulse_data,
        timing=4e-9,
        pulse_settings=runtime_settings,
    )
    qcm = Pulsar_QCM(
        None, "qcm0", total_play_time=10, hw_mapping=HARDWARE_MAPPING["qcm0"]
    )
    qasm = QASMProgram(qcm.sequencers["seq0"])
    qasm.wait_till_start_then_play(pulse, 0, 1)
    assert qasm.instructions[2][2] == "20,R2"


@pytest.mark.parametrize("start_amp, final_amp", [(-1.1, 2.1), (1.23456, -2)])
def test_staircase_qasm_prog(start_amp, final_amp):

    s_ramp_pulse = StaircasePulse(start_amp, final_amp, 10, 12.4e-6, "q0:mw")

    runtime_settings = QASMRuntimeSettings(1, 1)
    pulse = qb.OpInfo(
        name="staircase",
        uuid="staircase",
        data=s_ramp_pulse.data["pulse_info"][0],
        timing=4e-9,
        pulse_settings=runtime_settings,
    )
    qcm = Pulsar_QCM(
        None, "qcm0", total_play_time=10, hw_mapping=HARDWARE_MAPPING["qcm0"]
    )
    qasm = QASMProgram(qcm.sequencers["seq0"])
    qasm.wait_till_start_then_play(pulse, 0, 1)

    amp_step_used = int(qasm.instructions[9][2].split(",")[1])
    if final_amp < start_amp:
        amp_step_used = -amp_step_used
    steps_taken = int(qasm.instructions[5][2].split(",")[0])
    init_amp = int(qasm.instructions[2][2].split(",")[0])
    if init_amp > constants.IMMEDIATE_SZ_OFFSET:
        init_amp = init_amp - constants.REGISTER_SIZE

    final_amp_imm = amp_step_used * (steps_taken - 1) + init_amp
    awg_output_volt = qcm.awg_output_volt

    final_amp_volt = 2 * final_amp_imm / constants.IMMEDIATE_SZ_OFFSET * awg_output_volt
    assert final_amp_volt == pytest.approx(final_amp, 1e-3)


<<<<<<< HEAD
def test_to_grid_time():
=======
def test_to_pulsar_time():
>>>>>>> ababa4ff
    time_ns = to_grid_time(8e-9)
    assert time_ns == 8
    with pytest.raises(ValueError):
        to_grid_time(7e-9)


def test_loop():
    num_rep = 10
    reg = "R0"

    qcm = Pulsar_QCM(
        None, "qcm0", total_play_time=10, hw_mapping=HARDWARE_MAPPING["qcm0"]
    )
    qasm = QASMProgram(qcm.sequencers["seq0"])
    qasm.emit(q1asm_instructions.WAIT_SYNC, 4)
    with qasm.loop(reg, "this_loop", repetitions=num_rep):
        qasm.emit(q1asm_instructions.WAIT, 20)
    assert len(qasm.instructions) == 5
    assert qasm.instructions[1][1] == q1asm_instructions.MOVE
    num_rep_used, reg_used = qasm.instructions[1][2].split(",")
    assert int(num_rep_used) == num_rep
    assert reg_used == reg


# --------- Test compilation functions ---------
def test_assign_pulse_and_acq_info_to_devices(mixed_schedule_with_acquisition):
    sched_with_pulse_info = device_compile(mixed_schedule_with_acquisition, DEVICE_CFG)
    portclock_map = qb.generate_port_clock_to_device_map(HARDWARE_MAPPING)

    container = compiler_container.CompilerContainer.from_mapping(
        sched_with_pulse_info, HARDWARE_MAPPING
    )
    qb._assign_pulse_and_acq_info_to_devices(
        sched_with_pulse_info, container.instrument_compilers, portclock_map
    )
    qrm = container.instrument_compilers["qrm0"]
    assert len(qrm._pulses[list(qrm.portclocks_with_data)[0]]) == 1
    assert len(qrm._acquisitions[list(qrm.portclocks_with_data)[0]]) == 1


def test_container_prepare(pulse_only_schedule):
    container = compiler_container.CompilerContainer.from_mapping(
        pulse_only_schedule, HARDWARE_MAPPING
    )
    for instr in container.instrument_compilers.values():
        instr.prepare()

    assert (
        container.instrument_compilers["qcm0"].sequencers["seq0"].frequency is not None
    )
    assert container.instrument_compilers["lo0"].frequency is not None


def test__determine_scope_mode_acquisition_sequencer(mixed_schedule_with_acquisition):
    sched = copy.deepcopy(mixed_schedule_with_acquisition)
    sched.add(Trace(100e-9, port="q0:res", clock="q0.ro"))
    sched = device_compile(sched, DEVICE_CFG)
    container = compiler_container.CompilerContainer.from_mapping(
        sched, HARDWARE_MAPPING
    )
    portclock_map = qb.generate_port_clock_to_device_map(HARDWARE_MAPPING)
    qb._assign_pulse_and_acq_info_to_devices(
        schedule=sched,
        device_compilers=container.instrument_compilers,
        portclock_mapping=portclock_map,
    )
    for instr in container.instrument_compilers.values():
        if hasattr(instr, "_determine_scope_mode_acquisition_sequencer"):
            instr._distribute_data()
            instr._determine_scope_mode_acquisition_sequencer()
    scope_mode_sequencer = container.instrument_compilers[
        "qrm0"
    ]._settings.scope_mode_sequencer
    assert scope_mode_sequencer == "seq0"


def test_container_prepare_baseband(
    baseband_square_pulse_schedule, hardware_cfg_baseband
):
    container = compiler_container.CompilerContainer.from_mapping(
        baseband_square_pulse_schedule, hardware_cfg_baseband
    )
    for instr in container.instrument_compilers.values():
        instr.prepare()

    assert (
        container.instrument_compilers["qcm0"].sequencers["seq0"].frequency is not None
    )
    assert container.instrument_compilers["lo0"].frequency is not None


def test_container_prepare_no_lo(pulse_only_schedule_no_lo):
    container = compiler_container.CompilerContainer.from_mapping(
        pulse_only_schedule_no_lo, HARDWARE_MAPPING
    )
    container.compile(repetitions=10)

    assert container.instrument_compilers["qrm1"].sequencers["seq0"].frequency == 100e6


def test_container_add_from_type(pulse_only_schedule):
    container = compiler_container.CompilerContainer(pulse_only_schedule)
    container.add_instrument_compiler("qcm0", Pulsar_QCM, HARDWARE_MAPPING["qcm0"])
    assert "qcm0" in container.instrument_compilers
    assert isinstance(container.instrument_compilers["qcm0"], Pulsar_QCM)


def test_container_add_from_str(pulse_only_schedule):
    container = compiler_container.CompilerContainer(pulse_only_schedule)
    container.add_instrument_compiler("qcm0", "Pulsar_QCM", HARDWARE_MAPPING["qcm0"])
    assert "qcm0" in container.instrument_compilers
    assert isinstance(container.instrument_compilers["qcm0"], Pulsar_QCM)


def test_from_mapping(pulse_only_schedule):
    container = compiler_container.CompilerContainer.from_mapping(
        pulse_only_schedule, HARDWARE_MAPPING
    )
    for instr_name in HARDWARE_MAPPING.keys():
        if instr_name == "backend":
            continue
        assert instr_name in container.instrument_compilers


<<<<<<< HEAD
def test_real_mode_container(real_square_pulse_schedule, hardware_cfg_real_mode):
    container = compiler_container.CompilerContainer.from_mapping(
        real_square_pulse_schedule, hardware_cfg_real_mode
    )
    qcm0 = container.instrument_compilers["qcm0"]
    for output, seq_name in enumerate(f"seq{i}" for i in range(3)):
        seq_settings = qcm0.sequencers[seq_name].settings
        assert seq_settings.connected_outputs[0] == output
=======
def test_verify_qblox_instruments_version():
    verify_qblox_instruments_version(build.__version__)

    nonsense_version = "nonsense.driver.version"
    with pytest.raises(DriverVersionError) as wrong_version:
        verify_qblox_instruments_version(nonsense_version)
    assert (
        wrong_version.value.args[0]
        == f"Qblox DriverVersionError: Installed driver version {nonsense_version} "
        f"not supported by backend. Please install version 0.4.0 to continue to use "
        f"this backend."
    )

    with pytest.raises(DriverVersionError) as none_error:
        verify_qblox_instruments_version(None)

    assert (
        none_error.value.args[0]
        == "Qblox DriverVersionError: qblox-instruments version check could not be "
        "performed. Either the package is not installed correctly or a version < "
        "0.3.2 was found."
    )


def test_generate_uuid_from_wf_data():
    arr0 = np.arange(10000)
    arr1 = np.arange(10000)
    arr2 = np.arange(10000) + 1

    hash0 = generate_uuid_from_wf_data(arr0)
    hash1 = generate_uuid_from_wf_data(arr1)
    hash2 = generate_uuid_from_wf_data(arr2)

    assert hash0 == hash1
    assert hash1 != hash2
>>>>>>> ababa4ff


def test_assign_frequencies():
    tmp_dir = tempfile.TemporaryDirectory()
    set_datadir(tmp_dir.name)

    # Test for baseband
    sched = Schedule("two_gate_experiment")
    sched.add(X("q0"))
    sched.add(X("q1"))

    q2_clock_freq = DEVICE_CFG["qubits"]["q0"]["params"]["mw_freq"]
    q3_clock_freq = DEVICE_CFG["qubits"]["q1"]["params"]["mw_freq"]

    if0 = HARDWARE_MAPPING["qcm0"]["complex_output_0"]["seq0"].get("interm_freq")
    if1 = HARDWARE_MAPPING["qcm0"]["complex_output_1"]["seq1"].get("interm_freq")
    io0_lo_name = HARDWARE_MAPPING["qcm0"]["complex_output_0"]["lo_name"]
    io1_lo_name = HARDWARE_MAPPING["qcm0"]["complex_output_1"]["lo_name"]
    lo0 = HARDWARE_MAPPING[io0_lo_name].get("lo_freq")
    lo1 = HARDWARE_MAPPING[io1_lo_name].get("lo_freq")

    assert if0 is not None
    assert if1 is None
    assert lo0 is None
    assert lo1 is not None

    lo0 = q2_clock_freq - if0
    if1 = q3_clock_freq - lo1

    compiled_schedule = qcompile(sched, DEVICE_CFG, HARDWARE_MAPPING)
    compiled_instructions = compiled_schedule["compiled_instructions"]

    assert compiled_instructions["lo0"]["lo_freq"] == lo0
    assert compiled_instructions["lo1"]["lo_freq"] == lo1
    assert compiled_instructions["qcm0"]["seq1"]["settings"]["modulation_freq"] == if1

    # Test for RF
    sched = Schedule("two_gate_experiment")
    sched.add(X("q2"))
    sched.add(X("q3"))

    if0 = HARDWARE_MAPPING["qcm_rf0"]["complex_output_0"]["seq0"].get("interm_freq")
    if1 = HARDWARE_MAPPING["qcm_rf0"]["complex_output_1"]["seq1"].get("interm_freq")
    lo0 = HARDWARE_MAPPING["qcm_rf0"]["complex_output_0"].get("lo_freq")
    lo1 = HARDWARE_MAPPING["qcm_rf0"]["complex_output_1"].get("lo_freq")

    assert if0 is not None
    assert if1 is None
    assert lo0 is None
    assert lo1 is not None

    q2_clock_freq = DEVICE_CFG["qubits"]["q2"]["params"]["mw_freq"]
    q3_clock_freq = DEVICE_CFG["qubits"]["q3"]["params"]["mw_freq"]

    if0 = HARDWARE_MAPPING["qcm_rf0"]["complex_output_0"]["seq0"]["interm_freq"]
    lo1 = HARDWARE_MAPPING["qcm_rf0"]["complex_output_1"]["lo_freq"]

    lo0 = q2_clock_freq - if0
    if1 = q3_clock_freq - lo1

    compiled_schedule = qcompile(sched, DEVICE_CFG, HARDWARE_MAPPING)
    compiled_instructions = compiled_schedule["compiled_instructions"]
    qcm_program = compiled_instructions["qcm_rf0"]
    assert qcm_program["settings"]["lo0_freq"] == lo0
    assert qcm_program["settings"]["lo1_freq"] == lo1
    assert qcm_program["seq1"]["settings"]["modulation_freq"] == if1


def test_markers():
    tmp_dir = tempfile.TemporaryDirectory()
    set_datadir(tmp_dir.name)

    # Test for baseband
    sched = Schedule("gate_experiment")
    sched.add(X("q0"))
    sched.add(X("q2"))
    sched.add(Measure("q0"))
    sched.add(Measure("q2"))

    compiled_schedule = qcompile(sched, DEVICE_CFG, HARDWARE_MAPPING)
    program = compiled_schedule["compiled_instructions"]

    def _confirm_correct_markers(device_program, device_compiler):
        with open(device_program["seq0"]["seq_fn"]) as file:
            qasm = json.load(file)["program"]

            matches = re.findall(r"set\_mrk +\d+", qasm)
            assert len(matches) == 2

            on_marker = int(re.findall(r"\d+", matches[0])[0])
            off_marker = int(re.findall(r"\d+", matches[1])[0])

            assert on_marker == device_compiler.marker_configuration["start"]
            assert off_marker == device_compiler.marker_configuration["end"]

    _confirm_correct_markers(program["qcm0"], Pulsar_QCM)
    _confirm_correct_markers(program["qrm0"], Pulsar_QRM)
    _confirm_correct_markers(program["qcm_rf0"], Pulsar_QCM_RF)
    _confirm_correct_markers(program["qrm_rf0"], Pulsar_QRM_RF)


def assembly_valid(compiled_schedule, qcm0, qrm0):
    """
    Test helper that takes a compiled schedule and verifies if the assembly is valid
    by passing it to a dummy qcm and qrm.

    Asssumes only qcm0 and qrm0 are used.
    """

    # test the program for the qcm
    qcm0_seq0_json = compiled_schedule["compiled_instructions"]["qcm0"]["seq0"][
        "seq_fn"
    ]
    qcm0.sequencer0_waveforms_and_program(qcm0_seq0_json)
    qcm0.arm_sequencer(0)
    uploaded_waveforms = qcm0.get_waveforms(0)
    assert uploaded_waveforms is not None

    # test the program for the qrm
    qrm0_seq0_json = compiled_schedule["compiled_instructions"]["qrm0"]["seq0"][
        "seq_fn"
    ]
    qrm0.sequencer0_waveforms_and_program(qrm0_seq0_json)
    qrm0.arm_sequencer(0)
    uploaded_waveforms = qrm0.get_waveforms(0)
    assert uploaded_waveforms is not None


def test_acq_protocol_append_mode_valid_assembly_ssro(
    dummy_pulsars, load_example_transmon_config
):
    tmp_dir = tempfile.TemporaryDirectory()
    set_datadir(tmp_dir.name)
    repetitions = 256
    ssro_sched = readout_calibration_sched("q0", [0, 1], repetitions=repetitions)
    compiled_ssro_sched = qcompile(
        ssro_sched, load_example_transmon_config(), HARDWARE_MAPPING
    )

    assembly_valid(
        compiled_schedule=compiled_ssro_sched,
        qcm0=dummy_pulsars[0],
        qrm0=dummy_pulsars[0],
    )

    with open(
        compiled_ssro_sched["compiled_instructions"]["qrm0"]["seq0"]["seq_fn"]
    ) as file:
        qrm0_seq_instructions = json.load(file)

    baseline_assembly = os.path.join(
        quantify_scheduler.__path__[0],
        "..",
        "tests",
        "baseline_qblox_assembly",
        f"{ssro_sched.name}_qrm0_seq0_instr.json",
    )

    # To regenerate the baseline image for this test uncomment these lines.
    #
    # import shutil
    # shutil.copy(
    #     compiled_ssro_sched["compiled_instructions"]["qrm0"]["seq0"]["seq_fn"],
    #     baseline_assembly,
    # )

    with open(baseline_assembly) as file:
        baseline_qrm0_seq_instructions = json.load(file)
    program = _strip_comments(qrm0_seq_instructions["program"])
    exp_program = _strip_comments(baseline_qrm0_seq_instructions["program"])

    assert list(program) == list(exp_program)


def test_acq_protocol_average_mode_valid_assembly_allxy(
    dummy_pulsars, load_example_transmon_config
):
    tmp_dir = tempfile.TemporaryDirectory()
    set_datadir(tmp_dir.name)
    repetitions = 256
    sched = allxy_sched("q0", element_select_idx=np.arange(21), repetitions=repetitions)
    compiled_allxy_sched = qcompile(
        sched, load_example_transmon_config(), HARDWARE_MAPPING
    )

    assembly_valid(
        compiled_schedule=compiled_allxy_sched,
        qcm0=dummy_pulsars[0],
        qrm0=dummy_pulsars[0],
    )

    with open(
        compiled_allxy_sched["compiled_instructions"]["qrm0"]["seq0"]["seq_fn"]
    ) as file:
        qrm0_seq_instructions = json.load(file)

    baseline_assembly = os.path.join(
        quantify_scheduler.__path__[0],
        "..",
        "tests",
        "baseline_qblox_assembly",
        f"{sched.name}_qrm0_seq0_instr.json",
    )

    # To regenerate the baseline assembly for this test uncomment these lines.

    # import shutil
    #
    # shutil.copy(
    #     compiled_allxy_sched["compiled_instructions"]["qrm0"]["seq0"]["seq_fn"],
    #     baseline_assembly,
    # )

    with open(baseline_assembly) as file:
        baseline_qrm0_seq_instructions = json.load(file)
    program = _strip_comments(qrm0_seq_instructions["program"])
    exp_program = _strip_comments(baseline_qrm0_seq_instructions["program"])

    assert list(program) == list(exp_program)


def test_acq_declaration_dict_append_mode(load_example_transmon_config):
    tmp_dir = tempfile.TemporaryDirectory()
    set_datadir(tmp_dir.name)

    repetitions = 256

    ssro_sched = readout_calibration_sched("q0", [0, 1], repetitions=repetitions)
    compiled_ssro_sched = qcompile(
        ssro_sched, load_example_transmon_config(), HARDWARE_MAPPING
    )

    with open(
        compiled_ssro_sched["compiled_instructions"]["qrm0"]["seq0"]["seq_fn"]
    ) as file:
        qrm0_seq_instructions = json.load(file)

    acquisitions = qrm0_seq_instructions["acquisitions"]
    # the only key corresponds to channel 0
    assert set(acquisitions.keys()) == {"0"}
    assert acquisitions["0"] == {"num_bins": 2 * 256, "index": 0}


def test_acq_declaration_dict_bin_avg_mode(load_example_transmon_config):
    tmp_dir = tempfile.TemporaryDirectory()
    set_datadir(tmp_dir.name)

    allxy = allxy_sched("q0")
    compiled_allxy_sched = qcompile(
        allxy, load_example_transmon_config(), HARDWARE_MAPPING
    )

    with open(
        compiled_allxy_sched["compiled_instructions"]["qrm0"]["seq0"]["seq_fn"]
    ) as file:
        qrm0_seq_instructions = json.load(file)

    acquisitions = qrm0_seq_instructions["acquisitions"]

    # the only key corresponds to channel 0
    assert set(acquisitions.keys()) == {"0"}
    assert acquisitions["0"] == {"num_bins": 21, "index": 0}


def _strip_comments(program: str):
    # helper function for comparing programs
    stripped_program = []
    for line in program.split("\n"):
        if "#" in line:
            line = line.split("#")[0]
        line = line.rstrip()  # remove trailing whitespace
        stripped_program.append(line)
    return stripped_program<|MERGE_RESOLUTION|>--- conflicted
+++ resolved
@@ -44,14 +44,10 @@
     generate_waveform_data,
     find_inner_dicts_containing_key,
     find_all_port_clock_combinations,
-<<<<<<< HEAD
-    to_grid_time,
-=======
     verify_qblox_instruments_version,
     DriverVersionError,
     to_grid_time,
     generate_uuid_from_wf_data,
->>>>>>> ababa4ff
 )
 
 from quantify_scheduler.schedules.timedomain_schedules import (
@@ -840,11 +836,7 @@
     assert final_amp_volt == pytest.approx(final_amp, 1e-3)
 
 
-<<<<<<< HEAD
 def test_to_grid_time():
-=======
-def test_to_pulsar_time():
->>>>>>> ababa4ff
     time_ns = to_grid_time(8e-9)
     assert time_ns == 8
     with pytest.raises(ValueError):
@@ -969,16 +961,6 @@
         assert instr_name in container.instrument_compilers
 
 
-<<<<<<< HEAD
-def test_real_mode_container(real_square_pulse_schedule, hardware_cfg_real_mode):
-    container = compiler_container.CompilerContainer.from_mapping(
-        real_square_pulse_schedule, hardware_cfg_real_mode
-    )
-    qcm0 = container.instrument_compilers["qcm0"]
-    for output, seq_name in enumerate(f"seq{i}" for i in range(3)):
-        seq_settings = qcm0.sequencers[seq_name].settings
-        assert seq_settings.connected_outputs[0] == output
-=======
 def test_verify_qblox_instruments_version():
     verify_qblox_instruments_version(build.__version__)
 
@@ -1014,7 +996,16 @@
 
     assert hash0 == hash1
     assert hash1 != hash2
->>>>>>> ababa4ff
+
+
+def test_real_mode_container(real_square_pulse_schedule, hardware_cfg_real_mode):
+    container = compiler_container.CompilerContainer.from_mapping(
+        real_square_pulse_schedule, hardware_cfg_real_mode
+    )
+    qcm0 = container.instrument_compilers["qcm0"]
+    for output, seq_name in enumerate(f"seq{i}" for i in range(3)):
+        seq_settings = qcm0.sequencers[seq_name].settings
+        assert seq_settings.connected_outputs[0] == output
 
 
 def test_assign_frequencies():
