# pylint: disable=missing-class-docstring
# pylint: disable=missing-function-docstring
# pylint: disable=redefined-outer-name
# pylint: disable=missing-module-docstring

# Repository: https://gitlab.com/quantify-os/quantify-scheduler
# Licensed according to the LICENCE file on the master branch
"""Tests for Qblox backend."""

from typing import Dict, Any

import os
import re
import inspect
import json
import tempfile
import pytest
import numpy as np

from qcodes.instrument.base import Instrument

# pylint: disable=no-name-in-module
from quantify_core.data.handling import set_datadir

from quantify_scheduler.types import Schedule
from quantify_scheduler.gate_library import Reset, Measure, X
from quantify_scheduler.pulse_library import (
    DRAGPulse,
    RampPulse,
    SquarePulse,
    StaircasePulse,
)
from quantify_scheduler.resources import ClockResource, BasebandClockResource
from quantify_scheduler.compilation import (
    qcompile,
    determine_absolute_timing,
    device_compile,
)

from quantify_scheduler.backends.qblox.helpers import (
    generate_waveform_data,
    find_inner_dicts_containing_key,
    find_all_port_clock_combinations,
)
from quantify_scheduler.backends import qblox_backend as qb
from quantify_scheduler.backends.types.qblox import (
    QASMRuntimeSettings,
)
from quantify_scheduler.backends.qblox.instrument_compilers import (
    Pulsar_QCM,
    Pulsar_QRM,
    Pulsar_QCM_RF,
    Pulsar_QRM_RF,
)
from quantify_scheduler.backends.qblox.compiler_abc import Sequencer
from quantify_scheduler.backends.qblox.qasm_program import QASMProgram
from quantify_scheduler.backends.qblox import q1asm_instructions, compiler_container
from quantify_scheduler.backends.qblox import constants

import quantify_scheduler.schemas.examples as es

esp = inspect.getfile(es)

cfg_f = os.path.abspath(os.path.join(esp, "..", "transmon_test_config.json"))
with open(cfg_f, "r") as f:
    DEVICE_CFG = json.load(f)

map_f = os.path.abspath(os.path.join(esp, "..", "qblox_test_mapping.json"))
with open(map_f, "r") as f:
    HARDWARE_MAPPING = json.load(f)


try:
    from pulsar_qcm.pulsar_qcm import pulsar_qcm_dummy
    from pulsar_qrm.pulsar_qrm import pulsar_qrm_dummy

    PULSAR_ASSEMBLER = True
except ImportError:
    PULSAR_ASSEMBLER = False

# --------- Test fixtures ---------


@pytest.fixture
def hardware_cfg_baseband():
    yield {
        "backend": "quantify_scheduler.backends.qblox_backend.hardware_compile",
        "qcm0": {
            "name": "qcm0",
            "instrument_type": "Pulsar_QCM",
            "ref": "int",
            "complex_output_0": {
                "line_gain_db": 0,
                "lo_name": "lo0",
                "seq0": {
                    "port": "q0:mw",
                    "clock": "cl0.baseband",
                    "instruction_generated_pulses_enabled": True,
                    "interm_freq": 50e6,
                },
            },
            "complex_output_1": {
                "line_gain_db": 0,
                "seq1": {"port": "q1:mw", "clock": "q1.01"},
            },
        },
        "lo0": {"instrument_type": "LocalOscillator", "lo_freq": None, "power": 1},
    }


@pytest.fixture
def hardware_cfg_real_mode():
    yield {
        "backend": "quantify_scheduler.backends.qblox_backend.hardware_compile",
        "qcm0": {
            "name": "qcm0",
            "instrument_type": "Pulsar_QCM",
            "ref": "int",
            "real_output_0": {
                "line_gain_db": 0,
                "seq0": {
                    "port": "LP",
                    "clock": "cl0.baseband",
                    "instruction_generated_pulses_enabled": True,
                },
            },
            "real_output_1": {
                "line_gain_db": 0,
                "seq1": {
                    "port": "RP",
                    "clock": "cl0.baseband",
                    "instruction_generated_pulses_enabled": True,
                },
            },
            "real_output_2": {
                "line_gain_db": 0,
                "seq2": {
                    "port": "TB",
                    "clock": "cl0.baseband",
                    "instruction_generated_pulses_enabled": True,
                },
            },
        },
    }


@pytest.fixture
def hardware_cfg_multiplexing():
    yield {
        "backend": "quantify_scheduler.backends.qblox_backend.hardware_compile",
        "qcm0": {
            "name": "qcm0",
            "instrument_type": "Pulsar_QCM",
            "ref": "int",
            "complex_output_0": {
                "line_gain_db": 0,
                "lo_name": "lo0",
                "seq0": {
                    "port": "q0:mw",
                    "clock": "q0.01",
                    "interm_freq": 50e6,
                },
                "seq2": {
                    "port": "q1:mw",
                    "clock": "q0.01",
                    "interm_freq": 50e6,
                },
                "seq3": {
                    "port": "q2:mw",
                    "clock": "q0.01",
                    "interm_freq": 50e6,
                },
                "seq4": {
                    "port": "q3:mw",
                    "clock": "q0.01",
                    "interm_freq": 50e6,
                },
                "seq5": {
                    "port": "q4:mw",
                    "clock": "q0.01",
                    "interm_freq": 50e6,
                },
            },
            "complex_output_1": {
                "line_gain_db": 0,
                "seq1": {"port": "q1:mw", "clock": "q1.01"},
            },
        },
        "lo0": {"instrument_type": "LocalOscillator", "lo_freq": None, "power": 1},
    }


@pytest.fixture
def dummy_pulsars():
    if PULSAR_ASSEMBLER:
        _pulsars = []
        for qcm in ["qcm0", "qcm1"]:
            _pulsars.append(pulsar_qcm_dummy(qcm))
        for qrm in ["qrm0", "qrm1"]:
            _pulsars.append(pulsar_qrm_dummy(qrm))
    else:
        _pulsars = []

    yield _pulsars

    # teardown
    for instr_name in list(Instrument._all_instruments):
        try:
            inst = Instrument.find_instrument(instr_name)
            inst.close()
        except KeyError:
            pass


@pytest.fixture
def pulse_only_schedule():
    sched = Schedule("pulse_only_experiment")
    sched.add(Reset("q0"))
    sched.add(
        DRAGPulse(
            G_amp=0.7,
            D_amp=-0.2,
            phase=90,
            port="q0:mw",
            duration=20e-9,
            clock="q0.01",
            t0=4e-9,
        )
    )
    sched.add(RampPulse(t0=2e-3, amp=0.5, duration=28e-9, port="q0:mw", clock="q0.01"))
    # Clocks need to be manually added at this stage.
    sched.add_resources([ClockResource("q0.01", freq=5e9)])
    determine_absolute_timing(sched)
    return sched


@pytest.fixture
def pulse_only_schedule_multiplexed():
    sched = Schedule("pulse_only_experiment")
    sched.add(Reset("q0"))
    operation = sched.add(
        DRAGPulse(
            G_amp=0.7,
            D_amp=-0.2,
            phase=90,
            port="q0:mw",
            duration=20e-9,
            clock="q0.01",
            t0=4e-9,
        )
    )
    for i in range(1, 4):
        sched.add(
            DRAGPulse(
                G_amp=0.7,
                D_amp=-0.2,
                phase=90,
                port=f"q{i}:mw",
                duration=20e-9,
                clock="q0.01",
                t0=8e-9,
            ),
            ref_op=operation,
            ref_pt="start",
        )

    sched.add(RampPulse(t0=2e-3, amp=0.5, duration=28e-9, port="q0:mw", clock="q0.01"))
    # Clocks need to be manually added at this stage.
    sched.add_resources([ClockResource("q0.01", freq=5e9)])
    determine_absolute_timing(sched)
    return sched


@pytest.fixture
def pulse_only_schedule_no_lo():
    sched = Schedule("pulse_only_schedule_no_lo")
    sched.add(Reset("q1"))
    sched.add(
        SquarePulse(
            amp=0.5,
            phase=0,
            port="q1:res",
            duration=20e-9,
            clock="q1.ro",
            t0=4e-9,
        )
    )
    # Clocks need to be manually added at this stage.
    sched.add_resources([ClockResource("q1.ro", freq=100e6)])
    determine_absolute_timing(sched)
    return sched


@pytest.fixture
def identical_pulses_schedule():
    sched = Schedule("identical_pulses_schedule")
    sched.add(Reset("q0"))
    sched.add(
        DRAGPulse(
            G_amp=0.7,
            D_amp=-0.2,
            phase=90,
            port="q0:mw",
            duration=20e-9,
            clock="q0.01",
            t0=4e-9,
        )
    )
    sched.add(
        DRAGPulse(
            G_amp=0.7,
            D_amp=-0.2,
            phase=90,
            port="q0:mw",
            duration=20e-9,
            clock="q0.01",
            t0=0,
        )
    )
    # Clocks need to be manually added at this stage.
    sched.add_resources([ClockResource("q0.01", freq=5e9)])
    determine_absolute_timing(sched)
    return sched


@pytest.fixture
def pulse_only_schedule_with_operation_timing():
    sched = Schedule("pulse_only_schedule_with_operation_timing")
    sched.add(Reset("q0"))
    first_op = sched.add(
        DRAGPulse(
            G_amp=0.7,
            D_amp=-0.2,
            phase=90,
            port="q0:mw",
            duration=20e-9,
            clock="q0.01",
            t0=4e-9,
        )
    )
    sched.add(
        RampPulse(t0=2e-3, amp=0.5, duration=28e-9, port="q0:mw", clock="q0.01"),
        ref_op=first_op,
        ref_pt="end",
        rel_time=1e-3,
    )
    # Clocks need to be manually added at this stage.
    sched.add_resources([ClockResource("q0.01", freq=5e9)])
    determine_absolute_timing(sched)
    return sched


@pytest.fixture
def mixed_schedule_with_acquisition():
    sched = Schedule("mixed_schedule_with_acquisition")
    sched.add(Reset("q0"))
    sched.add(
        DRAGPulse(
            G_amp=0.7,
            D_amp=-0.2,
            phase=90,
            port="q0:mw",
            duration=20e-9,
            clock="q0.01",
            t0=4e-9,
        )
    )
    sched.add(Measure("q0"))
    # Clocks need to be manually added at this stage.
    sched.add_resources([ClockResource("q0.01", freq=5e9)])
    determine_absolute_timing(sched)
    return sched


@pytest.fixture
def gate_only_schedule():
    sched = Schedule("gate_only_schedule")
    sched.add(Reset("q0"))
    x_gate = sched.add(X("q0"))
    sched.add(Measure("q0"), ref_op=x_gate, rel_time=1e-6, ref_pt="end")
    # Clocks need to be manually added at this stage.
    sched.add_resources([ClockResource("q0.01", freq=5e9)])
    determine_absolute_timing(sched)
    return sched


@pytest.fixture
def baseband_square_pulse_schedule():
    sched = Schedule("baseband_square_pulse_schedule")
    sched.add(Reset("q0"))
    sched.add(
        SquarePulse(
            amp=2.0,
            duration=2.5e-6,
            port="q0:mw",
            clock=BasebandClockResource.IDENTITY,
            t0=1e-6,
        )
    )
    determine_absolute_timing(sched)
    return sched


@pytest.fixture
def real_square_pulse_schedule():
    sched = Schedule("real_square_pulse_schedule")
    sched.add(Reset("q0"))
    sched.add(
        SquarePulse(
            amp=2.0,
            duration=2.5e-6,
            port="LP",
            clock=BasebandClockResource.IDENTITY,
            t0=1e-6,
        )
    )
    sched.add(
        SquarePulse(
            amp=1.0,
            duration=2.0e-6,
            port="RP",
            clock=BasebandClockResource.IDENTITY,
            t0=0.5e-6,
        )
    )
    sched.add(
        SquarePulse(
            amp=1.2,
            duration=3.5e-6,
            port="TB",
            clock=BasebandClockResource.IDENTITY,
            t0=0,
        )
    )
    determine_absolute_timing(sched)
    return sched


# --------- Test utility functions ---------


def function_for_test_generate_waveform_data(t, x, y):
    return x * t + y


def test_generate_waveform_data():
    x = 10
    y = np.pi
    sampling_rate = 1e9
    duration = 1e-8
    t_verification = np.arange(0, 0 + duration, 1 / sampling_rate)
    verification_data = function_for_test_generate_waveform_data(t_verification, x, y)
    data_dict = {
        "wf_func": __name__ + ".function_for_test_generate_waveform_data",
        "x": x,
        "y": y,
        "duration": 1e-8,
    }
    gen_data = generate_waveform_data(data_dict, sampling_rate)
    assert np.allclose(gen_data, verification_data)


def test_find_inner_dicts_containing_key():
    test_dict = {
        "foo": "bar",
        "list": [{"key": 1, "hello": "world", "other_key": "other_value"}, 4, "12"],
        "nested": {"hello": "world", "other_key": "other_value"},
    }
    dicts_found = find_inner_dicts_containing_key(test_dict, "hello")
    assert len(dicts_found) == 2
    for inner_dict in dicts_found:
        assert inner_dict["hello"] == "world"
        assert inner_dict["other_key"] == "other_value"


def test_find_all_port_clock_combinations():
    portclocks = find_all_port_clock_combinations(HARDWARE_MAPPING)
    portclocks = set(portclocks)
    portclocks.discard((None, None))
    answer = {
        ("q1:mw", "q1.01"),
        ("q0:mw", "q0.01"),
        ("q0:res", "q0.ro"),
        ("q1:res", "q1.ro"),
        ("q3:mw", "q3.01"),
        ("q2:mw", "q2.01"),
        ("q2:res", "q2.ro"),
        ("q3:res", "q3.ro"),
    }
    assert portclocks == answer


def test_generate_port_clock_to_device_map():
    portclock_map = qb.generate_port_clock_to_device_map(HARDWARE_MAPPING)
    assert (None, None) not in portclock_map.keys()
    assert len(portclock_map.keys()) == 8


# --------- Test classes and member methods ---------
def test_contruct_sequencer():
    class TestPulsar(Pulsar_QCM):
        def __init__(self):
            super().__init__(
                parent=None,
                name="tester",
                total_play_time=1,
                hw_mapping=HARDWARE_MAPPING["qcm0"],
            )

        def compile(self, repetitions: int = 1) -> Dict[str, Any]:
            return dict()

    test_p = TestPulsar()
    test_p.sequencers = test_p._construct_sequencers()
    seq_keys = list(test_p.sequencers.keys())
    assert len(seq_keys) == 2
    assert isinstance(test_p.sequencers[seq_keys[0]], Sequencer)


def test_simple_compile(pulse_only_schedule):
    """Tests if compilation with only pulses finishes without exceptions"""
    tmp_dir = tempfile.TemporaryDirectory()
    set_datadir(tmp_dir.name)
    qcompile(pulse_only_schedule, DEVICE_CFG, HARDWARE_MAPPING)


def test_simple_compile_multiplexing(
    pulse_only_schedule_multiplexed, hardware_cfg_multiplexing
):
    """Tests if compilation with only pulses finishes without exceptions"""
    tmp_dir = tempfile.TemporaryDirectory()
    set_datadir(tmp_dir.name)
    qcompile(pulse_only_schedule_multiplexed, DEVICE_CFG, hardware_cfg_multiplexing)


def test_identical_pulses_compile(identical_pulses_schedule):
    """Tests if compilation with only pulses finishes without exceptions"""
    tmp_dir = tempfile.TemporaryDirectory()
    set_datadir(tmp_dir.name)
    qcompile(identical_pulses_schedule, DEVICE_CFG, HARDWARE_MAPPING)


def test_simple_compile_with_acq(dummy_pulsars, mixed_schedule_with_acquisition):
    tmp_dir = tempfile.TemporaryDirectory()
    set_datadir(tmp_dir.name)
    full_program = qcompile(
        mixed_schedule_with_acquisition, DEVICE_CFG, HARDWARE_MAPPING
    )

    qcm0_seq0_json = full_program["qcm0"]["seq0"]["seq_fn"]

    qcm0 = dummy_pulsars[0]
    qcm0.sequencer0_waveforms_and_program(qcm0_seq0_json)
    qcm0.arm_sequencer(0)
    uploaded_waveforms = qcm0.get_waveforms(0)
    assert uploaded_waveforms is not None


def test_compile_with_rel_time(
    dummy_pulsars, pulse_only_schedule_with_operation_timing
):
    tmp_dir = tempfile.TemporaryDirectory()
    set_datadir(tmp_dir.name)
    full_program = qcompile(
        pulse_only_schedule_with_operation_timing, DEVICE_CFG, HARDWARE_MAPPING
    )

    qcm0_seq0_json = full_program["qcm0"]["seq0"]["seq_fn"]

    qcm0 = dummy_pulsars[0]
    qcm0.sequencer0_waveforms_and_program(qcm0_seq0_json)


def test_compile_with_repetitions(mixed_schedule_with_acquisition):
    tmp_dir = tempfile.TemporaryDirectory()
    set_datadir(tmp_dir.name)
    mixed_schedule_with_acquisition.repetitions = 10
    full_program = qcompile(
        mixed_schedule_with_acquisition, DEVICE_CFG, HARDWARE_MAPPING
    )
    qcm0_seq0_json = full_program["qcm0"]["seq0"]["seq_fn"]

    with open(qcm0_seq0_json) as file:
        wf_and_prog = json.load(file)
    program_from_json = wf_and_prog["program"]
    move_line = program_from_json.split("\n")[3]
    move_items = move_line.split()  # splits on whitespace
    args = move_items[1]
    iterations = int(args.split(",")[0])
    assert iterations == 10


def test_compile_with_pulse_stitching(
    dummy_pulsars, hardware_cfg_baseband, baseband_square_pulse_schedule
):
    sched = baseband_square_pulse_schedule
    tmp_dir = tempfile.TemporaryDirectory()
    set_datadir(tmp_dir.name)
    sched.repetitions = 11
    full_program = qcompile(sched, DEVICE_CFG, hardware_cfg_baseband)
    qcm0_seq0_json = full_program["qcm0"]["seq0"]["seq_fn"]

    qcm0 = dummy_pulsars[0]
    qcm0.sequencer0_waveforms_and_program(qcm0_seq0_json)


def test_qcm_acquisition_error():
    qcm = Pulsar_QCM(
        None, "qcm0", total_play_time=10, hw_mapping=HARDWARE_MAPPING["qcm0"]
    )
    qcm._acquisitions[0] = 0

    with pytest.raises(RuntimeError):
        qcm._distribute_data()


def test_real_mode_pulses(real_square_pulse_schedule, hardware_cfg_real_mode):
    tmp_dir = tempfile.TemporaryDirectory()
    set_datadir(tmp_dir.name)
    real_square_pulse_schedule.repetitions = 10
    full_program = qcompile(
        real_square_pulse_schedule, DEVICE_CFG, hardware_cfg_real_mode
    )
    for seq in (f"seq{i}" for i in range(3)):
        assert seq in full_program["qcm0"]


# --------- Test QASMProgram class ---------


def test_emit():
    qcm = Pulsar_QCM(
        None, "qcm0", total_play_time=10, hw_mapping=HARDWARE_MAPPING["qcm0"]
    )
    qasm = QASMProgram(qcm)
    qasm.emit(q1asm_instructions.PLAY, 0, 1, 120)
    qasm.emit(q1asm_instructions.STOP, comment="This is a comment that is added")

    assert len(qasm.instructions) == 2
    with pytest.raises(SyntaxError):
        qasm.emit(q1asm_instructions.ACQUIRE, 0, 1, 120, "argument too many")


def test_auto_wait():
    qcm = Pulsar_QCM(
        None, "qcm0", total_play_time=10, hw_mapping=HARDWARE_MAPPING["qcm0"]
    )
    qasm = QASMProgram(qcm.sequencers["seq0"])
    qasm.auto_wait(120)
    assert len(qasm.instructions) == 1
    qasm.auto_wait(70000)
    assert len(qasm.instructions) == 3  # since it should split the waits
    assert qasm.elapsed_time == 70120
    qasm.auto_wait(700000)
    assert qasm.elapsed_time == 770120
    assert len(qasm.instructions) == 8  # now loops are used
    with pytest.raises(ValueError):
        qasm.auto_wait(-120)


def test_wait_till_start_then_play():
    minimal_pulse_data = {"duration": 20e-9}
    runtime_settings = QASMRuntimeSettings(1, 1)
    pulse = qb.OpInfo(
        uuid="test_pulse",
        data=minimal_pulse_data,
        timing=4e-9,
        pulse_settings=runtime_settings,
    )
    qcm = Pulsar_QCM(
        None, "qcm0", total_play_time=10, hw_mapping=HARDWARE_MAPPING["qcm0"]
    )
    qasm = QASMProgram(qcm.sequencers["seq0"])
    qasm.wait_till_start_then_play(pulse, 0, 1)
    assert len(qasm.instructions) == 3
    assert qasm.instructions[0][1] == q1asm_instructions.WAIT
    assert qasm.instructions[1][1] == q1asm_instructions.SET_AWG_GAIN
    assert qasm.instructions[2][1] == q1asm_instructions.PLAY

    pulse = qb.OpInfo(
        uuid="test_pulse",
        data=minimal_pulse_data,
        timing=1e-9,
        pulse_settings=runtime_settings,
    )
    with pytest.raises(ValueError):
        qasm.wait_till_start_then_play(pulse, 0, 1)


def test_wait_till_start_then_acquire():
    minimal_pulse_data = {"duration": 20e-9}
    acq = qb.OpInfo(uuid="test_acq", data=minimal_pulse_data, timing=4e-9)
    qrm = Pulsar_QRM(
        None, "qrm0", total_play_time=10, hw_mapping=HARDWARE_MAPPING["qrm0"]
    )
    qasm = QASMProgram(qrm.sequencers["seq0"])
    qasm.wait_till_start_then_acquire(acq, 0, 1)
    assert len(qasm.instructions) == 2
    assert qasm.instructions[0][1] == q1asm_instructions.WAIT
    assert qasm.instructions[1][1] == q1asm_instructions.ACQUIRE


def test_expand_from_normalised_range():
    minimal_pulse_data = {"duration": 20e-9}
    acq = qb.OpInfo(uuid="test_acq", data=minimal_pulse_data, timing=4e-9)
    expanded_val = QASMProgram._expand_from_normalised_range(
        1, constants.IMMEDIATE_SZ_WAIT, "test_param", acq
    )
    assert expanded_val == constants.IMMEDIATE_SZ_WAIT // 2
    with pytest.raises(ValueError):
        QASMProgram._expand_from_normalised_range(
            10, constants.IMMEDIATE_SZ_WAIT, "test_param", acq
        )


def test_pulse_stitching_qasm_prog():
    minimal_pulse_data = {
        "wf_func": "quantify_scheduler.waveforms.square",
        "duration": 20.5e-6,
    }
    runtime_settings = QASMRuntimeSettings(1, 1)
    pulse = qb.OpInfo(
        uuid="stitched_square_pulse",
        data=minimal_pulse_data,
        timing=4e-9,
        pulse_settings=runtime_settings,
    )
    qcm = Pulsar_QCM(
        None, "qcm0", total_play_time=10, hw_mapping=HARDWARE_MAPPING["qcm0"]
    )
    qasm = QASMProgram(qcm.sequencers["seq0"])
    qasm.wait_till_start_then_play(pulse, 0, 1)
    assert qasm.instructions[2][2] == "20,R2"


@pytest.mark.parametrize("start_amp, final_amp", [(-1.1, 2.1), (1.23456, -2)])
def test_staircase_qasm_prog(start_amp, final_amp):

    s_ramp_pulse = StaircasePulse(start_amp, final_amp, 10, 12.4e-6, "q0:mw")

    runtime_settings = QASMRuntimeSettings(1, 1)
    pulse = qb.OpInfo(
        uuid="staircase",
        data=s_ramp_pulse.data["pulse_info"][0],
        timing=4e-9,
        pulse_settings=runtime_settings,
    )
    qcm = Pulsar_QCM(
        None, "qcm0", total_play_time=10, hw_mapping=HARDWARE_MAPPING["qcm0"]
    )
    qasm = QASMProgram(qcm.sequencers["seq0"])
    qasm.wait_till_start_then_play(pulse, 0, 1)

    amp_step_used = int(qasm.instructions[9][2].split(",")[1])
    if final_amp < start_amp:
        amp_step_used = -amp_step_used
    steps_taken = int(qasm.instructions[5][2].split(",")[0])
    init_amp = int(qasm.instructions[2][2].split(",")[0])
    if init_amp > constants.IMMEDIATE_SZ_OFFSET:
        init_amp = init_amp - constants.REGISTER_SIZE

    final_amp_imm = amp_step_used * (steps_taken - 1) + init_amp
    awg_output_volt = qcm.awg_output_volt

    final_amp_volt = 2 * final_amp_imm / constants.IMMEDIATE_SZ_OFFSET * awg_output_volt
    assert final_amp_volt == pytest.approx(final_amp, 1e-3)


def test_to_pulsar_time():
    time_ns = QASMProgram.to_grid_time(8e-9)
    assert time_ns == 8
    with pytest.raises(ValueError):
        QASMProgram.to_grid_time(7e-9)


def test_loop():
    num_rep = 10
    reg = "R0"

    qcm = Pulsar_QCM(
        None, "qcm0", total_play_time=10, hw_mapping=HARDWARE_MAPPING["qcm0"]
    )
    qasm = QASMProgram(qcm.sequencers["seq0"])
    qasm.emit(q1asm_instructions.WAIT_SYNC, 4)
    with qasm.loop(reg, "this_loop", repetitions=num_rep):
        qasm.emit(q1asm_instructions.WAIT, 20)
    assert len(qasm.instructions) == 5
    assert qasm.instructions[1][1] == q1asm_instructions.MOVE
    num_rep_used, reg_used = qasm.instructions[1][2].split(",")
    assert int(num_rep_used) == num_rep
    assert reg_used == reg


# --------- Test compilation functions ---------
def test_assign_pulse_and_acq_info_to_devices(mixed_schedule_with_acquisition):
    sched_with_pulse_info = device_compile(mixed_schedule_with_acquisition, DEVICE_CFG)
    portclock_map = qb.generate_port_clock_to_device_map(HARDWARE_MAPPING)

    container = compiler_container.CompilerContainer.from_mapping(
        sched_with_pulse_info, HARDWARE_MAPPING
    )
    qb._assign_pulse_and_acq_info_to_devices(
        sched_with_pulse_info, container.instrument_compilers, portclock_map
    )
    qrm = container.instrument_compilers["qrm0"]
    assert len(qrm._pulses[list(qrm.portclocks_with_data)[0]]) == 1
    assert len(qrm._acquisitions[list(qrm.portclocks_with_data)[0]]) == 1


def test_container_prepare(pulse_only_schedule):
    container = compiler_container.CompilerContainer.from_mapping(
        pulse_only_schedule, HARDWARE_MAPPING
    )
    for instr in container.instrument_compilers.values():
        instr.prepare()

    assert (
        container.instrument_compilers["qcm0"].sequencers["seq0"].frequency is not None
    )
    assert container.instrument_compilers["lo0"].frequency is not None


def test_container_prepare_baseband(
    baseband_square_pulse_schedule, hardware_cfg_baseband
):
    container = compiler_container.CompilerContainer.from_mapping(
        baseband_square_pulse_schedule, hardware_cfg_baseband
    )
    for instr in container.instrument_compilers.values():
        instr.prepare()

    assert (
        container.instrument_compilers["qcm0"].sequencers["seq0"].frequency is not None
    )
    assert container.instrument_compilers["lo0"].frequency is not None


def test_container_prepare_no_lo(pulse_only_schedule_no_lo):
    container = compiler_container.CompilerContainer.from_mapping(
        pulse_only_schedule_no_lo, HARDWARE_MAPPING
    )
    container.compile(repetitions=10)

    assert container.instrument_compilers["qrm1"].sequencers["seq0"].frequency == 100e6


def test_container_add_from_type(pulse_only_schedule):
    container = compiler_container.CompilerContainer(pulse_only_schedule)
    container.add_instrument_compiler("qcm0", Pulsar_QCM, HARDWARE_MAPPING["qcm0"])
    assert "qcm0" in container.instrument_compilers
    assert isinstance(container.instrument_compilers["qcm0"], Pulsar_QCM)


def test_container_add_from_str(pulse_only_schedule):
    container = compiler_container.CompilerContainer(pulse_only_schedule)
    container.add_instrument_compiler("qcm0", "Pulsar_QCM", HARDWARE_MAPPING["qcm0"])
    assert "qcm0" in container.instrument_compilers
    assert isinstance(container.instrument_compilers["qcm0"], Pulsar_QCM)


def test_from_mapping(pulse_only_schedule):
    container = compiler_container.CompilerContainer.from_mapping(
        pulse_only_schedule, HARDWARE_MAPPING
    )
    for instr_name in HARDWARE_MAPPING.keys():
        if instr_name == "backend":
            continue
        assert instr_name in container.instrument_compilers


<<<<<<< HEAD
def test_real_mode_container(real_square_pulse_schedule, hardware_cfg_real_mode):
    container = compiler_container.CompilerContainer.from_mapping(
        real_square_pulse_schedule, hardware_cfg_real_mode
    )
    qcm0 = container.instrument_compilers["qcm0"]
    for output, seq_name in enumerate(f"seq{i}" for i in range(3)):
        seq_settings = qcm0.sequencers[seq_name].settings
        assert seq_settings.connected_outputs[0] == output
=======
def test_assign_frequencies():
    tmp_dir = tempfile.TemporaryDirectory()
    set_datadir(tmp_dir.name)

    # Test for baseband
    sched = Schedule("two_gate_experiment")
    sched.add(X("q0"))
    sched.add(X("q1"))

    q2_clock_freq = DEVICE_CFG["qubits"]["q0"]["params"]["mw_freq"]
    q3_clock_freq = DEVICE_CFG["qubits"]["q1"]["params"]["mw_freq"]

    if0 = HARDWARE_MAPPING["qcm0"]["complex_output_0"]["seq0"].get("interm_freq")
    if1 = HARDWARE_MAPPING["qcm0"]["complex_output_1"]["seq1"].get("interm_freq")
    io0_lo_name = HARDWARE_MAPPING["qcm0"]["complex_output_0"]["lo_name"]
    io1_lo_name = HARDWARE_MAPPING["qcm0"]["complex_output_1"]["lo_name"]
    lo0 = HARDWARE_MAPPING[io0_lo_name].get("lo_freq")
    lo1 = HARDWARE_MAPPING[io1_lo_name].get("lo_freq")

    assert if0 is not None
    assert if1 is None
    assert lo0 is None
    assert lo1 is not None

    lo0 = q2_clock_freq - if0
    if1 = q3_clock_freq - lo1

    program = qcompile(sched, DEVICE_CFG, HARDWARE_MAPPING)

    assert program["lo0"]["lo_freq"] == lo0
    assert program["lo1"]["lo_freq"] == lo1
    assert program["qcm0"]["seq1"]["settings"]["modulation_freq"] == if1

    # Test for RF
    sched = Schedule("two_gate_experiment")
    sched.add(X("q2"))
    sched.add(X("q3"))

    if0 = HARDWARE_MAPPING["qcm_rf0"]["complex_output_0"]["seq0"].get("interm_freq")
    if1 = HARDWARE_MAPPING["qcm_rf0"]["complex_output_1"]["seq1"].get("interm_freq")
    lo0 = HARDWARE_MAPPING["qcm_rf0"]["complex_output_0"].get("lo_freq")
    lo1 = HARDWARE_MAPPING["qcm_rf0"]["complex_output_1"].get("lo_freq")

    assert if0 is not None
    assert if1 is None
    assert lo0 is None
    assert lo1 is not None

    q2_clock_freq = DEVICE_CFG["qubits"]["q2"]["params"]["mw_freq"]
    q3_clock_freq = DEVICE_CFG["qubits"]["q3"]["params"]["mw_freq"]

    if0 = HARDWARE_MAPPING["qcm_rf0"]["complex_output_0"]["seq0"]["interm_freq"]
    lo1 = HARDWARE_MAPPING["qcm_rf0"]["complex_output_1"]["lo_freq"]

    lo0 = q2_clock_freq - if0
    if1 = q3_clock_freq - lo1

    program = qcompile(sched, DEVICE_CFG, HARDWARE_MAPPING)
    qcm_program = program["qcm_rf0"]
    assert qcm_program["settings"]["lo0_freq"] == lo0
    assert qcm_program["settings"]["lo1_freq"] == lo1
    assert qcm_program["seq1"]["settings"]["modulation_freq"] == if1


def test_markers():
    tmp_dir = tempfile.TemporaryDirectory()
    set_datadir(tmp_dir.name)

    # Test for baseband
    sched = Schedule("gate_experiment")
    sched.add(X("q0"))
    sched.add(X("q2"))
    sched.add(Measure("q0"))
    sched.add(Measure("q2"))

    program = qcompile(sched, DEVICE_CFG, HARDWARE_MAPPING)

    def _confirm_correct_markers(device_program, device_compiler):
        with open(device_program["seq0"]["seq_fn"]) as file:
            qasm = json.load(file)["program"]

            matches = re.findall(r"set\_mrk +\d+", qasm)
            assert len(matches) == 2

            on_marker = int(re.findall(r"\d+", matches[0])[0])
            off_marker = int(re.findall(r"\d+", matches[1])[0])

            assert on_marker == device_compiler.marker_configuration["start"]
            assert off_marker == device_compiler.marker_configuration["end"]

    _confirm_correct_markers(program["qcm0"], Pulsar_QCM)
    _confirm_correct_markers(program["qrm0"], Pulsar_QRM)
    _confirm_correct_markers(program["qcm_rf0"], Pulsar_QCM_RF)
    _confirm_correct_markers(program["qrm_rf0"], Pulsar_QRM_RF)
>>>>>>> 153845fd
<|MERGE_RESOLUTION|>--- conflicted
+++ resolved
@@ -868,7 +868,6 @@
         assert instr_name in container.instrument_compilers
 
 
-<<<<<<< HEAD
 def test_real_mode_container(real_square_pulse_schedule, hardware_cfg_real_mode):
     container = compiler_container.CompilerContainer.from_mapping(
         real_square_pulse_schedule, hardware_cfg_real_mode
@@ -877,7 +876,8 @@
     for output, seq_name in enumerate(f"seq{i}" for i in range(3)):
         seq_settings = qcm0.sequencers[seq_name].settings
         assert seq_settings.connected_outputs[0] == output
-=======
+
+
 def test_assign_frequencies():
     tmp_dir = tempfile.TemporaryDirectory()
     set_datadir(tmp_dir.name)
@@ -971,5 +971,4 @@
     _confirm_correct_markers(program["qcm0"], Pulsar_QCM)
     _confirm_correct_markers(program["qrm0"], Pulsar_QRM)
     _confirm_correct_markers(program["qcm_rf0"], Pulsar_QCM_RF)
-    _confirm_correct_markers(program["qrm_rf0"], Pulsar_QRM_RF)
->>>>>>> 153845fd
+    _confirm_correct_markers(program["qrm_rf0"], Pulsar_QRM_RF)