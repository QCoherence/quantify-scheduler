--- conflicted
+++ resolved
@@ -29,13 +29,9 @@
     return instrument
 
 
-<<<<<<< HEAD
-def test_zi_settings_equality(load_example_transmon_config, tmp_test_data_dir):
-    # Arrange
-    set_datadir(tmp_test_data_dir)
-=======
-def test_zi_settings_equality():
->>>>>>> 1402ce47
+def test_zi_settings_equality(load_example_transmon_config):
+    # Arrange
+
     sched_kwargs = {
         "pulse_amps": np.linspace(0, 0.5, 11),
         "pulse_duration": 1e-6,
