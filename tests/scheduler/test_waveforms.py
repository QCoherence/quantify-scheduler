# pylint: disable=missing-function-docstring
# pylint: disable=invalid-name

import numpy as np
import numpy.testing as npt
import pytest

from quantify_scheduler.waveforms import (
    drag,
    staircase,
    interpolated_complex_waveform,
    modulate_wave,
    rotate_wave,
    square,
    staircase,
    sudden_net_zero,
)


def test_square_wave() -> None:
    amped_sq = square(np.arange(50), 2.44)
    npt.assert_array_equal(amped_sq, np.linspace(2.44, 2.44, 50))

    amped_sq_iq = square(np.arange(20), 6.88)
    npt.assert_array_equal(amped_sq_iq.real, np.linspace(6.88, 6.88, 20))
    npt.assert_array_equal(amped_sq_iq.imag, np.linspace(0, 0, 20))


def test_staircase() -> None:
    t = np.linspace(0, 1e-6, 20)
    sig = staircase(t, -1, 2, 4)
    answer = np.array(
        [
            -1.0,
            -1.0,
            -1.0,
            -1.0,
            -1.0,
            0.0,
            0.0,
            0.0,
            0.0,
            0.0,
            1.0,
            1.0,
            1.0,
            1.0,
            1.0,
            2.0,
            2.0,
            2.0,
            2.0,
            2.0,
        ]
    )
    npt.assert_array_equal(sig, answer)


def test_drag_ns() -> None:
    duration = 20e-9
    nr_sigma = 3
    G_amp = 0.5
    D_amp = 1

    times = np.arange(0, duration, 1e-9)  # sampling rate set to 1 GSPs
    mu = times[0] + duration / 2
    sigma = duration / (2 * nr_sigma)
    gauss_env = G_amp * np.exp(-(0.5 * ((times - mu) ** 2) / sigma**2))
    deriv_gauss_env = D_amp * -1 * (times - mu) / (sigma**1) * gauss_env
    exp_waveform = gauss_env + 1j * deriv_gauss_env

    # quantify
    waveform = drag(
        times,
        G_amp=G_amp,
        D_amp=D_amp,
        duration=duration,
        nr_sigma=nr_sigma,
        subtract_offset="none",
    )

    np.testing.assert_array_almost_equal(waveform, exp_waveform, decimal=3)
    assert np.max(waveform) == pytest.approx(0.5)

    with pytest.raises(ValueError):
        drag(times, 0.5, D_amp, duration, subtract_offset="bad!")

    waveform = drag(
        times,
        G_amp=G_amp,
        D_amp=D_amp,
        duration=duration,
        nr_sigma=nr_sigma,
        subtract_offset="average",
    )
    exp_waveform.real -= np.mean([exp_waveform.real[0], exp_waveform.real[-1]])
    exp_waveform.imag -= np.mean([exp_waveform.imag[0], exp_waveform.imag[-1]])
    np.testing.assert_array_almost_equal(waveform, exp_waveform, decimal=3)


<<<<<<< HEAD
@pytest.mark.parametrize(
    "test_wf, test_time, answer",
    [
        (
            square(np.linspace(0, 50e-6, 1000), 2.44),
            np.linspace(0, 50e-6, 1000),
            np.array([2.44] * 2000),
        ),
        (
            square(np.linspace(0, 50e-6, 1000), 2.44)
            + 1.0j * square(np.linspace(0, 50e-6, 1000), 1),
            np.linspace(0, 50e-6, 1000),
            np.array([2.44 + 1.0j] * 2000),
        ),
        (
            square(np.linspace(0, 50e-6, 1000), -2.1j),
            np.linspace(0, 50e-6, 1000),
            np.array([-2.1j] * 2000),
        ),
    ],
)
def test_interpolated_complex_waveform(test_wf, test_time, answer):
    t_answer = np.linspace(0, 50e-6, 2000)
    result = interpolated_complex_waveform(
        t=t_answer, samples=test_wf, t_samples=test_time
    )
    npt.assert_array_equal(answer, result)
=======
def test_sudden_net_zero() -> None:
    times = np.arange(0, 40e-9, 1e-9)
    amp_A = 0.4
    amp_B = 0.5
    net_zero_A_scale = 0.95

    waveform = sudden_net_zero(
        times,
        amp_A=amp_A,
        amp_B=amp_B,
        net_zero_A_scale=net_zero_A_scale,
        t_pulse=20e-9,
        t_phi=2e-9,
        t_integral_correction=10e-9,
    )

    assert np.sum(waveform) == 0
    assert np.max(waveform) == amp_A
    assert np.min(waveform) == -1 * amp_A * net_zero_A_scale
>>>>>>> c957958f


def test_rotate_wave() -> None:

    I = np.ones(10)  # noqa # Q component is zero
    Q = np.zeros(10)  # noqa # not used as input, only used for testing

    rot_wf = rotate_wave(I, 0)

    npt.assert_array_almost_equal(I, rot_wf.real)
    npt.assert_array_almost_equal(I.imag, rot_wf.imag)

    rot_wf = rotate_wave(I, 90)

    npt.assert_array_almost_equal(I, rot_wf.imag)
    npt.assert_array_almost_equal(Q, -rot_wf.real)

    rot_wf = rotate_wave(I, 180)

    npt.assert_array_almost_equal(I, -rot_wf.real)
    npt.assert_array_almost_equal(Q, -rot_wf.imag)

    rot_wf = rotate_wave(I, 360)

    npt.assert_array_almost_equal(I, rot_wf.real)
    npt.assert_array_almost_equal(Q, rot_wf.imag)


def test_modulate() -> None:
    fs = 100
    f = 4
    t = np.arange(fs)
    I = np.sin(2 * np.pi * f * (t / fs))  # noqa
    Q = np.sin(2 * np.pi * f * (t / fs) + (np.pi / 2))  # noqa
    wf = I + 1j * Q

    mod_wf = modulate_wave(np.linspace(0, 1, fs), wf, 2)
    npt.assert_array_almost_equal(
        mod_wf.real, np.sin(2 * np.pi * (f + 2) * (t / fs)), decimal=1
    )

    mod_wf = modulate_wave(np.linspace(0, 1, fs), wf, -2)
    npt.assert_array_almost_equal(
        mod_wf.imag, np.sin(2 * np.pi * (f - 2) * (t / fs) + (np.pi / 2)), decimal=1
    )<|MERGE_RESOLUTION|>--- conflicted
+++ resolved
@@ -98,7 +98,27 @@
     np.testing.assert_array_almost_equal(waveform, exp_waveform, decimal=3)
 
 
-<<<<<<< HEAD
+def test_sudden_net_zero() -> None:
+    times = np.arange(0, 40e-9, 1e-9)
+    amp_A = 0.4
+    amp_B = 0.5
+    net_zero_A_scale = 0.95
+
+    waveform = sudden_net_zero(
+        times,
+        amp_A=amp_A,
+        amp_B=amp_B,
+        net_zero_A_scale=net_zero_A_scale,
+        t_pulse=20e-9,
+        t_phi=2e-9,
+        t_integral_correction=10e-9,
+    )
+
+    assert np.sum(waveform) == 0
+    assert np.max(waveform) == amp_A
+    assert np.min(waveform) == -1 * amp_A * net_zero_A_scale
+
+
 @pytest.mark.parametrize(
     "test_wf, test_time, answer",
     [
@@ -126,27 +146,6 @@
         t=t_answer, samples=test_wf, t_samples=test_time
     )
     npt.assert_array_equal(answer, result)
-=======
-def test_sudden_net_zero() -> None:
-    times = np.arange(0, 40e-9, 1e-9)
-    amp_A = 0.4
-    amp_B = 0.5
-    net_zero_A_scale = 0.95
-
-    waveform = sudden_net_zero(
-        times,
-        amp_A=amp_A,
-        amp_B=amp_B,
-        net_zero_A_scale=net_zero_A_scale,
-        t_pulse=20e-9,
-        t_phi=2e-9,
-        t_integral_correction=10e-9,
-    )
-
-    assert np.sum(waveform) == 0
-    assert np.max(waveform) == amp_A
-    assert np.min(waveform) == -1 * amp_A * net_zero_A_scale
->>>>>>> c957958f
 
 
 def test_rotate_wave() -> None:
