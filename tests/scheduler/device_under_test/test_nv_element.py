# pylint: disable=redefined-outer-name
import pytest
from qcodes import Instrument

from quantify_scheduler.backends.circuit_to_device import (
    DeviceCompilationConfig,
)
from quantify_scheduler.device_under_test.mock_setup import (
    set_up_basic_mock_nv_setup,
    set_standard_params_basic_nv,
)
from quantify_scheduler.device_under_test.nv_element import BasicElectronicNVElement
from quantify_scheduler.device_under_test.quantum_device import QuantumDevice
from quantify_scheduler.instrument_coordinator.instrument_coordinator import (
    InstrumentCoordinator,
)

pytestmark = pytest.mark.usefixtures("close_all_instruments")


@pytest.fixture
def electronic_q0() -> BasicElectronicNVElement:
    """Fixture returning electronic qubit named qe0."""
    q0 = BasicElectronicNVElement("qe0")

    # Electronic NV element is returned
    yield q0
    # after the test, teardown...
    q0.close()


def test_qubit_name(electronic_q0: BasicElectronicNVElement):
    """Qubit name is stored correctly."""
    assert electronic_q0.name == "qe0"


def test_operation_configs_are_submodules(electronic_q0: BasicElectronicNVElement):
    """Operation configuration is not only a class attribute, but also a submodule"""
    assert "ports" in electronic_q0.submodules
    assert "clock_freqs" in electronic_q0.submodules
    assert "spectroscopy_operation" in electronic_q0.submodules
    assert "reset" in electronic_q0.submodules
    assert "measure" in electronic_q0.submodules


def test_generate_config_spectroscopy(electronic_q0: BasicElectronicNVElement):
    """Setting values updates the correct values in the config."""
    # Set values for spectroscopy
    electronic_q0.spectroscopy_operation.amplitude(1.0)
    electronic_q0.spectroscopy_operation.duration(10e-6)

    # Get device config
    dev_cfg = electronic_q0.generate_device_config()
    cfg_spec = dev_cfg.elements["qe0"]["spectroscopy_operation"]

    # Assert values are in right place
    assert cfg_spec.factory_kwargs["duration"] == 10e-6
    assert cfg_spec.factory_kwargs["amplitude"] == 1.0


def test_generate_config_reset(electronic_q0: BasicElectronicNVElement):
    """Setting values updates the correct values in the config."""
    # Set values for reset
    electronic_q0.reset.amplitude(1.0)
    electronic_q0.reset.duration(10e-6)

    # Get device config
    dev_cfg = electronic_q0.generate_device_config()
    cfg_reset = dev_cfg.elements["qe0"]["reset"]

    # Assert values are in right place
    assert cfg_reset.factory_kwargs["duration"] == 10e-6
    assert cfg_reset.factory_kwargs["amp"] == 1.0


def test_generate_config_measure(electronic_q0: BasicElectronicNVElement):
    """Setting values updates the correct values in the config."""
    # Set values for measure
    electronic_q0.measure.pulse_amplitude(1.0)
    electronic_q0.measure.pulse_duration(300e-6)
    electronic_q0.measure.acq_duration(287e-6)
    electronic_q0.measure.acq_delay(13e-6)
    electronic_q0.measure.acq_channel(7)
    electronic_q0.clock_freqs.ge0.set(470.4e12)  # 637 nm
    electronic_q0.clock_freqs.ge1.set(470.4e12 - 5e9)  # slightly detuned

    # Get device config
    dev_cfg = electronic_q0.generate_device_config()
    cfg_measure = dev_cfg.elements["qe0"]["measure"]

    # Assert values are in right place
    assert cfg_measure.factory_kwargs["pulse_amplitudes"] == [1.0]
    assert cfg_measure.factory_kwargs["pulse_durations"] == [300e-6]
    assert cfg_measure.factory_kwargs["pulse_ports"] == ["qe0:optical_control"]
    assert cfg_measure.factory_kwargs["pulse_clocks"] == ["qe0.ge0"]
    assert cfg_measure.factory_kwargs["acq_duration"] == 287e-6
    assert cfg_measure.factory_kwargs["acq_delay"] == 13e-6
    assert cfg_measure.factory_kwargs["acq_channel"] == 7
    assert cfg_measure.factory_kwargs["acq_port"] == "qe0:optical_readout"
    assert cfg_measure.factory_kwargs["acq_clock"] == "qe0.ge0"
    assert cfg_measure.factory_kwargs["pulse_type"] == "SquarePulse"


def test_generate_config_charge_reset(electronic_q0: BasicElectronicNVElement):
    """Setting values updates the correct values in the config."""
    # Set values for charge_reset
    electronic_q0.charge_reset.amplitude(1.0)
    electronic_q0.charge_reset.duration(300e-6)
    electronic_q0.clock_freqs.ionization.set(564e12)  # 532 nm

    # Get device config
    dev_cfg = electronic_q0.generate_device_config()
    cfg_charge_reset = dev_cfg.elements["qe0"]["charge_reset"]

    # Assert values are in right place
    assert dev_cfg.clocks["qe0.ionization"] == 564e12
    assert cfg_charge_reset.factory_kwargs["amp"] == 1.0
    assert cfg_charge_reset.factory_kwargs["duration"] == 300e-6
    assert cfg_charge_reset.factory_kwargs["port"] == "qe0:optical_control"
    assert cfg_charge_reset.factory_kwargs["clock"] == "qe0.ionization"


<<<<<<< HEAD
=======
def test_generate_config_crcount(electronic_q0: BasicElectronicNVElement):
    """Setting values updates the correct values in the config."""
    # Set values for CRCount
    electronic_q0.cr_count.readout_pulse_amplitude(0.2)
    electronic_q0.cr_count.spinpump_pulse_amplitude(1.6)
    electronic_q0.cr_count.readout_pulse_duration(10e-9)
    electronic_q0.cr_count.spinpump_pulse_duration(40e-9)
    electronic_q0.cr_count.acq_duration(39e-9)
    electronic_q0.cr_count.acq_delay(1e-9)
    electronic_q0.cr_count.acq_channel(3)

    # Get device config
    dev_cfg = electronic_q0.generate_device_config()
    cfg_crcount = dev_cfg.elements["qe0"]["cr_count"]

    # Assert values are in right place
    assert cfg_crcount.factory_kwargs["pulse_amplitudes"] == [0.2, 1.6]
    assert cfg_crcount.factory_kwargs["pulse_durations"] == [10e-9, 40e-9]
    assert cfg_crcount.factory_kwargs["pulse_ports"] == [
        "qe0:optical_control" for _ in range(2)
    ]
    assert cfg_crcount.factory_kwargs["acq_duration"] == 39e-9
    assert cfg_crcount.factory_kwargs["acq_delay"] == 1e-9
    assert cfg_crcount.factory_kwargs["acq_channel"] == 3


>>>>>>> 5d396324
def test_generate_device_config(electronic_q0: BasicElectronicNVElement):
    """Generating device config returns DeviceCompilationConfig."""
    dev_cfg = electronic_q0.generate_device_config()
    assert isinstance(dev_cfg, DeviceCompilationConfig)


def test_mock_nv_setup():
    """Can use mock setup multiple times after closing it."""
    # test that everything works once
    mock_nv_setup = set_up_basic_mock_nv_setup()
    assert isinstance(mock_nv_setup, dict)
    set_standard_params_basic_nv(mock_nv_setup)
    for key in mock_nv_setup:
        Instrument.find_instrument(key).close()

    # test that tear-down closes all instruments by re-executing
    mock_nv_setup = set_up_basic_mock_nv_setup()
    assert isinstance(mock_nv_setup, dict)
    set_standard_params_basic_nv(mock_nv_setup)
    for key in mock_nv_setup:
        Instrument.find_instrument(key).close()


@pytest.fixture
def dev() -> QuantumDevice:
    """Fixture returning quantum device with instrument coordinator."""
    device = QuantumDevice("dev")
    coordinator = InstrumentCoordinator("ic")
    device.instr_instrument_coordinator(coordinator.name)
    yield device
    device.close()
    coordinator.close()


def test_find_coordinator(dev: QuantumDevice):
    """Quantum device has instrument coordinator."""
    coordinator = dev.instr_instrument_coordinator.get_instr()
    assert coordinator.name == "ic"


def test_generate_device_config_part_of_device(
    electronic_q0: BasicElectronicNVElement, dev: QuantumDevice
):
    """Device config contains entry for a device element."""
    dev.add_element(electronic_q0)
    dev_cfg = dev.generate_device_config()
    assert "qe0" in dev_cfg.elements<|MERGE_RESOLUTION|>--- conflicted
+++ resolved
@@ -120,8 +120,6 @@
     assert cfg_charge_reset.factory_kwargs["clock"] == "qe0.ionization"
 
 
-<<<<<<< HEAD
-=======
 def test_generate_config_crcount(electronic_q0: BasicElectronicNVElement):
     """Setting values updates the correct values in the config."""
     # Set values for CRCount
@@ -148,7 +146,6 @@
     assert cfg_crcount.factory_kwargs["acq_channel"] == 3
 
 
->>>>>>> 5d396324
 def test_generate_device_config(electronic_q0: BasicElectronicNVElement):
     """Generating device config returns DeviceCompilationConfig."""
     dev_cfg = electronic_q0.generate_device_config()
