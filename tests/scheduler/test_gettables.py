--- conflicted
+++ resolved
@@ -423,16 +423,10 @@
     return acquisitions
 
 
-<<<<<<< HEAD
-def test_profiling(mock_setup_basic_transmon, mocker):
+def test_profiling(mock_setup_basic_transmon, tmp_test_data_dir):
     set_standard_params_transmon(mock_setup_basic_transmon)
     quantum_device = mock_setup_basic_transmon["quantum_device"]
     qubit = mock_setup_basic_transmon["q0"]
-=======
-def test_profiling(mock_setup, tmp_test_data_dir):
-    quantum_device = mock_setup["quantum_device"]
-    qubit = quantum_device.get_component("q0")
->>>>>>> dc8809f0
 
     schedule_kwargs = {
         "pulse_amp": qubit.measure.pulse_amp(),
@@ -457,11 +451,8 @@
     prof_gettable.close()
 
     # Test if all steps have been measured and have a value > 0
-<<<<<<< HEAD
+    log = prof_gettable.log_profile()
     TestCase().assertAlmostEqual(log["schedule"][0], 0.2062336)
-=======
-    log = prof_gettable.log_profile()
->>>>>>> dc8809f0
     verif_keys = [
         "schedule",
         "_compile",
