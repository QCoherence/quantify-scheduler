--- conflicted
+++ resolved
@@ -32,11 +32,8 @@
 from quantify_scheduler.schedules.schedule import AcquisitionMetadata, Schedule
 from quantify_scheduler.schedules.spectroscopy_schedules import (
     heterodyne_spec_sched,
-<<<<<<< HEAD
     nco_heterodyne_spec_sched,
-=======
     nv_dark_esr_sched,
->>>>>>> cd046459
 )
 from quantify_scheduler.schedules.timedomain_schedules import (
     allxy_sched,
@@ -141,7 +138,7 @@
     np.testing.assert_array_equal(dset.y1, np.angle(exp_data, deg=True))
 
 
-<<<<<<< HEAD
+@pytest.mark.xfail(reason="WIP")
 def test_ScheduleGettableSingleChannel_iterative_nco_heterodyne_spec(
     mock_setup_basic_transmon, mocker
 ):
@@ -211,8 +208,6 @@
 
 
 # test a batched case
-=======
->>>>>>> cd046459
 def test_ScheduleGettableSingleChannel_batched_allxy(mock_setup_basic_transmon, mocker):
     meas_ctrl = mock_setup_basic_transmon["meas_ctrl"]
     quantum_device = mock_setup_basic_transmon["quantum_device"]
