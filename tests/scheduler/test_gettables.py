# pylint: disable=missing-function-docstring
# pylint: disable=missing-class-docstring
# pylint: disable=missing-module-docstring
# pylint: disable=too-many-locals
# pylint: disable=invalid-name
# pylint: disable=unused-argument

# Repository: https://gitlab.com/quantify-os/quantify-scheduler
# Licensed according to the LICENCE file on the main branch

from typing import Any, Dict, Tuple
from unittest import TestCase

import json
import os
import zipfile

import numpy as np
import pytest
from qcodes.instrument.parameter import ManualParameter

<<<<<<< HEAD
from quantify_scheduler.schemas.examples import utils
from quantify_scheduler.backends import SerialCompiler
=======
from quantify_scheduler.backends import SerialCompiler
from quantify_scheduler.compilation import qcompile
>>>>>>> be1d5cc4
from quantify_scheduler.enums import BinMode
from quantify_scheduler.gettables import ScheduleGettable
from quantify_scheduler.gettables_profiled import ProfiledScheduleGettable
from quantify_scheduler.helpers.schedule import (
    extract_acquisition_metadata_from_schedule,
)

from quantify_scheduler.instrument_coordinator.components.qblox import (
    AcquisitionIndexing,
)
from quantify_scheduler.schedules.schedule import AcquisitionMetadata, Schedule
from quantify_scheduler.schedules.spectroscopy_schedules import heterodyne_spec_sched
from quantify_scheduler.schedules.timedomain_schedules import (
    allxy_sched,
    rabi_sched,
    readout_calibration_sched,
    t1_sched,
)
from quantify_scheduler.schedules.trace_schedules import trace_schedule

QBLOX_HARDWARE_MAPPING = utils.load_json_example_scheme("qblox_test_mapping.json")


@pytest.mark.parametrize("num_channels, real_imag", [(1, True), (2, False), (10, True)])
def test_process_acquired_data(
    mock_setup_basic_transmon, num_channels: int, real_imag: bool
):
    # arrange
    quantum_device = mock_setup_basic_transmon["quantum_device"]
    acq_metadata = AcquisitionMetadata(
        acq_protocol="ssb_integration_complex",
        bin_mode=BinMode.AVERAGE,
        acq_return_type=complex,
        acq_indices={i: [0] for i in range(num_channels)},
    )
    mock_data = {AcquisitionIndexing(i, 0): (4815, 162342) for i in range(num_channels)}
    gettable = ScheduleGettable(
        quantum_device=quantum_device,
        schedule_function=lambda x: x,
        schedule_kwargs={},
        real_imag=real_imag,
    )

    # act
    processed_data = gettable.process_acquired_data(
        mock_data, acq_metadata, repetitions=10
    )

    # assert
    assert len(processed_data) == 2 * num_channels


def test_ScheduleGettableSingleChannel_iterative_heterodyne_spec(
    mock_setup_basic_transmon, mocker
):
    meas_ctrl = mock_setup_basic_transmon["meas_ctrl"]
    quantum_device = mock_setup_basic_transmon["quantum_device"]

    qubit = quantum_device.get_element("q0")

    # manual parameter for testing purposes
    ro_freq = ManualParameter("ro_freq", initial_value=5e9, unit="Hz")

    schedule_kwargs = {
        "pulse_amp": qubit.measure.pulse_amp(),
        "pulse_duration": qubit.measure.pulse_duration(),
        "frequency": ro_freq,
        "acquisition_delay": qubit.measure.acq_delay(),
        "integration_time": qubit.measure.integration_time(),
        "port": qubit.ports.readout(),
        "clock": qubit.name + ".ro",
        "init_duration": qubit.reset.duration(),
    }

    # Prepare the mock data the spectroscopy schedule

    acq_metadata = AcquisitionMetadata(
        acq_protocol="ssb_integration_complex",
        bin_mode=BinMode.AVERAGE,
        acq_return_type=complex,
        acq_indices={0: [0]},
    )

    data = 1 * np.exp(1j * np.deg2rad(45))

    acq_indices_data = _reshape_array_into_acq_return_type(data, acq_metadata)

    mocker.patch.object(
        mock_setup_basic_transmon["instrument_coordinator"],
        "retrieve_acquisition",
        return_value=acq_indices_data,
    )

    # Configure the gettable
    spec_gettable = ScheduleGettable(
        quantum_device=quantum_device,
        schedule_function=heterodyne_spec_sched,
        schedule_kwargs=schedule_kwargs,
        real_imag=False,
    )
    assert spec_gettable.is_initialized is False

    freqs = np.linspace(5e9, 6e9, 11)
    meas_ctrl.settables(ro_freq)
    meas_ctrl.setpoints(freqs)
    meas_ctrl.gettables(spec_gettable)
    label = f"Heterodyne spectroscopy {qubit.name}"
    dset = meas_ctrl.run(label)
    assert spec_gettable.is_initialized is True

    exp_data = np.ones(len(freqs)) * data
    # Assert that the data is coming out correctly.
    np.testing.assert_array_equal(dset.x0, freqs)
    np.testing.assert_array_equal(dset.y0, abs(exp_data))
    np.testing.assert_array_equal(dset.y1, np.angle(exp_data, deg=True))


# test a batched case
def test_ScheduleGettableSingleChannel_batched_allxy(
    mock_setup_basic_transmon_with_standard_params, mocker
):
    mock_setup_basic_transmon = mock_setup_basic_transmon_with_standard_params
    meas_ctrl = mock_setup_basic_transmon["meas_ctrl"]
    quantum_device = mock_setup_basic_transmon["quantum_device"]

    qubit = quantum_device.get_element("q0")

    index_par = ManualParameter("index", initial_value=0, unit="#")
    index_par.batched = True

    sched_kwargs = {
        "element_select_idx": index_par,
        "qubit": qubit.name,
    }
    indices = np.repeat(np.arange(21), 2)
    # Prepare the mock data the ideal AllXY data
    sched = allxy_sched("q0", element_select_idx=indices, repetitions=256)
    compiler = SerialCompiler(name="compiler")
    comp_allxy_sched = compiler.compile(
        schedule=sched,
        config=quantum_device.generate_compilation_config(),  # pylint: disable=no-member
    )

    data = np.concatenate(
        (
            0 * np.ones(5 * 2),
            0.5 * np.ones(12 * 2),
            np.ones(4 * 2),
        )
    ) * np.exp(1j * np.deg2rad(45))

    acq_indices_data = _reshape_array_into_acq_return_type(
        data, extract_acquisition_metadata_from_schedule(comp_allxy_sched)
    )

    mocker.patch.object(
        mock_setup_basic_transmon["instrument_coordinator"],
        "retrieve_acquisition",
        return_value=acq_indices_data,
    )

    # Configure the gettable

    allxy_gettable = ScheduleGettable(
        quantum_device=quantum_device,
        schedule_function=allxy_sched,
        schedule_kwargs=sched_kwargs,
        real_imag=True,
        batched=True,
        max_batch_size=1024,
    )

    meas_ctrl.settables(index_par)
    meas_ctrl.setpoints(indices)
    meas_ctrl.gettables([allxy_gettable])
    label = f"AllXY {qubit.name}"
    dset = meas_ctrl.run(label)

    # Assert that the data is coming out correctly.
    np.testing.assert_array_equal(dset.x0, indices)
    np.testing.assert_array_equal(dset.y0 + 1j * dset.y1, data)


# test a batched case
def test_ScheduleGettableSingleChannel_append_readout_cal(
    mock_setup_basic_transmon_with_standard_params, mocker
):
    mock_setup_basic_transmon = mock_setup_basic_transmon_with_standard_params
    meas_ctrl = mock_setup_basic_transmon["meas_ctrl"]
    quantum_device = mock_setup_basic_transmon["quantum_device"]

    repetitions = 256
    qubit = quantum_device.get_element("q0")

    prep_state = ManualParameter("prep_state", label="Prepared qubit state", unit="")
    prep_state.batched = True

    # extra repetition index will not be required after the new data format
    repetition_par = ManualParameter("repetition", label="Repetition", unit="#")
    repetition_par.batched = True

    sched_kwargs = {
        "qubit": qubit.name,
        "prepared_states": [0, 1],
    }

    quantum_device.cfg_sched_repetitions(repetitions)

    # Prepare the mock data the ideal SSRO data
    ssro_sched = readout_calibration_sched("q0", [0, 1], repetitions=repetitions)

    compiler = SerialCompiler(name="compiler")
    comp_ssro_sched = compiler.compile(
        schedule=ssro_sched,
        config=quantum_device.generate_compilation_config(),  # pylint: disable=no-member
    )

    data = np.tile(np.arange(2), repetitions) * np.exp(1j)

    acq_indices_data = _reshape_array_into_acq_return_type(
        data, extract_acquisition_metadata_from_schedule(comp_ssro_sched)
    )

    mocker.patch.object(
        mock_setup_basic_transmon["instrument_coordinator"],
        "retrieve_acquisition",
        return_value=acq_indices_data,
    )

    # Configure the gettable

    ssro_gettable = ScheduleGettable(
        quantum_device=quantum_device,
        schedule_function=readout_calibration_sched,
        schedule_kwargs=sched_kwargs,
        real_imag=True,
        batched=True,
        max_batch_size=1024,
    )

    meas_ctrl.settables([prep_state, repetition_par])
    meas_ctrl.setpoints_grid([np.arange(2), np.arange(repetitions)])
    meas_ctrl.gettables(ssro_gettable)
    label = f"SSRO {qubit.name}"
    dset = meas_ctrl.run(label)

    # Assert that the data is coming out correctly.
    np.testing.assert_array_equal(dset.x0, np.tile(np.arange(2), repetitions))
    np.testing.assert_array_equal(dset.x1, np.repeat(np.arange(repetitions), 2))

    np.testing.assert_array_equal(dset.y0 + 1j * dset.y1, data)


def test_ScheduleGettableSingleChannel_trace_acquisition(
    mock_setup_basic_transmon_with_standard_params, mocker
):
    mock_setup_basic_transmon = mock_setup_basic_transmon_with_standard_params
    meas_ctrl = mock_setup_basic_transmon["meas_ctrl"]
    quantum_device = mock_setup_basic_transmon["quantum_device"]
    # q0 is a  device element from the test setup has all the right params
    device_element = quantum_device.get_element("q0")

    sample_par = ManualParameter("sample", label="Sample time", unit="s")
    sample_par.batched = True

    schedule_kwargs = {
        "pulse_amp": device_element.measure.pulse_amp(),
        "pulse_duration": device_element.measure.pulse_duration(),
        "pulse_delay": 2e-9,
        "frequency": device_element.clock_freqs.readout(),
        "acquisition_delay": device_element.measure.acq_delay(),
        "integration_time": device_element.measure.integration_time(),
        "port": device_element.ports.readout(),
        "clock": device_element.name + ".ro",
        "init_duration": device_element.reset.duration(),
    }

    sched_gettable = ScheduleGettable(
        quantum_device=quantum_device,
        schedule_function=trace_schedule,
        schedule_kwargs=schedule_kwargs,
        batched=True,
    )

    sample_times = np.arange(0, device_element.measure.integration_time(), 1 / 1e9)
    exp_trace = np.ones(len(sample_times)) * np.exp(1j * np.deg2rad(35))

    exp_data = {
        AcquisitionIndexing(acq_channel=0, acq_index=0): (
            exp_trace.real,
            exp_trace.imag,
        )
    }

    mocker.patch.object(
        mock_setup_basic_transmon["instrument_coordinator"],
        "retrieve_acquisition",
        return_value=exp_data,
    )

    # Executing the experiment
    meas_ctrl.settables(sample_par)
    meas_ctrl.setpoints(sample_times)
    meas_ctrl.gettables(sched_gettable)
    label = f"Readout trace schedule of {device_element.name}"
    dset = meas_ctrl.run(label)

    # Assert that the data is coming out correctly.
    np.testing.assert_array_equal(dset.x0, sample_times)
    np.testing.assert_array_equal(dset.y0, exp_trace.real)
    np.testing.assert_array_equal(dset.y1, exp_trace.imag)


def test_ScheduleGettable_generate_diagnostic(mock_setup_basic_transmon, mocker):
    schedule_kwargs = {"times": np.linspace(1e-6, 50e-6, 50), "qubit": "q0"}
    quantum_device = mock_setup_basic_transmon["quantum_device"]

    # Prepare the mock data the t1 schedule
    acq_metadata = AcquisitionMetadata(
        acq_protocol="ssb_integration_complex",
        bin_mode=BinMode.AVERAGE,
        acq_return_type=complex,
        acq_indices={0: range(50)},
    )

    data = np.ones(50) * np.exp(1j * np.deg2rad(45))

    acq_indices_data = _reshape_array_into_acq_return_type(data, acq_metadata)

    mocker.patch.object(
        mock_setup_basic_transmon["instrument_coordinator"],
        "retrieve_acquisition",
        return_value=acq_indices_data,
    )

    # Configure the gettable
    gettable = ScheduleGettable(
        quantum_device=quantum_device,
        schedule_function=t1_sched,
        schedule_kwargs=schedule_kwargs,
        real_imag=True,
        batched=True,
    )
    assert gettable.is_initialized is False

    with pytest.raises(RuntimeError):
        gettable.generate_diagnostics_report()

    filename = gettable.generate_diagnostics_report(execute_get=True)

    assert gettable.is_initialized is True

    with zipfile.ZipFile(filename, mode="r") as zf:
        dev_cfg = json.loads(zf.read("device_cfg.json").decode())
        hw_cfg = json.loads(zf.read("hardware_cfg.json").decode())
        get_cfg = json.loads(zf.read("gettable.json").decode())
        sched = Schedule.from_json(zf.read("schedule.json").decode())
        snap = json.loads(zf.read("snapshot.json").decode())

    assert (
        snap["instruments"]["q0"]["submodules"]["reset"]["parameters"]["duration"][
            "value"
        ]
        == 0.0002
    )
    assert gettable.quantum_device.cfg_sched_repetitions() == get_cfg["repetitions"]

    compiler = SerialCompiler(name="compiler")
    compiled_sched = compiler.compile(
        schedule=sched, config=quantum_device.generate_compilation_config()
    )

    assert gettable._compiled_schedule == compiled_sched


# this is probably useful somewhere, it illustrates the reshaping in the
# instrument coordinator
def _reshape_array_into_acq_return_type(
    data: np.ndarray, acq_metadata: AcquisitionMetadata
) -> Dict[Tuple[int, int], Any]:
    """
    Takes one ore more complex valued arrays and reshapes the data into a dictionary
    with AcquisitionIndexing
    """

    # Temporary. Will probably be replaced by an xarray object
    # See quantify-core#187, quantify-core#233, quantify-scheduler#36
    acquisitions = dict()

    # if len is 1, we have only 1 channel in the retrieved data
    if len(np.shape(data)) == 0:
        for acq_channel, acq_indices in acq_metadata.acq_indices.items():
            for acq_index in acq_indices:
                acqs = {
                    AcquisitionIndexing(acq_channel, acq_index): (
                        data.real,
                        data.imag,
                    )
                }
                acquisitions.update(acqs)
    elif len(np.shape(data)) == 1:
        for acq_channel, acq_indices in acq_metadata.acq_indices.items():
            for acq_index in acq_indices:
                acqs = {
                    AcquisitionIndexing(acq_channel, acq_index): (
                        data[acq_index].real,
                        data[acq_index].imag,
                    )
                }
                acquisitions.update(acqs)
    else:
        for acq_channel, acq_indices in acq_metadata.acq_indices.items():
            for acq_index in acq_indices:
                acqs = {
                    AcquisitionIndexing(acq_channel, acq_index): (
                        data[acq_channel, acq_index].real,
                        data[acq_channel, acq_index].imag,
                    )
                }
                acquisitions.update(acqs)
    return acquisitions


def test_profiling(mock_setup_basic_transmon_with_standard_params, tmp_test_data_dir):
    mock_setup = mock_setup_basic_transmon_with_standard_params
    quantum_device = mock_setup["quantum_device"]
    qubit = mock_setup["q0"]

    schedule_kwargs = {
        "pulse_amp": qubit.measure.pulse_amp(),
        "pulse_duration": qubit.measure.pulse_duration(),
        "frequency": qubit.clock_freqs.readout(),
        "qubit": "q0",
    }
    prof_gettable = ProfiledScheduleGettable(
        quantum_device=quantum_device,
        schedule_function=rabi_sched,
        schedule_kwargs=schedule_kwargs,
    )

    prof_gettable.initialize()
    instr_coordinator = (
        prof_gettable.quantum_device.instr_instrument_coordinator.get_instr()
    )
    instr_coordinator.start()
    instr_coordinator.wait_done()
    instr_coordinator.retrieve_acquisition()
    instr_coordinator.stop()
    prof_gettable.close()

    # Test if all steps have been measured and have a value > 0
    log = prof_gettable.log_profile()
    TestCase().assertAlmostEqual(log["schedule"][0], 0.2062336)
    verif_keys = [
        "schedule",
        "_compile",
        "prepare",
        "start",
        "wait_done",
        "retrieve_acquisition",
        "stop",
    ]
    for key in verif_keys:
        assert len(log[key]) > 0
        assert [value > 0 for value in log[key]]

    # Test logging to json
    obj = {"test": ["test"]}
    path = tmp_test_data_dir
    filename = "test"
    prof_gettable.log_profile(
        obj=obj, path=path, filename=filename, indent=4, separators=(",", ": ")
    )
    assert os.path.getsize(os.path.join(path, filename)) > 0

    # Test plot function
    path = tmp_test_data_dir
    filename = "average_runtimes.pdf"
    prof_gettable.plot_profile(path=path)
    assert prof_gettable.plot is not None
    assert os.path.getsize(os.path.join(path, filename)) > 0<|MERGE_RESOLUTION|>--- conflicted
+++ resolved
@@ -19,13 +19,8 @@
 import pytest
 from qcodes.instrument.parameter import ManualParameter
 
-<<<<<<< HEAD
 from quantify_scheduler.schemas.examples import utils
 from quantify_scheduler.backends import SerialCompiler
-=======
-from quantify_scheduler.backends import SerialCompiler
-from quantify_scheduler.compilation import qcompile
->>>>>>> be1d5cc4
 from quantify_scheduler.enums import BinMode
 from quantify_scheduler.gettables import ScheduleGettable
 from quantify_scheduler.gettables_profiled import ProfiledScheduleGettable
@@ -396,7 +391,13 @@
     compiler = SerialCompiler(name="compiler")
     compiled_sched = compiler.compile(
         schedule=sched, config=quantum_device.generate_compilation_config()
-    )
+
+    compiler = SerialCompiler(name="compiler")
+    compiled_sched = compiler.compile(
+        schedule=sched, config=quantum_device.generate_compilation_config()
+    )
+
+    assert gettable._compiled_schedule == compiled_sched
 
     assert gettable._compiled_schedule == compiled_sched
 
