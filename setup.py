#!/usr/bin/env python

"""The setup script."""

from setuptools import find_packages, setup

with open("README.rst") as readme_file:
    readme = readme_file.read()

with open("AUTHORS.rst") as authors_file:
    authors = authors_file.read()

with open("CHANGELOG.rst") as history_file:
    history = history_file.read()

with open("requirements.txt") as installation_requirements_file:
    requirements = installation_requirements_file.read().splitlines()

with open("requirements_setup.txt") as setup_requirements_file:
    setup_requirements = setup_requirements_file.read().splitlines()

with open("requirements_dev.txt") as test_requirements_file:
    test_requirements = test_requirements_file.read().splitlines()

<<<<<<< HEAD
version = "0.5.1"
=======
version = "0.5.2"
>>>>>>> a89fcb89

setup(
    author="The Quantify consortium consisting of Qblox and Orange Quantum Systems",
    python_requires=">=3.7",
    classifiers=[
        "Development Status :: 2 - Pre-Alpha",
        "Intended Audience :: Developers",
        "License :: OSI Approved :: BSD License",
        "Natural Language :: English",
        "Programming Language :: Python :: 3",
        "Programming Language :: Python :: 3.7",
        "Programming Language :: Python :: 3.8",
    ],
    description="Quantify-scheduler is a python package for writing quantum programs "
    "featuring a hybrid gate-pulse control model with explicit timing control.",
    install_requires=requirements,
    license="BSD-4 license",
    long_description=readme + "\n\n" + authors + "\n\n" + history,
    include_package_data=True,
    keywords="quantify-scheduler",
    name="quantify-scheduler",
    packages=find_packages(include=["quantify_scheduler", "quantify_scheduler.*"]),
    package_data={"": ["*.json"]},  # ensures JSON schema are included
    setup_requires=setup_requirements,
    test_suite="tests",
    tests_require=test_requirements,
    url="https://gitlab.com/quantify-os/quantify-scheduler",
    version=version,
    zip_safe=False,
)<|MERGE_RESOLUTION|>--- conflicted
+++ resolved
@@ -22,11 +22,7 @@
 with open("requirements_dev.txt") as test_requirements_file:
     test_requirements = test_requirements_file.read().splitlines()
 
-<<<<<<< HEAD
-version = "0.5.1"
-=======
 version = "0.5.2"
->>>>>>> a89fcb89
 
 setup(
     author="The Quantify consortium consisting of Qblox and Orange Quantum Systems",
