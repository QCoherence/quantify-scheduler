{
  "backend": "quantify.scheduler.backends.qblox_backend.hardware_compile",
  "qcm0": {
<<<<<<< HEAD
    "instrument_type": "Pulsar_QCM",
    "ref": "int",
=======
    "name": "qcm0",
    "type": "Pulsar_QCM",
    "mode": "complex",
    "ref": "internal",
    "IP address": "192.168.0.2",
>>>>>>> b8578074
    "complex_output_0": {
      "line_gain_db": 0,
      "lo_name": "lo0",
      "seq0": {
        "port": "q0:mw",
        "clock": "q0.01",
        "interm_freq": 50e6
      }
    },
    "complex_output_1": {
      "line_gain_db": 0,
      "lo_name": "lo1",
      "lo_freq": 7.2e9,
      "seq1": {
        "port": "q1:mw",
        "clock": "q1.01",
        "interm_freq": null
      }
    }
  },
  "qrm0": {
<<<<<<< HEAD
    "instrument_type": "Pulsar_QRM",
    "ref": "ext",
=======
    "name": "qrm0",
    "type": "Pulsar_QRM",
    "mode": "complex",
    "ref": "external",
    "IP address": "192.168.0.6",
>>>>>>> b8578074
    "complex_output_0": {
      "line_gain_db": 0,
      "lo_name": "lo1",
      "mixer_corrections": {
        "amp_ratio": 1.0,
        "phase_error": 0,
        "offset_I": 0.1,
        "offset_Q": 0.0
      },
      "seq0": {
        "port": "q0:res",
        "clock": "q0.ro",
        "interm_freq": null
      }
    }
  },
  "qrm1": {
<<<<<<< HEAD
    "instrument_type": "Pulsar_QRM",
    "ref": "ext",
=======
    "name": "qrm1",
    "type": "Pulsar_QRM",
    "mode": "complex",
    "ref": "external",
    "IP address": "192.168.0.8",
>>>>>>> b8578074
    "complex_output_0": {
      "line_gain_db": 0,
      "seq0": {
        "port": "q1:res",
        "clock": "q1.ro"
        }
      }
    },
  "lo0": {"instrument_type": "LocalOscillator", "lo_freq": null, "power": 1},
  "lo1": {"instrument_type": "LocalOscillator", "lo_freq": 7.2e9, "power": 1}
}<|MERGE_RESOLUTION|>--- conflicted
+++ resolved
@@ -1,16 +1,8 @@
 {
   "backend": "quantify.scheduler.backends.qblox_backend.hardware_compile",
   "qcm0": {
-<<<<<<< HEAD
     "instrument_type": "Pulsar_QCM",
-    "ref": "int",
-=======
-    "name": "qcm0",
-    "type": "Pulsar_QCM",
-    "mode": "complex",
     "ref": "internal",
-    "IP address": "192.168.0.2",
->>>>>>> b8578074
     "complex_output_0": {
       "line_gain_db": 0,
       "lo_name": "lo0",
@@ -32,16 +24,8 @@
     }
   },
   "qrm0": {
-<<<<<<< HEAD
     "instrument_type": "Pulsar_QRM",
-    "ref": "ext",
-=======
-    "name": "qrm0",
-    "type": "Pulsar_QRM",
-    "mode": "complex",
     "ref": "external",
-    "IP address": "192.168.0.6",
->>>>>>> b8578074
     "complex_output_0": {
       "line_gain_db": 0,
       "lo_name": "lo1",
@@ -59,16 +43,8 @@
     }
   },
   "qrm1": {
-<<<<<<< HEAD
     "instrument_type": "Pulsar_QRM",
-    "ref": "ext",
-=======
-    "name": "qrm1",
-    "type": "Pulsar_QRM",
-    "mode": "complex",
     "ref": "external",
-    "IP address": "192.168.0.8",
->>>>>>> b8578074
     "complex_output_0": {
       "line_gain_db": 0,
       "seq0": {
