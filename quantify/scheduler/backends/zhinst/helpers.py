# Repository: https://gitlab.com/quantify-os/quantify-scheduler
# Licensed according to the LICENCE file on the master branch
"""Helpers for Zurich Instruments."""
from __future__ import annotations

import json
import logging
from pathlib import Path
from typing import Any, Dict, List, Union

from zhinst.qcodes import base
from zhinst import qcodes


logger = logging.getLogger()


def get_value(instrument: base.ZIBaseInstrument, node: str) -> str:
    """
    Gets the value of a ZI node.

    Parameters
    ----------
    instrument :
    node :

    Returns
    -------
    :
        The node value.
    """
    if not node.startswith(f"/{instrument._serial}"):
        node = f"/{instrument._serial}/{node}"
    logger.debug(node)
    return instrument._controller._get(node)


def set_value(
    instrument: base.ZIBaseInstrument,
    node: str,
    value,
) -> None:
    """
    Sets the value of a ZI node.

    Parameters
    ----------
    instrument :
        The instrument.
    path :
        The node path.
    value :
        The new node value.
    """
    if not node.startswith(f"/{instrument._serial}"):
        node = f"/{instrument._serial}/{node}"
    logger.debug(node)
    instrument._controller._set(node, value)


def set_vector(
    instrument: base.ZIBaseInstrument,
    node: str,
    value: Union[List, str],
) -> None:
    """
    Sets the vector value of a ZI node.

    Parameters
    ----------
    instrument :
        The instrument.
    awg_index :
        The awg to configure.
    node :
        The node path.
    value :
        The new node vector value.
    """
    if not node.startswith(f"/{instrument._serial}"):
        node = f"/{instrument._serial}/{node}"
    logger.debug(node)
    instrument._controller._controller._connection._daq.setVector(node, value)


def set_awg_value(
    instrument: base.ZIBaseInstrument,
    awg_index: int,
    node: str,
    value: Union[int, str],
) -> None:
    """
    Sets the vector value of a ZI node.

    Parameters
    ----------
    instrument :
        The instrument.
    awg_index :
        The awg to configure.
    node :
        The node path.
    vector :
        The new node vector value.
    """
    logger.debug(node)

    awgs = [instrument.awg] if not hasattr(instrument, "awgs") else instrument.awgs
    awgs[awg_index]._awg._module.set(node, value)


def set_wave_vector(
    instrument: base.ZIBaseInstrument,
    awg_index: int,
    wave_index: int,
    vector: Union[List, str],
) -> None:
    """
    Sets the command table wave vector for an awg of an instrument.

    Parameters
    ----------
    instrument :
        The instrument.
    awg_index :
        The index of an AWG
    wave_index :
        The wave index.
    vector :
        The vector value.
    """
    path: str = f"awgs/{awg_index:d}/waveform/waves/{wave_index:d}"
    set_vector(instrument, path, vector)


def set_commandtable_data(
    instrument: base.ZIBaseInstrument,
    awg_index: int,
    json_data: Union[Dict[str, Any], str],
) -> None:
    """
    Sets the commandtable JSON for an AWG.

    Parameters
    ----------
    instrument :
        The instrument
    awg_index :
        The awg index.
    json_data :
        The json data.
    """
    if not isinstance(json_data, str):
        json_data = json.dumps(json_data)

    path = f"awgs/{awg_index:d}/commandtable/data"
    set_vector(instrument, path, str(json_data))


def get_directory(awg: qcodes.hdawg.AWG) -> Path:
    """
    Returns the LabOne directory of an AWG.

    Parameters
    ----------
    awg :
        The HDAWG AWG object.

    Returns
    -------
    :
        The path of this directory.
    """
    return Path(awg._awg._module.get_string("directory"))


def get_src_directory(awg: qcodes.hdawg.AWG) -> Path:
    """
    Returns the source directory of an AWG.

    Parameters
    ----------
    awg :
        The HDAWG AWG object.

    Returns
    -------
    :
        The path to the source directory.
    """
    return get_directory(awg).joinpath("awg", "src")


def get_waves_directory(awg: qcodes.hdawg.AWG) -> Path:
    """
    Returns the waves directory of an AWG.

    Parameters
    ----------
    awg :
        The HDAWG AWG object.

    Returns
    -------
    :
        The path to the waves directory.
    """
    return get_directory(awg).joinpath("awg", "waves")


<<<<<<< HEAD
def get_clock_rate(device_type: types.DeviceType) -> int:
    """
    Returns the clock rate of a Device.

    Parameters
    ----------
    device_type :
        The type of device.

    Returns
    -------
    :
        The number of clocks (GSa/s).
    """
    # clock_rate = awg._awg.sequence_params["sequence_parameters"]["clock_rate"]
    clock_rate = 0
    if device_type == types.DeviceType.HDAWG:
        clock_rate = 2400000000  # 2.4e9 GSa/s
    elif device_type == types.DeviceType.UHFQA:
        clock_rate = 1800000000  # 1.8e9 GSa/s
    return clock_rate


=======
>>>>>>> e22b8d27
def write_seqc_file(awg: qcodes.hdawg.AWG, contents: str, filename: str) -> Path:
    """
    Writes the contents of to the source directory
    of LabOne.

    Parameters
    ----------
    awg :
        The HDAWG AWG instance.
    contents :
        The content to write.
    filename :
        The name of the file.

    Returns
    -------
    :
        Returns the path which was written.
    """
    path = get_src_directory(awg).joinpath(filename)
    path.write_text(contents)

    return path


def get_waveform_table(
    pulse_ids: List[int], pulseid_pulseinfo_dict: Dict[int, Dict[str, Any]]
) -> Dict[int, int]:
    """
    Returns a dictionary that contains the locations of
    pulses in the AWG waveform table.

    Parameters
    ----------
    pulse_ids :
        The list of pulse ids.
    pulseid_pulseinfo_dict :
        The info lookup dictionary.

    Returns
    -------
    :
<<<<<<< HEAD
        The command table map.
=======
        The waveform table dictionary.
>>>>>>> e22b8d27
    """
    waveform_table: Dict[int, int] = dict()
    index = 0
    for pulse_id in pulse_ids:
        if pulse_id in waveform_table:
            # Skip duplicate pulses.
            continue

        pulse_info = pulseid_pulseinfo_dict[pulse_id]
        if pulse_info["port"] is None:
            # Skip pulses without a port. Such as the IdlePulse.
            continue

        waveform_table[pulse_id] = index
        index += 1

    return waveform_table


def get_readout_channel_bitmask(readout_channels_count: int) -> str:
    """
    Returns a bitmask to enable readout channels.
    The bitmask can be used to turn on QA for
    induvidual channels in startQAResult.

    Parameters
    ----------
    readout_channels_count :
        The amount of readout channels to enable.
        Maximum readout channels for UHFQA is 10.

    Returns
    -------
    :
        The channel bitmask.
    """
    assert readout_channels_count <= 10

    mask: int = 0
    for i in range(readout_channels_count):
        mask += 1 << i

    bitmask = format(mask, "b").zfill(10)

    return f"0b{bitmask}"


def get_clock_rates(base_clock: float) -> Dict[int, int]:
    """
    Returns the allowed clock rate values.
    See zhinst User manuals, section /DEV..../AWGS/n/TIME

    Parameters
    ----------
    base_clock :
        The Instruments base clock rate.
    Returns
    -------
    Dict[int, int]
        The node and clock rate values.
    """
    return dict(
        map(
            lambda i: (i, int(base_clock))
            if i == 0
            else (i, int(base_clock / pow(2, i))),
            range(14),
        )
    )<|MERGE_RESOLUTION|>--- conflicted
+++ resolved
@@ -208,32 +208,6 @@
     return get_directory(awg).joinpath("awg", "waves")
 
 
-<<<<<<< HEAD
-def get_clock_rate(device_type: types.DeviceType) -> int:
-    """
-    Returns the clock rate of a Device.
-
-    Parameters
-    ----------
-    device_type :
-        The type of device.
-
-    Returns
-    -------
-    :
-        The number of clocks (GSa/s).
-    """
-    # clock_rate = awg._awg.sequence_params["sequence_parameters"]["clock_rate"]
-    clock_rate = 0
-    if device_type == types.DeviceType.HDAWG:
-        clock_rate = 2400000000  # 2.4e9 GSa/s
-    elif device_type == types.DeviceType.UHFQA:
-        clock_rate = 1800000000  # 1.8e9 GSa/s
-    return clock_rate
-
-
-=======
->>>>>>> e22b8d27
 def write_seqc_file(awg: qcodes.hdawg.AWG, contents: str, filename: str) -> Path:
     """
     Writes the contents of to the source directory
@@ -276,11 +250,7 @@
     Returns
     -------
     :
-<<<<<<< HEAD
-        The command table map.
-=======
         The waveform table dictionary.
->>>>>>> e22b8d27
     """
     waveform_table: Dict[int, int] = dict()
     index = 0
