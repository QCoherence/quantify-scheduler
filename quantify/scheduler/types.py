--- conflicted
+++ resolved
@@ -416,13 +416,9 @@
 
         Each item in the list is a dictionary with the following keys:
 
-<<<<<<< HEAD
-        :code:`['label', 'rel_time', 'ref_op', 'ref_pt_new', 'ref_pt', 'operation_repr']`
-=======
         :code:`
-            ['label', 'rel_time', 'ref_op', 'ref_pt_new', 'ref_pt', 'operation_hash']
+            ['label', 'rel_time', 'ref_op', 'ref_pt_new', 'ref_pt', 'operation_repr']
         `
->>>>>>> 36c8e9ad
 
         The `label` is used as a unique identifier that can be used as a reference for
         other operations, the `operation_repr` refers to the string representation of a
