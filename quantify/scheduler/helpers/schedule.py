# Repository: https://gitlab.com/quantify-os/quantify-scheduler
# Licensed according to the LICENCE file on the master branch
"""Schedule helper functions."""
from __future__ import annotations

from itertools import chain
from typing import Any, Dict, List, Optional, Tuple

import numpy as np
import quantify.utilities.general as general
from quantify.scheduler import types
from quantify.scheduler.helpers import waveforms as waveform_helpers


class CachedSchedule:
    """
    The CachedSchedule class wraps around the types.Schedule
    class and populates the lookup dictionaries that are
    used for compilation of the backends.
    """

    _start_offset_in_seconds: Optional[float] = None
    _total_duration_in_seconds: Optional[float] = None

    def __init__(self, schedule: types.Schedule):
        self._schedule = schedule

        self._pulseid_pulseinfo_dict = get_pulse_info_by_uuid(schedule)
        self._pulseid_waveformfn_dict = waveform_helpers.get_waveform_by_pulseid(
            schedule
        )
        self._port_timeline_dict = get_port_timeline(schedule)
        self._acqid_acqinfo_dict = get_acq_info_by_uuid(schedule)

    @property
    def schedule(self) -> types.Schedule:
        """
        Returns schedule.

        Returns
        -------
        types.Schedule
        """
        return self._schedule

    @property
    def pulseid_pulseinfo_dict(self) -> Dict[int, Dict[str, Any]]:
        """
        Returns the pulse info lookup table.

        Returns
        -------
        Dict[int, Dict[str, Any]]
        """
        return self._pulseid_pulseinfo_dict

    @property
    def pulseid_waveformfn_dict(self) -> Dict[int, waveform_helpers.GetWaveformPartial]:
        """
        Returns waveform function lookup table.

        Returns
        -------
        Dict[int, waveform_helpers.GetWaveformPartial]
        """
        return self._pulseid_waveformfn_dict

    @property
    def acqid_acqinfo_dict(self) -> Dict[int, Dict[str, Any]]:
        """
        Returns the acquisition info lookup table.

        Returns
        -------
        Dict[int, Dict[str, Any]]
        """
        return self._acqid_acqinfo_dict

    @property
    def port_timeline_dict(self) -> Dict[str, Dict[int, List[int]]]:
        """
        Returns the timeline per port lookup dictionary.

        Returns
        -------
        Dict[str, Dict[int, List[int]]]
        """
        return self._port_timeline_dict

    @property
    def start_offset_in_seconds(self) -> float:
        """
        Returns the schedule start offset in seconds.
        The start offset is determined by a Reset operation
        at the start of one of the ports.

        Returns
        -------
        float
        """
        if self._start_offset_in_seconds is None:
            self._start_offset_in_seconds = get_schedule_time_offset(
                self.schedule, self.port_timeline_dict
            )

        return self._start_offset_in_seconds

    @property
    def total_duration_in_seconds(self) -> float:
        """
        Returns the schedule total duration in seconds.

        Returns
        -------
        float
        """
        if self._total_duration_in_seconds is None:
            self._total_duration_in_seconds = get_total_duration(self.schedule)

        return self._total_duration_in_seconds


def get_pulse_uuid(pulse_info: Dict[str, Any], excludes: List[str] = None) -> int:
    """
    Returns an unique identifier for a pulse.

    Parameters
    ----------
    pulse_info :
        The pulse information dictionary.

    Returns
    -------
    int
        The uuid hash.
    """
    if excludes is None:
        excludes = ["t0"]

    return general.make_hash(general.without(pulse_info, excludes))


def get_acq_uuid(acq_info: Dict[str, Any]) -> int:
    """
    Returns an unique identifier for a acquisition protocol.

    Parameters
    ----------
    acq_info :
        The acquisition information dictionary.

    Returns
    -------
    int
        The uuid hash.
    """
    return general.make_hash(general.without(acq_info, ["t0", "waveforms"]))


def get_total_duration(schedule: types.Schedule) -> float:
    """
    Returns the total schedule duration in seconds.

    Parameters
    ----------
    schedule :
        The schedule.

    Returns
    -------
    float
        Duration in seconds.
    """
    if len(schedule.timing_constraints) == 0:
        return 0.0

<<<<<<< HEAD
    end_times = list()
    for time_constraint in schedule.timing_constraints:
        pulse_id = time_constraint["operation_hash"]
        operation = schedule.operations[pulse_id]
        end_time = operation.duration + time_constraint["abs_time"]

        end_times.append(end_time)

    return np.max(end_times)
=======
    def _get_operation_end(pair: Tuple[int, dict]) -> float:
        """Returns the operations end time in seconds."""
        (timeslot_index, _) = pair
        return get_operation_end(
            schedule,
            timeslot_index,
        )

    operations_ends = map(
        _get_operation_end,
        enumerate(schedule.timing_constraints),
    )

    return max(
        operations_ends,
        default=0,
    )
>>>>>>> 1121bd74


def get_operation_start(
    schedule: types.Schedule,
    timeslot_index: int,
) -> float:
    """
    Returns the start of an operation in seconds.

    Parameters
    ----------
    schedule :
    timeslot_index :

    Returns
    -------
    float
        The Operation start time in Seconds.
    """
    if len(schedule.timing_constraints) == 0:
        return 0.0

    t_constr = schedule.timing_constraints[timeslot_index]
    operation = schedule.operations[t_constr["operation_hash"]]

    t0: float = t_constr["abs_time"]

    pulse_info: dict = (
        operation["pulse_info"][0]
        if len(operation["pulse_info"]) > 0
        else {"t0": -1, "duration": 0}
    )
    acq_info: dict = (
        operation["acquisition_info"][0]
        if len(operation["acquisition_info"]) > 0
        else {"t0": -1, "duration": 0}
    )

    if acq_info["t0"] != -1 and acq_info["t0"] < pulse_info["t0"]:
        t0 += acq_info["t0"]
    elif pulse_info["t0"] >= 0:
        t0 += pulse_info["t0"]

    return t0


def get_operation_end(
    schedule: types.Schedule,
    timeslot_index: int,
) -> float:
    """
    Returns the end of an operation in seconds.

    Parameters
    ----------
    schedule :
    timeslot_index :

    Returns
    -------
    float
        The Operation start time in Seconds.
    """
    if len(schedule.timing_constraints) == 0:
        return 0.0

    t_constr = schedule.timing_constraints[timeslot_index]
    operation: types.Operation = schedule.operations[t_constr["operation_hash"]]
    t0: float = t_constr["abs_time"]

    return t0 + operation.duration


def get_port_timeline(
    schedule: types.Schedule,
) -> Dict[str, Dict[int, List[int]]]:
    """
    Returns a new dictionary containing the timeline of
    pulses, readout- and acquisition pulses of a port.

    Example:
    ```
    print(port_timeline_dict)
    # { {'q0:mw', {0, [123456789]}},
    # ... }
    ```

    Parameters
    ----------
    schedule :
        The schedule.

    Returns
    -------
    Dict[str, Dict[int, List[int]]]
    """
    port_timeline_dict: Dict[str, Dict[int, List[int]]] = dict()

    for timeslot_index, t_constr in enumerate(schedule.timing_constraints):
        operation = schedule.operations[t_constr["operation_hash"]]
        abs_time = t_constr["abs_time"]

        pulse_info_iter = map(
            lambda pulse_info: (get_pulse_uuid(pulse_info), pulse_info),
            operation["pulse_info"],
        )
        acq_info_iter = map(
            lambda acq_info: (get_acq_uuid(acq_info), acq_info),
            operation["acquisition_info"],
        )

        # Sort pulses and acquisitions on time.
        for uuid, info in sorted(
            chain(pulse_info_iter, acq_info_iter),
            key=lambda pair: abs_time  # pylint: disable=cell-var-from-loop
            + pair[1]["t0"],
        ):
            port = str(info["port"])
            if port not in port_timeline_dict:
                port_timeline_dict[port] = dict()

            if timeslot_index not in port_timeline_dict[port]:
                port_timeline_dict[port][timeslot_index] = list()

            port_timeline_dict[port][timeslot_index].append(uuid)

    return port_timeline_dict


def get_schedule_time_offset(
    schedule: types.Schedule, port_timeline_dict: Dict[str, Dict[int, List[int]]]
) -> float:
    """
    Returns the start time in seconds of the first pulse
    in the Schedule. The "None" port containing the Reset
    Operation will be ignored.

    Parameters
    ----------
    schedule :
    port_timeline_dict :

    Returns
    -------
    float
        The operation t0 in seconds.
    """
    return min(
        map(
            lambda port: get_operation_start(
                schedule,
                timeslot_index=next(iter(port_timeline_dict[port])),
            )
            if port != "None"
            else np.inf,
            port_timeline_dict.keys(),
        ),
        default=0,
    )


def get_pulse_info_by_uuid(schedule: types.Schedule) -> Dict[int, Dict[str, Any]]:
    """
    Returns a lookup dictionary of pulses with its
    hash as unique identifiers.

    Parameters
    ----------
    schedule :
        The schedule.

    Returns
    -------
    Dict[int, Dict[str, Any]]
    """
    pulseid_pulseinfo_dict: Dict[int, Dict[str, Any]] = dict()
    for t_constr in schedule.timing_constraints:
        operation = schedule.operations[t_constr["operation_hash"]]
        for pulse_info in operation["pulse_info"]:
            pulse_id = get_pulse_uuid(pulse_info)
            if pulse_id in pulseid_pulseinfo_dict:
                # Unique pulse info already populated in the dictionary.
                continue

            pulseid_pulseinfo_dict[pulse_id] = pulse_info

        for acq_info in operation["acquisition_info"]:
            for pulse_info in acq_info["waveforms"]:
                pulse_id = get_pulse_uuid(pulse_info)
                if pulse_id in pulseid_pulseinfo_dict:
                    # Unique pulse info already populated in the dictionary.
                    continue

                pulseid_pulseinfo_dict[pulse_id] = pulse_info

    return pulseid_pulseinfo_dict


def get_acq_info_by_uuid(schedule: types.Schedule) -> Dict[int, Dict[str, Any]]:
    """
    Returns a lookup dictionary of unique identifiers
    of acquisition information.

    Parameters
    ----------
    schedule :
        The schedule.

    Returns
    -------
    Dict[int, Dict[str, Any]]
    """
    acqid_acqinfo_dict: Dict[int, Dict[str, Any]] = dict()
    for t_constr in schedule.timing_constraints:
        operation = schedule.operations[t_constr["operation_hash"]]

        for acq_info in operation["acquisition_info"]:
            acq_id = get_acq_uuid(acq_info)
            if acq_id in acqid_acqinfo_dict:
                # Unique acquition info already populated in the dictionary.
                continue

            acqid_acqinfo_dict[acq_id] = acq_info

    return acqid_acqinfo_dict<|MERGE_RESOLUTION|>--- conflicted
+++ resolved
@@ -174,17 +174,6 @@
     if len(schedule.timing_constraints) == 0:
         return 0.0
 
-<<<<<<< HEAD
-    end_times = list()
-    for time_constraint in schedule.timing_constraints:
-        pulse_id = time_constraint["operation_hash"]
-        operation = schedule.operations[pulse_id]
-        end_time = operation.duration + time_constraint["abs_time"]
-
-        end_times.append(end_time)
-
-    return np.max(end_times)
-=======
     def _get_operation_end(pair: Tuple[int, dict]) -> float:
         """Returns the operations end time in seconds."""
         (timeslot_index, _) = pair
@@ -202,7 +191,6 @@
         operations_ends,
         default=0,
     )
->>>>>>> 1121bd74
 
 
 def get_operation_start(
