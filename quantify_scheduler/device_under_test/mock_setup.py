--- conflicted
+++ resolved
@@ -77,17 +77,10 @@
     quantum_device.instr_measurement_control(meas_ctrl.name)
     quantum_device.instr_instrument_coordinator(instrument_coordinator.name)
 
-<<<<<<< HEAD
     # Rationale of the dict format is that all instruments can be cleaned up by
     # iterating over the values and calling close. It also avoids that the instruments
     # get garbage-collected while their name is still recorded and used to refer to the
     # instruments.
-=======
-    # rationale of the dict format is that this function is historically used as part
-    # of a fixture and by providing this dict, a cleanup instruments function can
-    # iterate over these keys to close all individual instruments and avoid
-    # stateful behavior in the tests.
->>>>>>> 5cd57d0d
     return {
         "meas_ctrl": meas_ctrl,
         "instrument_coordinator": instrument_coordinator,
