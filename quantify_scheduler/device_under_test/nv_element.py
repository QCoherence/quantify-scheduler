--- conflicted
+++ resolved
@@ -22,11 +22,7 @@
 
 
 # pylint: disable=too-few-public-methods
-<<<<<<< HEAD
-class Ports(InstrumentModule):
-=======
 class _Ports(InstrumentModule):
->>>>>>> 285028b4
     """
     Submodule containing the ports.
     """
@@ -45,11 +41,7 @@
 
 
 # pylint: disable=too-few-public-methods
-<<<<<<< HEAD
-class ClockFrequencies(InstrumentModule):
-=======
 class _ClockFrequencies(InstrumentModule):
->>>>>>> 285028b4
     """
     Submodule with clock frequencies specifying the transitions to address.
     """
@@ -83,14 +75,9 @@
 
 
 # pylint: disable=too-few-public-methods
-<<<<<<< HEAD
-class SpectroscopyOperation(InstrumentModule):
-    """Submodule with parameters run a spectroscopy pulse in the microwave range."""
-=======
 class _SpectroscopyOperation(InstrumentModule):
     """Submodule with parameters to convert the SpectroscopyOperation into a microwave
     pulse with a certain amplitude and duration for spin-state manipulation."""
->>>>>>> 285028b4
 
     def __init__(self, parent: InstrumentBase, name: str, **kwargs: Any) -> None:
         super().__init__(parent=parent, name=name)
@@ -115,7 +102,6 @@
         """Duration of the MW pulse."""
 
 
-<<<<<<< HEAD
 class _Reset(InstrumentModule):
     """
     Submodule containing parameters to run the spinpump laser with a square pulse
@@ -145,8 +131,6 @@
 
 
 # pylint: disable=too-few-public-methods
-=======
->>>>>>> 285028b4
 class BasicElectronicNVElement(DeviceElement):
     """
     A device element representing an electronic qubit in an NV center.
