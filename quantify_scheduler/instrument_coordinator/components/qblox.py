# Repository: https://gitlab.com/quantify-os/quantify-scheduler
# Licensed according to the LICENCE file on the master branch
"""Module containing Qblox InstrumentCoordinator Components."""
from __future__ import annotations

from typing import Any, Dict, Optional, Tuple, Callable, Union
from collections import namedtuple

import logging

import copy
from abc import abstractmethod

import numpy as np
from pulsar_qcm import pulsar_qcm
from pulsar_qrm import pulsar_qrm
from qcodes.instrument.base import Instrument
from quantify_scheduler.instrument_coordinator.components import base
from quantify_scheduler.backends.types.qblox import PulsarSettings, SequencerSettings
from quantify_scheduler.backends.qblox.constants import (
    NUMBER_OF_SEQUENCERS_QCM,
    NUMBER_OF_SEQUENCERS_QRM,
)

logger = logging.getLogger(__name__)


class PulsarInstrumentCoordinatorComponent(base.InstrumentCoordinatorComponentBase):
    """Qblox Pulsar InstrumentCoordinator component base class."""

    def __init__(self, instrument: Instrument, **kwargs) -> None:
        """Create a new instance of PulsarInstrumentCoordinatorComponent base class."""
        super().__init__(instrument, **kwargs)

    @property
    @abstractmethod
    def _number_of_sequencers(self) -> int:
        """The number of sequencers this pulsar has."""

    @property
    def is_running(self) -> bool:
        """
        Finds if any of the sequencers is currently running.

        Returns
        -------
        :
            True if any of the sequencers reports the "RUNNING" status.
        """
        for seq_idx in range(self._number_of_sequencers):
            seq_state = self.instrument.get_sequencer_state(seq_idx)
            if seq_state["status"] == "RUNNING":
                return True
        return False

    def wait_done(self, timeout_sec: int = 10) -> None:
        timeout_min = timeout_sec // 60
        if timeout_min == 0:
            timeout_min = 1
        for idx in range(self._number_of_sequencers):
            self.instrument.get_sequencer_state(idx, timeout_min)

    def start(self) -> None:
        """
        Starts execution of the schedule.
        """
        for idx in range(self._number_of_sequencers):
            state = self.instrument.get_sequencer_state(idx)
            if state["status"] == "ARMED":
                self.instrument.start_sequencer(idx)

    def stop(self) -> None:
        """
        Stops all execution.
        """
        self.instrument.stop_sequencer()

    def _configure_global_settings(self, settings: PulsarSettings) -> None:
        """
        Configures all settings that are set globally for the whole instrument.

        Parameters
        ----------
        settings
            The settings to configure it to.
        """
        self.instrument.set("reference_source", settings.ref)

    def _configure_sequencer_settings(
        self, seq_idx: int, settings: SequencerSettings
    ) -> None:
        """
        Configures all sequencer-specific settings.

        Parameters
        ----------
        seq_idx
            Index of the sequencer to configure.
        settings
            The settings to configure it to.
        """
        self.instrument.set(f"sequencer{seq_idx}_sync_en", settings.sync_en)
        self.instrument.set(
            f"sequencer{seq_idx}_offset_awg_path0", settings.awg_offset_path_0
        )
        self.instrument.set(
            f"sequencer{seq_idx}_offset_awg_path1", settings.awg_offset_path_1
        )

        nco_en: bool = settings.nco_en
        self.instrument.set(f"sequencer{seq_idx}_mod_en_awg", nco_en)
        if nco_en:
            self.instrument.set(
                f"sequencer{seq_idx}_nco_freq", settings.modulation_freq
            )


# pylint: disable=too-many-ancestors
class PulsarQCMComponent(PulsarInstrumentCoordinatorComponent):
    """
    Pulsar QCM specific InstrumentCoordinator component.
    """

    _number_of_sequencers: int = NUMBER_OF_SEQUENCERS_QCM
    """Specifies the amount of sequencers available to this QCM."""

    def __init__(self, instrument: pulsar_qcm.pulsar_qcm_qcodes, **kwargs) -> None:
        """Create a new instance of PulsarQCMComponent."""
        assert isinstance(instrument, pulsar_qcm.pulsar_qcm_qcodes)
        super().__init__(instrument, **kwargs)

    @property
    def instrument(self) -> pulsar_qcm.pulsar_qcm_qcodes:
        return super().instrument

    def retrieve_acquisition(self) -> None:
        """
        Retrieves the previous acquisition.

        Returns
        -------
        :
            QCM returns None since the QCM has no acquisition.
        """
        return None

    def prepare(self, options: Dict[str, dict]) -> None:
        """
        Uploads the waveforms and programs to the sequencers and
        configures all the settings required. Keep in mind that values set directly
        through the driver may be overridden (e.g. the offsets will be set according to
        the specified mixer calibration parameters).

        Parameters
        ----------
        options
            Program to upload to the sequencers. The key is a sequencer, e.g.,
            :code:`"seq0"`, or :code:`"settings"`,
            the value is the global settings dict or a sequencer-specific configuration.
        """
        program = copy.deepcopy(options)
        seq_name_to_idx_map = {
            f"seq{idx}": idx for idx in range(self._number_of_sequencers)
        }
        if "settings" in program:
            settings_entry = program.pop("settings")
            pulsar_settings = PulsarSettings.from_dict(settings_entry)
            self._configure_global_settings(pulsar_settings)

        for seq_name, seq_cfg in program.items():
            if seq_name in seq_name_to_idx_map:
                seq_idx = seq_name_to_idx_map[seq_name]
            else:
                raise KeyError(
                    f"Invalid program. Attempting to access non-existing sequencer with"
                    f' name "{seq_name}".'
                )
            if "settings" in seq_cfg:
                seq_settings = SequencerSettings.from_dict(seq_cfg["settings"])
                self._configure_sequencer_settings(
                    seq_idx=seq_idx, settings=seq_settings
                )

            self.instrument.set(
                f"sequencer{seq_idx}_waveforms_and_program", seq_cfg["seq_fn"]
            )

            self.instrument.arm_sequencer(sequencer=seq_idx)


# pylint: disable=too-many-ancestors
class PulsarQRMComponent(PulsarInstrumentCoordinatorComponent):
    """
    Pulsar QRM specific InstrumentCoordinator component.
    """

    _number_of_sequencers: int = NUMBER_OF_SEQUENCERS_QRM

    def __init__(self, instrument: pulsar_qrm.pulsar_qrm_qcodes, **kwargs) -> None:
        """Create a new instance of PulsarQRMComponent."""
        assert isinstance(instrument, pulsar_qrm.pulsar_qrm_qcodes)
        self._acquisition_manager: Optional[_QRMAcquisitionManager] = None
        """Holds all the acquisition related logic."""
        super().__init__(instrument, **kwargs)

    @property
    def instrument(self) -> pulsar_qrm.pulsar_qrm_qcodes:
        return super().instrument

    def retrieve_acquisition(self) -> Union[Dict[Tuple[int, int], Any], None]:
        """
        Retrieves the latest acquisition results.

        Returns
        -------
        :
            The acquired data.
        """
        if self._acquisition_manager is None:  # No acquisition has been prepared.
            return None
        return self._acquisition_manager.retrieve_acquisition()

    def prepare(self, options: Dict[str, dict]) -> None:
        """
        Uploads the waveforms and programs to the sequencers and
        configures all the settings required. Keep in mind that values set directly
        through the driver may be overridden (e.g. the offsets will be set according to
        the specified mixer calibration parameters).

        Parameters
        ----------
        options
            Program to upload to the sequencers. The key is a sequencer, e.g.,
            :code:`"seq0"`, or :code:`"settings"`,
            the value is the global settings dict or a sequencer-specific configuration.
        """
        program = copy.deepcopy(options)
        seq_name_to_idx_map = {
            f"seq{idx}": idx for idx in range(self._number_of_sequencers)
        }
        if "acq_mapping" in program:  # Resets everything to do with acquisition.
            acq_mapping = program.pop("acq_mapping")
            self._acquisition_manager = _QRMAcquisitionManager(
                self, self._number_of_sequencers, acquisition_mapping=acq_mapping
            )
        else:
            self._acquisition_manager = None

        if "settings" in program:
            settings_entry = program.pop("settings")
            pulsar_settings = PulsarSettings.from_dict(settings_entry)
            if self._acquisition_manager is not None:
                self._acquisition_manager.scope_mode_sequencer = (
                    pulsar_settings.scope_mode_sequencer
                )
            self._configure_global_settings(pulsar_settings)

        for path in [0, 1]:
            self.instrument.set(f"scope_acq_trigger_mode_path{path}", "sequencer")
            self.instrument.set(f"scope_acq_avg_mode_en_path{path}", True)

        for seq_name, seq_cfg in program.items():
            if seq_name in seq_name_to_idx_map:
                seq_idx = seq_name_to_idx_map[seq_name]
            else:
                raise KeyError(
                    f"Invalid program. Attempting to access non-existing sequencer with"
                    f' name "{seq_name}".'
                )
            if "settings" in seq_cfg:
                seq_settings = SequencerSettings.from_dict(seq_cfg["settings"])
                self._configure_sequencer_settings(
                    seq_idx=seq_idx, settings=seq_settings
                )

            self.instrument.set(
                f"sequencer{seq_idx}_waveforms_and_program", seq_cfg["seq_fn"]
            )

            self.instrument.arm_sequencer(sequencer=seq_idx)

    def _configure_sequencer_settings(
        self, seq_idx: int, settings: SequencerSettings
    ) -> None:
        super()._configure_sequencer_settings(seq_idx, settings)
        self.instrument.set(
            f"sequencer{seq_idx}_integration_length_acq",
            settings.integration_length_acq,
        )
        self.instrument.set(f"sequencer{seq_idx}_demod_en_acq", settings.nco_en)


AcquisitionIndexing = namedtuple("AcquisitionIndexing", "acq_channel acq_index")


class _QRMAcquisitionManager:
    """
    Utility class that handles the acquisitions performed with the QRM.

    An instance of this class is meant to exist only for a single prepare-start-
    retrieve_acquisition cycle to prevent stateful behavior.
    """

    def __init__(
        self,
        parent: PulsarQRMComponent,
        number_of_sequencers: int,
        acquisition_mapping: Dict[Tuple[int, int], Tuple[str, str]],
    ):
        """
        Constructor for `_QRMAcquisitionManager`.

        Parameters
        ----------
        parent
            Reference to the parent QRM IC component.
        number_of_sequencers
            The number of sequencers capable of acquisitions.
        acquisition_mapping
            The acquisition mapping extracted from the schedule.
        """
        self.parent: PulsarQRMComponent = parent
        self.number_of_sequencers: int = number_of_sequencers
        self.acquisition_mapping: Dict[
            Tuple[int, int], Tuple[str, str]
        ] = acquisition_mapping
        self.scope_mode_sequencer: Optional[str] = None
        self.seq_name_to_idx_map = {
            f"seq{idx}": idx for idx in range(number_of_sequencers)
        }

    @property
    def instrument(self):
        """Returns the QRM driver from the parent IC component."""
        return self.parent.instrument

    def retrieve_acquisition(self) -> Dict[Tuple[int, int], Any]:
        """
        Retrieves all the acquisition data in the correct format.

        Returns
        -------
        :
            The acquisitions with the protocols specified in the `acq_mapping` sorted by
            the `(acq_channel, acq_index)` as keys.
        """
        protocol_to_function_mapping = {
            # Implicitly covers SSBIntegrationComplex too
            "weighted_integrated_complex": self._get_integration_data,
            "trace": self._get_scope_data,
            # NB thresholded protocol is still missing since there is nothing in
            # the acquisition library for it yet.
        }
        self._store_scope_acquisition()

        formatted_acquisitions: Dict[AcquisitionIndexing, Any] = dict()
        for seq_idx in range(self.number_of_sequencers):
            acquisitions = self.instrument.get_acquisitions(seq_idx)
            for acq_channel, acq_index in self.acquisition_mapping.keys():
                if self._get_sequencer_index(acq_channel, acq_index) != seq_idx:
                    continue

                protocol = self._get_protocol(acq_channel, acq_index)
                acquisition_function: Callable = protocol_to_function_mapping[protocol]

                formatted_acquisitions[
                    AcquisitionIndexing(acq_channel=acq_channel, acq_index=acq_index)
                ] = acquisition_function(acquisitions, acq_channel, acq_index)
        return formatted_acquisitions

    def _store_scope_acquisition(self):
        sequencer_index = self.seq_name_to_idx_map.get(self.scope_mode_sequencer)
        if sequencer_index is None:
            return

        if sequencer_index > self.number_of_sequencers:
            raise ValueError(
                f"Attempting to retrieve scope mode data from sequencer "
                f"{sequencer_index}. QRM has only "
                f"{self.number_of_sequencers} sequencers."
            )
        scope_ch_and_idx = self._get_scope_channel_and_index()
        if scope_ch_and_idx is not None:
            acq_channel, _ = scope_ch_and_idx
            acq_name = self._channel_index_to_channel_name(acq_channel)
            self.instrument.store_scope_acquisition(sequencer_index, acq_name)

    def _get_protocol(self, acq_channel, acq_index) -> str:
        """
        Returns the acquisition protocol corresponding to acq_channel with
        acq_index.
        """
        return self.acquisition_mapping[(acq_channel, acq_index)][1]

    def _get_sequencer_index(self, acq_channel, acq_index) -> str:
        """
        Returns the seq idx corresponding to acq_channel with
        acq_index.
        """
        seq_name = self.acquisition_mapping[(acq_channel, acq_index)][0]
        return self.seq_name_to_idx_map[seq_name]

    def _get_scope_channel_and_index(self) -> Optional[Tuple[int, int]]:
        """
        Returns the first `(acq_channel, acq_index)` pair that uses `"trace"`
        acquisition. Returns `None` if none of them do.
        """
        for key, value in self.acquisition_mapping.items():
            if value[1] == "trace":
                return key
        return None

    def _get_scope_data(
        self, acquisitions: dict, acq_channel: int = 0, acq_index: int = 0
    ) -> Tuple[np.ndarray, np.ndarray]:
        """
        Retrieves the scope mode acquisition associated with `acq_channel` and
        `acq_index`.

        Parameters
        ----------
        acq_channel
            The acq_channel to get the scope mode acquisition for.
        acq_index
            The acq_index to get the scope mode acquisition for.

        Returns
        -------
        scope_data_i
            The scope mode data for `path0`.
        scope_data_q
            The scope mode data for `path1`.
        """
        acq_name = self._channel_index_to_channel_name(acq_channel)
        scope_data = acquisitions[acq_name]["acquisition"]["scope"]
        for path_label in ("path0", "path1"):
            if scope_data[path_label]["out-of-range"]:
                logger.warning(
                    f"The scope mode data of {path_label} of {self.parent.name} with "
                    f"acq_channel={acq_channel} and acq_index={acq_index} was "
                    f"out-of-range."
                )
        # NB hardware already divides by avg_count for scope mode
        scope_data_i = scope_data["path0"]["data"]
        scope_data_q = scope_data["path1"]["data"]
        return scope_data_i, scope_data_q

    def _get_integration_data(
        self, acquisitions: dict, acq_channel: int = 0, acq_index: int = 0
    ) -> Tuple[float, float]:
        """
        Retrieves the integrated acquisition data associated with `acq_channel` and
        `acq_index`.

        Parameters
        ----------
        acquisitions
            The acquisitions dict as returned by the sequencer.
        acq_channel
            The acq_channel to get integrated acquisition data for.
        acq_index
            The acq_index to get the integrated acquisition data for.

        Returns
        -------
        i_data
            The integrated data for path0.
        q_data
            The integrated data for path1.
        """
        bin_data = self._get_bin_data(acquisitions, acq_channel)
        i_data, q_data = (
            bin_data["integration"]["path0"],
            bin_data["integration"]["path1"],
        )
        if acq_index > len(i_data):
            raise ValueError(
                f"Attempting to access acq_index {acq_index} on "
                f"{self.parent.name} but only {len(i_data)} values found "
                f"in acquisition data."
            )
        return i_data[acq_index], q_data[acq_index]

    def _get_threshold_data(
        self, acquisitions: dict, acq_channel: int = 0, acq_index: int = 0
    ) -> float:
        """
        Retrieves the thresholded acquisition data associated with `acq_channel` and
        `acq_index`.

        Parameters
        ----------
        acquisitions
            The acquisitions dict as returned by the sequencer.
        acq_channel
            The acq_channel to get the thresholded acquisition data for.
        acq_index
            The acq_index to get the thresholded acquisition data for.

        Returns
        -------
        :
            The value of the thresholded acquisition for `acq_channel` and `acq_index`.
            Should always be 0.0 <= val <= 1.0.
        """
<<<<<<< HEAD
        bin_data = _get_bin_data(acquisitions, acq_channel)
        data = bin_data["threshold"]

        if acq_index > len(data):
=======
        bin_data = self._get_bin_data(acquisitions, acq_channel)
        i_data, q_data = (
            bin_data["threshold"]["path0"],
            bin_data["threshold"]["path1"],
        )
        if acq_index > len(i_data):
>>>>>>> 36c5ab9e
            raise ValueError(
                f"Attempting to access acq_index {acq_index} on "
                f"{self.parent.name} but only {len(data)} values found "
                f"in acquisition data."
            )
        return data[acq_index]

    @staticmethod
    def _channel_index_to_channel_name(acq_channel: int) -> str:
        """Returns the name of the acquisition from the acq_channel."""
        return str(acq_channel)

    @classmethod
    def _get_bin_data(cls, acquisitions: dict, acq_channel: int = 0) -> dict:
        """Returns the bin entry of the acquisition data dict."""
        acq_name = cls._channel_index_to_channel_name(acq_channel)
        channel_data = acquisitions[acq_name]
        if channel_data["index"] != acq_channel:
            raise RuntimeError(
                f"Name does not correspond to a valid acquisition for name {acq_name}, "
                f'which has index {channel_data["index"]}.'
            )
        return channel_data["acquisition"]["bins"]<|MERGE_RESOLUTION|>--- conflicted
+++ resolved
@@ -503,19 +503,10 @@
             The value of the thresholded acquisition for `acq_channel` and `acq_index`.
             Should always be 0.0 <= val <= 1.0.
         """
-<<<<<<< HEAD
-        bin_data = _get_bin_data(acquisitions, acq_channel)
+        bin_data = self._get_bin_data(acquisitions, acq_channel)
         data = bin_data["threshold"]
 
         if acq_index > len(data):
-=======
-        bin_data = self._get_bin_data(acquisitions, acq_channel)
-        i_data, q_data = (
-            bin_data["threshold"]["path0"],
-            bin_data["threshold"]["path1"],
-        )
-        if acq_index > len(i_data):
->>>>>>> 36c5ab9e
             raise ValueError(
                 f"Attempting to access acq_index {acq_index} on "
                 f"{self.parent.name} but only {len(data)} values found "
