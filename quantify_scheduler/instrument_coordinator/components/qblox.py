# Repository: https://gitlab.com/quantify-os/quantify-scheduler
# Licensed according to the LICENCE file on the master branch
"""Module containing Qblox InstrumentCoordinator Components."""
from __future__ import annotations

from typing import Any, Dict, Optional, Tuple, Callable, Union, Type
from collections import namedtuple

import logging

import copy
from abc import abstractmethod

import numpy as np
from pulsar_qcm import pulsar_qcm
from pulsar_qrm import pulsar_qrm
from qcodes.instrument.base import Instrument
from quantify_scheduler.instrument_coordinator.components import base
from quantify_scheduler.backends.types.qblox import (
    PulsarSettings,
    PulsarRFSettings,
    SequencerSettings,
)
from quantify_scheduler.types import AcquisitionMetadata
from quantify_scheduler.backends.qblox.constants import (
    NUMBER_OF_SEQUENCERS_QCM,
    NUMBER_OF_SEQUENCERS_QRM,
)

logger = logging.getLogger(__name__)


class PulsarInstrumentCoordinatorComponent(base.InstrumentCoordinatorComponentBase):
    """Qblox Pulsar InstrumentCoordinator component base class."""

    def __init__(self, instrument: Instrument, **kwargs) -> None:
        """Create a new instance of PulsarInstrumentCoordinatorComponent base class."""
        super().__init__(instrument, **kwargs)
        if instrument._get_lo_hw_present() is not self._has_internal_lo:
            raise RuntimeError(
                "PulsarInstrumentCoordinatorComponent not compatible with the "
                "provided instrument. Please confirm whether your device "
                "is a RF module (has an internal LO)."
            )

    @property
    @abstractmethod
    def _number_of_sequencers(self) -> int:
        """The number of sequencers this pulsar has."""

    @property
    def is_running(self) -> bool:
        """
        Finds if any of the sequencers is currently running.

        Returns
        -------
        :
            True if any of the sequencers reports the "RUNNING" status.
        """
        for seq_idx in range(self._number_of_sequencers):
            seq_state = self.instrument.get_sequencer_state(seq_idx)
            if seq_state["status"] == "RUNNING":
                return True
        return False

    def wait_done(self, timeout_sec: int = 10) -> None:
        """
        Blocks the instrument until all the sequencers are done running.

        Parameters
        ----------
        timeout_sec
            The timeout in seconds. N.B. the instrument takes the timeout in minutes
            (int), therefore it is rounded down to whole minutes with a minimum of 1.
        """
        timeout_min = timeout_sec // 60
        if timeout_min == 0:
            timeout_min = 1
        for idx in range(self._number_of_sequencers):
            self.instrument.get_sequencer_state(idx, timeout_min)

    def start(self) -> None:
        """
        Starts execution of the schedule.
        """
        for idx in range(self._number_of_sequencers):
            state = self.instrument.get_sequencer_state(idx)
            if state["status"] == "ARMED":
                self.instrument.start_sequencer(idx)

    def stop(self) -> None:
        """
        Stops all execution.
        """
        self.instrument.stop_sequencer()

    def _configure_global_settings(self, settings: PulsarSettings) -> None:
        """
        Configures all settings that are set globally for the whole instrument.

        Parameters
        ----------
        settings
            The settings to configure it to.
        """
        self.instrument.set("reference_source", settings.ref)

        self.instrument.set("reference_source", settings.ref)

        if settings.offset_ch0_path0 is not None:
            self.instrument.set(
                "sequencer0_offset_awg_path0", settings.offset_ch0_path0
            )
        if settings.offset_ch0_path1 is not None:
            self.instrument.set(
                "sequencer0_offset_awg_path1", settings.offset_ch0_path1
            )

    def _configure_sequencer_settings(
        self, seq_idx: int, settings: SequencerSettings
    ) -> None:
        """
        Configures all sequencer-specific settings.

        Parameters
        ----------
        seq_idx
            Index of the sequencer to configure.
        settings
            The settings to configure it to.
        """
        self.instrument.set(f"sequencer{seq_idx}_sync_en", settings.sync_en)
        self.instrument.set(
            f"sequencer{seq_idx}_offset_awg_path0", settings.awg_offset_path_0
        )
        self.instrument.set(
            f"sequencer{seq_idx}_offset_awg_path1", settings.awg_offset_path_1
        )

        nco_en: bool = settings.nco_en
        self.instrument.set(f"sequencer{seq_idx}_mod_en_awg", nco_en)
        if nco_en:
            self.instrument.set(
                f"sequencer{seq_idx}_nco_freq", settings.modulation_freq
            )

    @property
    @abstractmethod
    def _settings_type(self) -> Type[PulsarSettings]:
        """
        Specifies the type of qblox settings class that the subclasses use.

        Returns
        -------
        :
            PulsarSettings or PulsarRFSettings
        """

    @property
    @abstractmethod
    def _has_internal_lo(self) -> bool:
        """
        Specifies whether the device possesses an internal LO
        (and is therefore an RF module).

        Returns
        -------
        :
            True or False
        """


# pylint: disable=too-many-ancestors
class PulsarQCMComponent(PulsarInstrumentCoordinatorComponent):
    """
    Pulsar QCM specific InstrumentCoordinator component.
    """

    _number_of_sequencers: int = NUMBER_OF_SEQUENCERS_QCM
    """Specifies the amount of sequencers available to this QCM."""
    _settings_type = PulsarSettings
    """Specifies the settings class used by this component."""
    _has_internal_lo = False
    """Specifies whether the device posesses an internal LO."""

    def __init__(self, instrument: pulsar_qcm.pulsar_qcm_qcodes, **kwargs) -> None:
        """Create a new instance of PulsarQCMComponent."""
        assert isinstance(instrument, pulsar_qcm.pulsar_qcm_qcodes)
        super().__init__(instrument, **kwargs)

    @property
    def instrument(self) -> pulsar_qcm.pulsar_qcm_qcodes:
        return super().instrument

    def retrieve_acquisition(self) -> None:
        """
        Retrieves the previous acquisition.

        Returns
        -------
        :
            QCM returns None since the QCM has no acquisition.
        """
        return None

    def prepare(self, options: Dict[str, dict]) -> None:
        """
        Uploads the waveforms and programs to the sequencers and
        configures all the settings required. Keep in mind that values set directly
        through the driver may be overridden (e.g. the offsets will be set according to
        the specified mixer calibration parameters).

        Parameters
        ----------
        options
            Program to upload to the sequencers. The key is a sequencer, e.g.,
            :code:`"seq0"`, or :code:`"settings"`,
            the value is the global settings dict or a sequencer-specific configuration.
        """
        program = copy.deepcopy(options)
        seq_name_to_idx_map = {
            f"seq{idx}": idx for idx in range(self._number_of_sequencers)
        }
        if "settings" in program:
            settings_entry = program.pop("settings")
            pulsar_settings = self._settings_type.from_dict(settings_entry)
            self._configure_global_settings(pulsar_settings)
        for seq_idx in range(self.number_of_sequencers):
            self.instrument.set(f"sequencer{seq_idx}_sync_en", False)
            for output_idx in range(4):
                self.instrument.set(
                    _get_channel_map_parameter_name(seq_idx, output_idx),
                    False,
                )

        for seq_name, seq_cfg in program.items():
            if seq_name in seq_name_to_idx_map:
                seq_idx = seq_name_to_idx_map[seq_name]
            else:
                raise KeyError(
                    f"Invalid program. Attempting to access non-existing sequencer with"
                    f' name "{seq_name}".'
                )
            if "settings" in seq_cfg:
                seq_settings = SequencerSettings.from_dict(seq_cfg["settings"])
                self._configure_sequencer_settings(
                    seq_idx=seq_idx, settings=seq_settings
                )

            self.instrument.set(
                f"sequencer{seq_idx}_waveforms_and_program", seq_cfg["seq_fn"]
            )

            self.instrument.arm_sequencer(sequencer=seq_idx)

<<<<<<< HEAD
    def start(self) -> None:
        """
        Starts execution of the schedule.
        """
        for seq_idx in range(self.number_of_sequencers):
            state = self.instrument.get_sequencer_state(seq_idx)
            if state["status"] == "ARMED":
                self.instrument.start_sequencer(seq_idx)

    def stop(self) -> None:
        """
        Stops all execution.
        """
        self.instrument.stop_sequencer()

    def _configure_global_settings(self, settings: PulsarSettings):
        """
        Configures all settings that are set globally for the whole instrument.

        Parameters
        ----------
        settings
            The settings to configure it to.
        """
        self.instrument.set("reference_source", settings.ref)

        if settings.offset_ch0_path0 is not None:
            self.instrument.set(
                "sequencer0_offset_awg_path0", settings.offset_ch0_path0
            )
        if settings.offset_ch0_path1 is not None:
            self.instrument.set(
                "sequencer0_offset_awg_path1", settings.offset_ch0_path1
            )
        if settings.offset_ch1_path0 is not None:
            self.instrument.set(
                "sequencer1_offset_awg_path0", settings.offset_ch1_path0
            )
        if settings.offset_ch1_path1 is not None:
            self.instrument.set(
                "sequencer1_offset_awg_path1", settings.offset_ch1_path1
            )

    def _configure_sequencer_settings(self, seq_idx: int, settings: SequencerSettings):
        """
        Configures all sequencer specific settings.

        Parameters
        ----------
        seq_idx
            Index of the sequencer to configure.
        settings
            The settings to configure it to.
        """
        self.instrument.set(f"sequencer{seq_idx}_sync_en", settings.sync_en)

        nco_en: bool = settings.nco_en
        self.instrument.set(f"sequencer{seq_idx}_mod_en_awg", nco_en)
        if nco_en:
            self.instrument.set(
                f"sequencer{seq_idx}_nco_freq", settings.modulation_freq
            )

        number_of_outputs = 4
        for output_idx in range(number_of_outputs):
            # set the output to true if in connected_outputs else false
            self.instrument.set(
                _get_channel_map_parameter_name(seq_idx, output_idx),
                output_idx in settings.connected_outputs,
            )

    def wait_done(self, timeout_sec: int = 10) -> None:
        pass

=======
>>>>>>> ababa4ff

# pylint: disable=too-many-ancestors
class PulsarQRMComponent(PulsarInstrumentCoordinatorComponent):
    """
    Pulsar QRM specific InstrumentCoordinator component.
    """

    _number_of_sequencers: int = NUMBER_OF_SEQUENCERS_QRM
    """Specifies the amount of sequencers available in the Pulsar device."""
    _settings_type = PulsarSettings
    """Specifies the settings class used by this component."""
    _has_internal_lo = False
    """Specifies whether the device posesses an internal LO."""

    def __init__(self, instrument: pulsar_qrm.pulsar_qrm_qcodes, **kwargs) -> None:
        """Create a new instance of PulsarQRMComponent."""
        assert isinstance(instrument, pulsar_qrm.pulsar_qrm_qcodes)
        self._acquisition_manager: Optional[_QRMAcquisitionManager] = None
        """Holds all the acquisition related logic."""
        super().__init__(instrument, **kwargs)

    @property
    def instrument(self) -> pulsar_qrm.pulsar_qrm_qcodes:
        return super().instrument

    def retrieve_acquisition(self) -> Union[Dict[Tuple[int, int], Any], None]:
        """
        Retrieves the latest acquisition results.

        Returns
        -------
        :
            The acquired data.
        """
        if self._acquisition_manager is None:  # No acquisition has been prepared.
            return None
        return self._acquisition_manager.retrieve_acquisition()

    def prepare(self, options: Dict[str, dict]) -> None:
        """
        Uploads the waveforms and programs to the sequencers and
        configures all the settings required. Keep in mind that values set directly
        through the driver may be overridden (e.g. the offsets will be set according to
        the specified mixer calibration parameters).

        Parameters
        ----------
        options
            Program to upload to the sequencers. The key is a sequencer, e.g.,
            :code:`"seq0"`, or :code:`"settings"`,
            the value is the global settings dict or a sequencer-specific configuration.
        """
        program = copy.deepcopy(options)
        seq_name_to_idx_map = {
            f"seq{idx}": idx for idx in range(self._number_of_sequencers)
        }
        if "acq_mapping" in program:  # Resets everything to do with acquisition.

            acq_mapping = program.pop("acq_mapping")
            acq_metadata = program.pop("acq_metadata")
            self._acquisition_manager = _QRMAcquisitionManager(
                self,
                number_of_sequencers=self._number_of_sequencers,
                acquisition_mapping=acq_mapping,
                acquisition_metadata=acq_metadata,
            )
        else:
            self._acquisition_manager = None

        if "settings" in program:
            settings_entry = program.pop("settings")
            pulsar_settings = self._settings_type.from_dict(settings_entry)
            if self._acquisition_manager is not None:
                self._acquisition_manager.scope_mode_sequencer = (
                    pulsar_settings.scope_mode_sequencer
                )
            self._configure_global_settings(pulsar_settings)

        for path in [0, 1]:
            self.instrument.set(f"scope_acq_trigger_mode_path{path}", "sequencer")
            self.instrument.set(f"scope_acq_avg_mode_en_path{path}", True)

        for seq_name, seq_cfg in program.items():
            if seq_name in seq_name_to_idx_map:
                seq_idx = seq_name_to_idx_map[seq_name]
            else:
                raise KeyError(
                    f"Invalid program. Attempting to access non-existing sequencer with"
                    f' name "{seq_name}".'
                )
            if "settings" in seq_cfg:
                seq_settings = SequencerSettings.from_dict(seq_cfg["settings"])
                self._configure_sequencer_settings(
                    seq_idx=seq_idx, settings=seq_settings
                )

            self.instrument.set(
                f"sequencer{seq_idx}_waveforms_and_program", seq_cfg["seq_fn"]
            )

            self.instrument.arm_sequencer(sequencer=seq_idx)

    def _configure_sequencer_settings(
        self, seq_idx: int, settings: SequencerSettings
    ) -> None:
        super()._configure_sequencer_settings(seq_idx, settings)
        if settings.integration_length_acq is not None:
            self.instrument.set(
                f"sequencer{seq_idx}_integration_length_acq",
                settings.integration_length_acq,
            )
        self.instrument.set(f"sequencer{seq_idx}_demod_en_acq", settings.nco_en)


class PulsarQCMRFComponent(PulsarQCMComponent):
    """
    Pulsar QCM-RF specific InstrumentCoordinator component.
    """

    _settings_type = PulsarRFSettings
    """Specifies the settings class used by this component."""
    _has_internal_lo = True
    """Specifies whether the device posesses an internal LO."""

    def _configure_global_settings(self, settings: PulsarSettings):
        """
        Configures all settings that are set globally for the whole instrument.

        Parameters
        ----------
        settings
            The settings to configure it to.
        """
        self.instrument.set("reference_source", settings.ref)

        if settings.lo0_freq is not None:
            self.instrument.set("lo0_freq", settings.lo0_freq)
        if settings.lo1_freq is not None:
            self.instrument.set("lo1_freq", settings.lo1_freq)

        if settings.offset_ch0_path0 is not None:
            self.instrument.set("offset_I_ch0", settings.offset_ch0_path0)
        if settings.offset_ch0_path1 is not None:
            self.instrument.set("offset_Q_ch0", settings.offset_ch0_path1)
        if settings.offset_ch1_path0 is not None:
            self.instrument.set("offset_I_ch1", settings.offset_ch1_path0)
        if settings.offset_ch1_path1 is not None:
            self.instrument.set("offset_Q_ch1", settings.offset_ch1_path1)


class PulsarQRMRFComponent(PulsarQRMComponent):
    """
    Pulsar QRM-RF specific InstrumentCoordinator component.
    """

    _settings_type = PulsarRFSettings
    """Specifies the settings class used by this component."""
    _has_internal_lo = True
    """Specifies whether the device posesses an internal LO."""

    def _configure_global_settings(self, settings: PulsarSettings):
        """
        Configures all settings that are set globally for the whole instrument.

        Parameters
        ----------
        settings
            The settings to configure it to.
        """
        self.instrument.set("reference_source", settings.ref)

        if settings.lo0_freq is not None:
            self.instrument.set("lo0_freq", settings.lo0_freq)
        if settings.lo1_freq is not None:
            self.instrument.set("lo1_freq", settings.lo1_freq)

        if settings.offset_ch0_path0 is not None:
            logger.warning(
                "'offset_ch0_path0' was not set. This functionality is not yet"
                "implemented in the Pulsar QRM-RF driver."
            )
        if settings.offset_ch0_path1 is not None:
            logger.warning(
                "'offset_ch0_path1' was not set. This functionality is not yet"
                "implemented in the Pulsar QRM-RF driver."
            )


<<<<<<< HEAD
# ----------------- Utility -----------------
def _get_channel_map_parameter_name(sequencer_index: int, output_index: int):
    path_idx = output_index % 2  # even or odd output
    return f"sequencer{sequencer_index}_channel_map_path{path_idx}_out{output_index}_en"
=======
AcquisitionIndexing = namedtuple("AcquisitionIndexing", "acq_channel acq_index")
"""
Named tuple to clarify how the indexing of acquisitions works inside the
`_QRMAcquisitionManager`.
"""
>>>>>>> ababa4ff


class _QRMAcquisitionManager:
    """
    Utility class that handles the acquisitions performed with the QRM.

    An instance of this class is meant to exist only for a single prepare-start-
    retrieve_acquisition cycle to prevent stateful behavior.
    """

    def __init__(
        self,
        parent: PulsarQRMComponent,
        number_of_sequencers: int,
        acquisition_mapping: Dict[Tuple[int, int], Tuple[str, str]],
        acquisition_metadata: AcquisitionMetadata,
    ):
        """
        Constructor for `_QRMAcquisitionManager`.

        Parameters
        ----------
        parent
            Reference to the parent QRM IC component.
        number_of_sequencers
            The number of sequencers capable of acquisitions.
        acquisition_mapping
            The acquisition mapping extracted from the schedule, this mapping links the
            `acq_channel` and `acq_index` to the sequencer name and acquisition
            protocol. The key is a tuple (`acq_channel`, `acq_index`), the values
            (seq_name, protocol).
        acquisition_metadata
            Provides a summary of the used channels bins and acquisition protocols.
        """
        self.parent: PulsarQRMComponent = parent
        self.number_of_sequencers: int = number_of_sequencers
        self.acquisition_mapping: Dict[
            Tuple[int, int], Tuple[str, str]
        ] = acquisition_mapping
        self.acquisition_metadata: AcquisitionMetadata = acquisition_metadata

        self.scope_mode_sequencer: Optional[str] = None
        self.seq_name_to_idx_map = {
            f"seq{idx}": idx for idx in range(number_of_sequencers)
        }

    @property
    def instrument(self):
        """Returns the QRM driver from the parent IC component."""
        return self.parent.instrument

    def retrieve_acquisition(self) -> Dict[Tuple[int, int], Any]:
        """
        Retrieves all the acquisition data in the correct format.

        Returns
        -------
        :
            The acquisitions with the protocols specified in the `acq_mapping` as a
            `dict` with the `(acq_channel, acq_index)` as keys.
        """

        protocol_to_function_mapping = {
            "weighted_integrated_complex": self._get_integration_data,
            "ssb_integration_complex": self._get_integration_data,
            "trace": self._get_scope_data,
            # NB thresholded protocol is still missing since there is nothing in
            # the acquisition library for it yet.
        }
        self._store_scope_acquisition()

        formatted_acquisitions: Dict[AcquisitionIndexing, Any] = dict()

        for seq_idx in range(self.number_of_sequencers):
            acq_metadata = self.acquisition_metadata[f"seq{seq_idx}"]
            acquisition_function: Callable = protocol_to_function_mapping[
                acq_metadata.acq_protocol
            ]

            # retrieve the raw data from the qrm sequencer module
            acquisitions = self.instrument.get_acquisitions(seq_idx)
            for acq_channel, acq_indices in acq_metadata.acq_indices.items():
                # the acquisition_function retrieves the right part of the acquisitions
                # data structure returned by the qrm
                i_vals, q_vals = acquisition_function(
                    acquisitions=acquisitions, acq_channel=acq_channel
                )

                # the qblox compilation backend verifies that the
                # acquisition indices start at 0 and increment in steps of 1.
                # this enables us to simply stride over the bin_idx as if they
                # correspond to acq_indices.
                for acq_idx in acq_indices:
                    acq_stride = len(acq_indices)
                    # N.B. the stride idx ensures that in append mode all data
                    # corresponding to the same acq_index appears in the
                    # same acq_ch, acq_idx part of the returned formatted acquisitions.
                    formatted_acquisitions[
                        AcquisitionIndexing(acq_channel=acq_channel, acq_index=acq_idx)
                    ] = (
                        np.array(i_vals[acq_idx::acq_stride]),
                        np.array(q_vals[acq_idx::acq_stride]),
                    )

        return formatted_acquisitions

    def _store_scope_acquisition(self):
        sequencer_index = self.seq_name_to_idx_map.get(self.scope_mode_sequencer)
        if sequencer_index is None:
            return

        if sequencer_index > self.number_of_sequencers:
            raise ValueError(
                f"Attempting to retrieve scope mode data from sequencer "
                f"{sequencer_index}. QRM has only "
                f"{self.number_of_sequencers} sequencers."
            )
        scope_ch_and_idx = self._get_scope_channel_and_index()
        if scope_ch_and_idx is not None:
            acq_channel, _ = scope_ch_and_idx
            acq_name = self._channel_index_to_channel_name(acq_channel)
            self.instrument.store_scope_acquisition(sequencer_index, acq_name)

    def _get_protocol(self, acq_channel, acq_index) -> str:
        """
        Returns the acquisition protocol corresponding to acq_channel with
        acq_index.
        """
        return self.acquisition_mapping[(acq_channel, acq_index)][1]

    def _get_sequencer_index(self, acq_channel, acq_index) -> str:
        """
        Returns the seq idx corresponding to acq_channel with
        acq_index.
        """
        seq_name = self.acquisition_mapping[(acq_channel, acq_index)][0]
        return self.seq_name_to_idx_map[seq_name]

    def _get_scope_channel_and_index(self) -> Optional[AcquisitionIndexing]:
        """
        Returns the first `(acq_channel, acq_index)` pair that uses `"trace"`
        acquisition. Returns `None` if none of them do.
        """
        ch_and_idx: Optional[AcquisitionIndexing] = None
        for key, value in self.acquisition_mapping.items():
            if value[1] == "trace":
                if ch_and_idx is not None:
                    # Pylint seems to not care we explicitly check for None
                    # pylint: disable=unpacking-non-sequence
                    acq_channel, acq_index = ch_and_idx
                    raise RuntimeError(
                        f"A scope mode acquisition is defined for both acq_channel "
                        f"{acq_channel} with acq_index {acq_index} as well as "
                        f"acq_channel {key[0]} with acq_index {key[1]}. Only a single "
                        f"trace acquisition is allowed per QRM."
                    )
                ch_and_idx: AcquisitionIndexing = key
        return ch_and_idx

    def _get_scope_data(
        self, acquisitions: dict, acq_channel: int = 0
    ) -> Tuple[np.ndarray, np.ndarray]:
        """
        Retrieves the scope mode acquisition associated with an `acq_channel`.

        Parameters
        ----------
        acq_channel
            The acq_channel to get the scope mode acquisition for.

        Returns
        -------
        scope_data_i
            The scope mode data for `path0`.
        scope_data_q
            The scope mode data for `path1`.
        """
        acq_name = self._channel_index_to_channel_name(acq_channel)
        scope_data = acquisitions[acq_name]["acquisition"]["scope"]
        for path_label in ("path0", "path1"):
            if scope_data[path_label]["out-of-range"]:
                logger.warning(
                    f"The scope mode data of {path_label} of {self.parent.name} with "
                    f"acq_channel={acq_channel}  was out-of-range."
                )
        # NB hardware already divides by avg_count for scope mode
        scope_data_i = scope_data["path0"]["data"]
        scope_data_q = scope_data["path1"]["data"]
        return scope_data_i, scope_data_q

    def _get_integration_data(
        self, acquisitions: dict, acq_channel: int = 0
    ) -> Tuple[float, float]:
        """
        Retrieves the integrated acquisition data associated with an `acq_channel`.

        Parameters
        ----------
        acquisitions
            The acquisitions dict as returned by the sequencer.

        Returns
        -------
        i_data
            The integrated data for path0.
        q_data
            The integrated data for path1.
        """

        bin_data = self._get_bin_data(acquisitions, acq_channel)

        i_data, q_data = (
            bin_data["integration"]["path0"],
            bin_data["integration"]["path1"],
        )

        return i_data, q_data

    def _get_threshold_data(
        self, acquisitions: dict, acq_channel: int = 0, acq_index: int = 0
    ) -> float:
        """
        Retrieves the thresholded acquisition data associated with `acq_channel` and
        `acq_index`.

        Parameters
        ----------
        acquisitions
            The acquisitions dict as returned by the sequencer.
        acq_channel
            The acq_channel to get the thresholded acquisition data for.
        acq_index
            The acq_index to get the thresholded acquisition data for.

        Returns
        -------
        :
            The value of the thresholded acquisition for `acq_channel` and `acq_index`.
            Should always be 0.0 <= val <= 1.0.
        """
        bin_data = self._get_bin_data(acquisitions, acq_channel)
        data = bin_data["threshold"]

        if acq_index > len(data):
            raise ValueError(
                f"Attempting to access acq_index {acq_index} on "
                f"{self.parent.name} but only {len(data)} values found "
                f"in acquisition data."
            )
        return data[acq_index]

    @staticmethod
    def _channel_index_to_channel_name(acq_channel: int) -> str:
        """Returns the name of the acquisition from the acq_channel."""
        return str(acq_channel)

    @classmethod
    def _get_bin_data(cls, acquisitions: dict, acq_channel: int = 0) -> dict:
        """Returns the bin entry of the acquisition data dict."""
        acq_name = cls._channel_index_to_channel_name(acq_channel)
        channel_data = acquisitions[acq_name]
        if channel_data["index"] != acq_channel:
            raise RuntimeError(
                f"Name does not correspond to a valid acquisition for name {acq_name}, "
                f'which has index {channel_data["index"]}.'
            )
        return channel_data["acquisition"]["bins"]<|MERGE_RESOLUTION|>--- conflicted
+++ resolved
@@ -254,83 +254,6 @@
 
             self.instrument.arm_sequencer(sequencer=seq_idx)
 
-<<<<<<< HEAD
-    def start(self) -> None:
-        """
-        Starts execution of the schedule.
-        """
-        for seq_idx in range(self.number_of_sequencers):
-            state = self.instrument.get_sequencer_state(seq_idx)
-            if state["status"] == "ARMED":
-                self.instrument.start_sequencer(seq_idx)
-
-    def stop(self) -> None:
-        """
-        Stops all execution.
-        """
-        self.instrument.stop_sequencer()
-
-    def _configure_global_settings(self, settings: PulsarSettings):
-        """
-        Configures all settings that are set globally for the whole instrument.
-
-        Parameters
-        ----------
-        settings
-            The settings to configure it to.
-        """
-        self.instrument.set("reference_source", settings.ref)
-
-        if settings.offset_ch0_path0 is not None:
-            self.instrument.set(
-                "sequencer0_offset_awg_path0", settings.offset_ch0_path0
-            )
-        if settings.offset_ch0_path1 is not None:
-            self.instrument.set(
-                "sequencer0_offset_awg_path1", settings.offset_ch0_path1
-            )
-        if settings.offset_ch1_path0 is not None:
-            self.instrument.set(
-                "sequencer1_offset_awg_path0", settings.offset_ch1_path0
-            )
-        if settings.offset_ch1_path1 is not None:
-            self.instrument.set(
-                "sequencer1_offset_awg_path1", settings.offset_ch1_path1
-            )
-
-    def _configure_sequencer_settings(self, seq_idx: int, settings: SequencerSettings):
-        """
-        Configures all sequencer specific settings.
-
-        Parameters
-        ----------
-        seq_idx
-            Index of the sequencer to configure.
-        settings
-            The settings to configure it to.
-        """
-        self.instrument.set(f"sequencer{seq_idx}_sync_en", settings.sync_en)
-
-        nco_en: bool = settings.nco_en
-        self.instrument.set(f"sequencer{seq_idx}_mod_en_awg", nco_en)
-        if nco_en:
-            self.instrument.set(
-                f"sequencer{seq_idx}_nco_freq", settings.modulation_freq
-            )
-
-        number_of_outputs = 4
-        for output_idx in range(number_of_outputs):
-            # set the output to true if in connected_outputs else false
-            self.instrument.set(
-                _get_channel_map_parameter_name(seq_idx, output_idx),
-                output_idx in settings.connected_outputs,
-            )
-
-    def wait_done(self, timeout_sec: int = 10) -> None:
-        pass
-
-=======
->>>>>>> ababa4ff
 
 # pylint: disable=too-many-ancestors
 class PulsarQRMComponent(PulsarInstrumentCoordinatorComponent):
@@ -519,18 +442,17 @@
             )
 
 
-<<<<<<< HEAD
 # ----------------- Utility -----------------
 def _get_channel_map_parameter_name(sequencer_index: int, output_index: int):
     path_idx = output_index % 2  # even or odd output
     return f"sequencer{sequencer_index}_channel_map_path{path_idx}_out{output_index}_en"
-=======
+
+
 AcquisitionIndexing = namedtuple("AcquisitionIndexing", "acq_channel acq_index")
 """
 Named tuple to clarify how the indexing of acquisitions works inside the
 `_QRMAcquisitionManager`.
 """
->>>>>>> ababa4ff
 
 
 class _QRMAcquisitionManager:
