--- conflicted
+++ resolved
@@ -184,15 +184,6 @@
             self.compiled_schedule
         )
 
-<<<<<<< HEAD
-        acquired_data = instr_coordinator.retrieve_acquisition()
-        instr_coordinator.stop()
-=======
-        # Currently only supported for weighted integration.
-        # Assert that the schedule is compatible with that.
-        assert acq_metadata.acq_return_type == complex
->>>>>>> fd440e51
-
         # FIXME: this reshaping should happen inside the instrument coordinator
         # blocked by quantify-core#187, and quantify-core#233
         if acq_metadata.acq_protocol == "trace":
