# Repository: https://gitlab.com/quantify-os/quantify-scheduler
# Licensed according to the LICENCE file on the main branch
"""Constants for compilation to Qblox hardware."""


IMMEDIATE_SZ_GAIN = pow(2, 16) - 1
"""Size of gain instruction immediates in Q1ASM programs."""
IMMEDIATE_MAX_WAIT_TIME = pow(2, 16) - 4
"""Max size of wait instruction immediates in Q1ASM programs. Max value allowed by
assembler is 2**16-1, but this is the largest that is a multiple of 4 ns."""
IMMEDIATE_SZ_OFFSET = pow(2, 16) - 1
"""Size of offset instruction immediates in Q1ASM programs."""
REGISTER_SIZE = pow(2, 32) - 1
"""Size of registers in Q1ASM programs."""
NCO_PHASE_STEPS_PER_DEG = 1e9 / 360
"""The number of steps per degree for NCO phase instructions arguments."""
NCO_FREQ_STEPS_PER_HZ = 4.0
"""The number of steps per Hz for the NCO set_freq instruction."""
NCO_FREQ_LIMIT_STEPS = 2e9
"""The maximum and minimum frequency expressed in steps for the NCO set_freq instruction.
For the minimum we multiply by -1."""
<<<<<<< HEAD
NCO_SET_FREQ_WAIT = 8   # ns
=======
NCO_SET_FREQ_WAIT = 8  # ns
>>>>>>> e4084ff8
"""Wait that is issued after NCO set_freq instruction, included via upd_param."""

GRID_TIME = 4  # ns
"""
Clock period of the sequencers. All time intervals used must be multiples of this value.
"""
MIN_TIME_BETWEEN_ACQUISITIONS = 1000  # ns
"""Minimum time between two acquisitions to prevent FIFO errors."""
MAX_SAMPLE_SIZE_ACQUISITIONS: int = 16384
"""Maximal amount of acquisition datapoints returned."""
SAMPLING_RATE = 1_000_000_000  # 1GS/s
"""Sampling rate of the Qblox control/readout instruments."""
PULSE_STITCHING_DURATION = 1e-6
"""Duration of the individual pulses when pulse stitching is used."""
MIN_MIXER_PHASE_ERROR_DEG = -45
"""Lowest phase shift that can be configured in the instruments for mixer corrections.
"""
MAX_MIXER_PHASE_ERROR_DEG = 45
"""Lowest phase shift that can be configured in the instruments for mixer corrections.
"""
MIN_MIXER_AMP_RATIO = 0.5
"""Lowest value the amplitude correction can be set to. N.B. This correction is defined
as Q/I."""
MAX_MIXER_AMP_RATIO = 2.0
"""Highest value the amplitude correction can be set to. N.B. This correction is defined
as Q/I."""
NUMBER_OF_SEQUENCERS_QCM = 6
"""Number of sequencers supported by a QCM in the latest firmware."""
NUMBER_OF_SEQUENCERS_QRM = 6
"""Number of sequencers supported by a QRM in the latest firmware."""
NUMBER_OF_REGISTERS: int = 64
"""Number of registers available in the Qblox sequencers."""
MAX_NUMBER_OF_BINS: int = 131072
"""Number of bins available in the Qblox sequencers."""
GENERIC_IC_COMPONENT_NAME: str = "generic"
"""Default name for the generic instrument coordinator component."""<|MERGE_RESOLUTION|>--- conflicted
+++ resolved
@@ -19,11 +19,7 @@
 NCO_FREQ_LIMIT_STEPS = 2e9
 """The maximum and minimum frequency expressed in steps for the NCO set_freq instruction.
 For the minimum we multiply by -1."""
-<<<<<<< HEAD
-NCO_SET_FREQ_WAIT = 8   # ns
-=======
 NCO_SET_FREQ_WAIT = 8  # ns
->>>>>>> e4084ff8
 """Wait that is issued after NCO set_freq instruction, included via upd_param."""
 
 GRID_TIME = 4  # ns
