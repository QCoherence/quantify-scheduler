# Repository: https://gitlab.com/quantify-os/quantify-scheduler
# Licensed according to the LICENCE file on the main branch
"""Contains the compiler container class."""

from __future__ import annotations

from typing import Any, Dict, Optional, Set, Union

from quantify_scheduler import Schedule
from quantify_scheduler.backends.qblox import constants
from quantify_scheduler.backends.qblox import instrument_compilers as compiler_classes
from quantify_scheduler.helpers.importers import import_python_object_from_string
from quantify_scheduler.helpers.schedule import get_total_duration


class CompilerContainer:
    """
    Container class that holds all the compiler objects for the individual instruments.

    This class serves to allow all the possible compilation steps that involve multiple
    devices at the same time, such as calculating the modulation frequency for a device
    with a separate local oscillator from a clock that is defined at the schedule level.

    It is recommended to construct this object using the ``from_hardware_cfg`` factory
    method.
    """

    def __init__(self, schedule: Schedule):
        """
        Constructor for the instrument container.

        Parameters
        ----------
        schedule
            The schedule to be compiled.
        """
        self.total_play_time = get_total_duration(schedule)
        """
        The total duration of the schedule in absolute time this class will be
         compiling.
        """
        self.resources = schedule.resources
        """
        The resources attribute of the schedule. Used for getting the information
         from the clocks.
        """
        self.instrument_compilers = {}
        """The compilers for the individual instruments."""
        self.generics: Set[str] = set()
        """Set of generic instruments in the setup."""

    def prepare(self):
        """
        Prepares all the instrument compilers contained in the class,
        by running their respective :code:`prepare` methods.
        """
        for compiler in self.instrument_compilers.values():
            compiler.prepare()

    def compile(self, repetitions: int) -> Dict[str, Any]:
        """
        Performs the compilation for all the individual instruments.

        Parameters
        ----------
        repetitions
            Amount of times to perform execution of the schedule.

        Returns
        -------
        :
            Dictionary containing all the compiled programs for each instrument. The key
            refers to the name of the instrument that the program belongs to.
        """

        # for now name is hardcoded, but should be read from config.
        compiled_schedule = {}
        for name, compiler in self.instrument_compilers.items():
            compiled_instrument_program = compiler.compile(repetitions=repetitions)

            if compiled_instrument_program is not None:
                if name in self.generics:
                    if constants.GENERIC_IC_COMPONENT_NAME not in compiled_schedule:
                        compiled_schedule[constants.GENERIC_IC_COMPONENT_NAME] = {}
                    compiled_schedule[constants.GENERIC_IC_COMPONENT_NAME].update(
                        compiled_instrument_program
                    )
                else:
                    compiled_schedule[name] = compiled_instrument_program
        return compiled_schedule

    def add_instrument_compiler(
        self,
        name: str,
        instrument_type: Union[str, type],
        instrument_cfg: Dict[str, Any],
        latency_corrections: Optional[Dict[str, float]] = None,
    ) -> None:
        """
        Adds an instrument compiler to the container.

        Parameters
        ----------
        name
            Name of the instrument.
        instrument_type
            A reference to the compiler class. Can either be passed as string or a
            direct reference.
        instrument_cfg
            The hardware config dict for this specific instrument.
        latency_corrections
            Dict containing the delays for each port-clock combination. This is
            specified in the top layer of hardware config.
        """
        if isinstance(instrument_type, str):
            if instrument_type in compiler_classes.COMPILER_MAPPING:
                instrument_type = compiler_classes.COMPILER_MAPPING[instrument_type]
            else:
                instrument_type = import_python_object_from_string(instrument_type)

        if isinstance(instrument_type, type):
            if instrument_type is compiler_classes.LocalOscillator:
                compiler = compiler_classes.LocalOscillator(
                    parent=self,
                    name=name,
                    total_play_time=self.total_play_time,
                    hw_mapping=instrument_cfg,
                )
                self.generics.add(name)
            else:
                compiler = instrument_type(
                    parent=self,
                    name=name,
                    total_play_time=self.total_play_time,
                    hw_mapping=instrument_cfg,
                    latency_corrections=latency_corrections,
                )

            self.instrument_compilers[name] = compiler
        else:
            raise ValueError(
                f"{instrument_type} is not a valid compiler. {self.__class__} "
                f"expects either a string or a type. But {type(instrument_type)} was "
                f"passed."
            )

    @classmethod
    def from_hardware_cfg(
        cls, schedule: Schedule, hardware_cfg: dict
    ) -> CompilerContainer:
        """
        Factory method for the CompilerContainer. This is the preferred way to use the
        CompilerContainer class.

        Parameters
        ----------
        schedule
            The schedule to pass to the constructor.
        hardware_cfg
            The hardware config.
        """
        composite = cls(schedule)
<<<<<<< HEAD
        for instr_name, instr_cfg in mapping.items():
            if not isinstance(instr_cfg, dict) or "instrument_type" not in instr_cfg:
=======
        for instrument_name, instrument_cfg in hardware_cfg.items():
            if (
                not isinstance(instrument_cfg, dict)
                or "instrument_type" not in instrument_cfg
            ):
>>>>>>> 30f6d81f
                continue

            instrument_type = instrument_cfg["instrument_type"]
            latency_corrections = hardware_cfg.get("latency_corrections", {})

            composite.add_instrument_compiler(
                name=instrument_name,
                instrument_type=instrument_type,
                instrument_cfg=instrument_cfg,
                latency_corrections=latency_corrections,
            )
        return composite<|MERGE_RESOLUTION|>--- conflicted
+++ resolved
@@ -160,16 +160,11 @@
             The hardware config.
         """
         composite = cls(schedule)
-<<<<<<< HEAD
-        for instr_name, instr_cfg in mapping.items():
-            if not isinstance(instr_cfg, dict) or "instrument_type" not in instr_cfg:
-=======
         for instrument_name, instrument_cfg in hardware_cfg.items():
             if (
                 not isinstance(instrument_cfg, dict)
                 or "instrument_type" not in instrument_cfg
             ):
->>>>>>> 30f6d81f
                 continue
 
             instrument_type = instrument_cfg["instrument_type"]
