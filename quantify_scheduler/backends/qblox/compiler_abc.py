--- conflicted
+++ resolved
@@ -34,10 +34,6 @@
 from quantify_scheduler.backends.qblox import constants
 from quantify_scheduler.backends.qblox.qasm_program import QASMProgram
 
-<<<<<<< HEAD
-# from quantify_scheduler.backends.qblox import compiler_container
-=======
->>>>>>> e2318b3e
 from quantify_scheduler.backends.types.qblox import (
     OpInfo,
     BaseModuleSettings,
@@ -68,11 +64,7 @@
 
     def __init__(
         self,
-<<<<<<< HEAD
-        parent: "CompilerContainer",
-=======
         parent,  # No type due to circular import
->>>>>>> e2318b3e
         name: str,
         total_play_time: float,
         hw_mapping: Optional[Dict[str, Any]] = None,
@@ -137,11 +129,7 @@
 
     def __init__(
         self,
-<<<<<<< HEAD
-        parent: "CompilerContainer",
-=======
         parent,  # No type due to circular import
->>>>>>> e2318b3e
         name: str,
         total_play_time: float,
         hw_mapping: Dict[str, Any],
@@ -931,11 +919,7 @@
 
     def __init__(
         self,
-<<<<<<< HEAD
-        parent: "CompilerContainer",
-=======
         parent,  # No type due to circular import
->>>>>>> e2318b3e
         name: str,
         total_play_time: float,
         hw_mapping: Dict[str, Any],
@@ -1162,10 +1146,7 @@
         self._settings = self.settings_type.extract_settings_from_mapping(
             self.hw_mapping
         )
-<<<<<<< HEAD
         self._settings = self._configure_mixer_offsets(self._settings, self.hw_mapping)
-=======
->>>>>>> e2318b3e
         self.distribute_data()
         self._determine_scope_mode_acquisition_sequencer()
         for seq in self.sequencers.values():
