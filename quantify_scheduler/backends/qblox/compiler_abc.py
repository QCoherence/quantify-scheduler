# Repository: https://gitlab.com/quantify-os/quantify-scheduler
# Licensed according to the LICENCE file on the main branch
"""Compiler base and utility classes for Qblox backend."""
# pylint: disable=too-many-lines
from __future__ import annotations

import json
from abc import ABC, ABCMeta, abstractmethod
from collections import defaultdict, deque
from os import makedirs, path
from typing import Any, Callable, Dict, List, Optional, Set, Tuple, Union

from functools import partial
import logging

from pathvalidate import sanitize_filename
from qcodes.utils.helpers import NumpyJSONEncoder
from quantify_core.data.handling import gen_tuid, get_datadir
from typing_extensions import Literal

from quantify_scheduler.backends.qblox import (
    constants,
    driver_version_check,
    helpers,
    q1asm_instructions,
    register_manager,
)
from quantify_scheduler.backends.qblox.qasm_program import QASMProgram
from quantify_scheduler.backends.qblox.operation_handling.base import IOperationStrategy
from quantify_scheduler.backends.qblox.operation_handling.acquisitions import (
    AcquisitionStrategyPartial,
)
from quantify_scheduler.backends.qblox.operation_handling.factory import (
    get_operation_strategy,
)
from quantify_scheduler.backends.types.qblox import (
    BasebandModuleSettings,
    BaseModuleSettings,
    OpInfo,
    PulsarRFSettings,
    PulsarSettings,
    RFModuleSettings,
    SequencerSettings,
    StaticHardwareProperties,
)
from quantify_scheduler.enums import BinMode
from quantify_scheduler.helpers.schedule import (
    _extract_acquisition_metadata_from_acquisitions,
)

logger = logging.getLogger(__name__)
logger.setLevel(logging.WARNING)


class InstrumentCompiler(ABC):
    """
    Abstract base class that defines a generic instrument compiler. The subclasses that
    inherit from this are meant to implement the compilation steps needed to compile the
    lists of :class:`quantify_scheduler.backends.types.qblox.OpInfo` representing the
    pulse and acquisition information to device-specific instructions.

    Each device that needs to be part of the compilation process requires an associated
    `InstrumentCompiler`.
    """

    def __init__(
        self,
        parent,  # No type hint due to circular import, added to docstring
        name: str,
        total_play_time: float,
        hw_mapping: Optional[Dict[str, Any]] = None,
    ):
        # pylint: disable=line-too-long
        """
        Constructor for an InstrumentCompiler object.

        Parameters
        ----------
        parent: :class:`~quantify_scheduler.backends.qblox.compiler_container.CompilerContainer`
            Reference to the parent object.
        name
            Name of the `QCoDeS` instrument this compiler object corresponds to.
        total_play_time
            Total time execution of the schedule should go on for. This parameter is
            used to ensure that the different devices, potentially with different clock
            rates, can work in a synchronized way when performing multiple executions of
            the schedule.
        hw_mapping
            The hardware configuration dictionary for this specific device. This is one
            of the inner dictionaries of the overall hardware config.
        """
        self.parent = parent
        self.name = name
        self.total_play_time = total_play_time
        self.hw_mapping = hw_mapping

    def prepare(self) -> None:
        """
        Method that can be overridden to implement logic before the main compilation
        starts. This step is to extract all settings for the devices that are dependent
        on settings of other devices. This step happens after instantiation of the
        compiler object but before the start of the main compilation.
        """

    @abstractmethod
    def compile(self, repetitions: int) -> Any:
        """
        An abstract method that should be overridden in a subclass to implement the
        actual compilation. It should turn the pulses and acquisitions added to the
        device into device-specific instructions.

        Parameters
        ----------
        repetitions
            Number of times execution of the schedule is repeated.

        Returns
        -------
        :
            A data structure representing the compiled program. The type is
            dependent on implementation.
        """


class ControlDeviceCompiler(InstrumentCompiler, metaclass=ABCMeta):
    """
    Abstract class for any device requiring logic for acquisition and playback of
    pulses.
    """

    def __init__(
        self,
        parent,  # No type hint due to circular import, added to docstring
        name: str,
        total_play_time: float,
        hw_mapping: Dict[str, Any],
    ):
        # pylint: disable=line-too-long
        """
        Constructor for a ControlDeviceCompiler object.

        Parameters
        ----------
        parent: :class:`~quantify_scheduler.backends.qblox.compiler_container.CompilerContainer`
            Reference to the parent object.
        name
            Name of the `QCoDeS` instrument this compiler object corresponds to.
        total_play_time
            Total time execution of the schedule should go on for. This parameter is
            used to ensure that the different devices, potentially with different clock
            rates, can work in a synchronized way when performing multiple executions of
            the schedule.
        hw_mapping
            The hardware configuration dictionary for this specific device. This is one
            of the inner dictionaries of the overall hardware config.
        """
        super().__init__(parent, name, total_play_time, hw_mapping)
        self._pulses = defaultdict(list)
        self._acquisitions = defaultdict(list)

    @property
    @abstractmethod
    def supports_acquisition(self) -> bool:
        """
        Specifies whether the device can perform acquisitions.

        Returns
        -------
        :
            The maximum amount of sequencers
        """

    def add_pulse(self, port: str, clock: str, pulse_info: OpInfo):
        """
        Assigns a certain pulse to this device.

        Parameters
        ----------
        port
            The port the pulse needs to be sent to.
        clock
            The clock for modulation of the pulse. Can be a BasebandClock.
        pulse_info
            Data structure containing all the information regarding this specific pulse
            operation.
        """
        self._pulses[(port, clock)].append(pulse_info)

    def add_acquisition(self, port: str, clock: str, acq_info: OpInfo):
        """
        Assigns a certain acquisition to this device.

        Parameters
        ----------
        port
            The port the pulse needs to be sent to.
        clock
            The clock for modulation of the pulse. Can be a BasebandClock.
        acq_info
            Data structure containing all the information regarding this specific
            acquisition operation.
        """

        if not self.supports_acquisition:
            raise RuntimeError(
                f"{self.__class__.__name__} {self.name} does not support acquisitions. "
                f"Attempting to add acquisition {repr(acq_info)} "
                f"on port {port} with clock {clock}."
            )

        self._acquisitions[(port, clock)].append(acq_info)

    @property
    def portclocks_with_data(self) -> Set[Tuple[str, str]]:
        """
        All the port-clock combinations associated with at least one pulse and/or
        acquisition.

        Returns
        -------
        :
            A set containing all the port-clock combinations that are used by this
            InstrumentCompiler.
        """
        portclocks_used = set()
        portclocks_used.update(self._pulses.keys())
        portclocks_used.update(self._acquisitions.keys())
        return portclocks_used

    @abstractmethod
    def compile(self, repetitions: int = 1) -> Dict[str, Any]:
        """
        An abstract method that should be overridden by a subclass to implement the
        actual compilation. Method turns the pulses and acquisitions added to the device
        into device-specific instructions.

        Parameters
        ----------
        repetitions
            Number of times execution the schedule is repeated.

        Returns
        -------
        :
            A data structure representing the compiled program.
        """


# pylint: disable=too-many-instance-attributes
class Sequencer:
    """
    Class that performs the compilation steps on the sequencer level.
    """

    # pylint: disable=too-many-arguments
    def __init__(
        self,
        parent: QbloxBaseModule,
        name: str,
        portclock: Tuple[str, str],
        static_hw_properties: StaticHardwareProperties,
        connected_outputs: Union[Tuple[int], Tuple[int, int]],
        seq_settings: dict,
        lo_name: Optional[str] = None,
        downconverter: bool = False,
    ):
        """
        Constructor for the sequencer compiler.

        Parameters
        ----------
        parent
            A reference to the parent instrument this sequencer belongs to.
        name
            Name of the sequencer. This is supposed to match ``"seq{index}"``.
        portclock
            Tuple that specifies the unique port and clock combination for this
            sequencer. The first value is the port, second is the clock.
        seq_settings
            Sequencer settings dictionary.
        lo_name
            The name of the local oscillator instrument connected to the same output via
            an IQ mixer. This is used for frequency calculations.
        downconverter
            Boolean which expresses whether a downconverter is being used or not.
            Defaults to `False`, in case case no downconverter is being used.
        """
        self.parent = parent
        self._name = name
        self.port = portclock[0]
        self.clock = portclock[1]
        self.pulses: List[IOperationStrategy] = []
        self.acquisitions: List[IOperationStrategy] = []
        self.associated_ext_lo: str = lo_name
        self.downconverter: bool = downconverter

        self.static_hw_properties: StaticHardwareProperties = static_hw_properties

        self.register_manager = register_manager.RegisterManager()

        self.instruction_generated_pulses_enabled = seq_settings.get(
            "instruction_generated_pulses_enabled", False
        )

        self._settings = SequencerSettings.initialize_from_config_dict(
            seq_settings=seq_settings, connected_outputs=connected_outputs
        )

        self.qasm_hook_func: Optional[Callable] = seq_settings.get(
            "qasm_hook_func", None
        )
        """Allows the user to inject custom Q1ASM code into the compilation, just prior
         to returning the final string."""

        self.latency_correction_ns: int = self._get_latency_correction_ns(seq_settings)
        """Latency correction accounted for by delaying the start of the program."""

    def _get_latency_correction_ns(self, seq_settings: Dict[str, Any]) -> int:
        latency_correction_ns = int(
            round(seq_settings.get("latency_correction", 0) * 1e9)
        )
        if latency_correction_ns % 4 != 0:
            logger.warning(
                f"Latency correction of {latency_correction_ns} ns specified"
                f" for {self.name} of {self.parent.name}, which is not a"
                f" multiple of {constants.GRID_TIME} ns. This feature should"
                f" be considered experimental and stable results are not guaranteed at "
                f"this stage."
            )
        return latency_correction_ns

    @property
    def connected_outputs(self) -> Union[Tuple[int], Tuple[int, int]]:
        """
        The indices of the output paths that this sequencer is producing awg
        data for.

        For the baseband modules, these indices correspond directly to a physical output
        (e.g. index 0 corresponds to output 1 etc.).

        For the RF modules, indexes 0 and 1 correspond to path0 and path1 of output 1,
        respectively, while indexes 2 and 3 correspond to path0 and path1 of output 2.
        """
        return self._settings.connected_outputs

    @property
    def output_mode(self) -> Literal["complex", "real", "imag"]:
        """
        Specifies whether the sequencer is using only path0 (real), path1 (imag) or
        both (complex).

        If real or imag, the sequencer is restricted to only using real valued data.
        """
        return helpers.output_mode_from_outputs(self._settings.connected_outputs)

    @property
    def portclock(self) -> Tuple[str, str]:
        """
        A tuple containing the unique port and clock combination for this sequencer.

        Returns
        -------
        :
            The portclock.
        """
        return self.port, self.clock

    @property
    def settings(self) -> SequencerSettings:
        """
        Gives the current settings.

        Returns
        -------
        :
            The settings set to this sequencer.
        """
        return self._settings

    @property
    def name(self) -> str:
        """
        The name assigned to this specific sequencer.

        Returns
        -------
        :
            The name.
        """
        return self._name

    @property
    def has_data(self) -> bool:
        """
        Whether or not the sequencer has any data (meaning pulses or acquisitions)
        assigned to it or not.

        Returns
        -------
        :
            Has data been assigned to this sequencer?
        """
        return len(self.acquisitions) > 0 or len(self.pulses) > 0

    @property
    def frequency(self) -> float:
        """
        The frequency used for modulation of the pulses.

        Returns
        -------
        :
            The frequency.
        """
        return self._settings.modulation_freq

    @frequency.setter
    def frequency(self, freq: float):
        """
        Assigns a modulation frequency to the sequencer.

        Parameters
        ----------
        freq
            The frequency to be used for modulation.

        Raises
        ------
        ValueError
            Attempting to set the modulation frequency to a new value even though a
            different value has been previously assigned.
        """
        if self._settings.modulation_freq != freq:
            if self._settings.modulation_freq is not None:
                raise ValueError(
                    f"Attempting to set the modulation frequency of {self._name} of "
                    f"{self.parent.name} to {freq}, while it has previously been set "
                    f"to {self._settings.modulation_freq}."
                )
        self._settings.modulation_freq = freq
        if freq != 0:
            self._settings.nco_en = True

    def _generate_awg_dict(self) -> Dict[str, Any]:
        """
        Generates the dictionary that contains the awg waveforms in the
        format accepted by the driver.

        Notes
        -----
        The final dictionary to be included in the json that is uploaded to the pulsar
        is of the form:

        .. code-block::

            program
            awg
                waveform_name
                    data
                    index
            acq
                waveform_name
                    data
                    index

        This function generates the awg dictionary.

        Returns
        -------
        :
            The awg dictionary.

        Raises
        ------
        ValueError
            I or Q amplitude is being set outside of maximum range.
        """
        wf_dict: Dict[str, Any] = {}
        for pulse in self.pulses:
            pulse.generate_data(wf_dict=wf_dict)
        return wf_dict

    def _generate_weights_dict(self) -> Dict[str, Any]:
        """
        Generates the dictionary that corresponds that contains the acq weights
        waveforms in the format accepted by the driver.

        Notes
        -----
        The final dictionary to be included in the json that is uploaded to the pulsar
        is of the form:

        .. code-block::

            program
            awg
                waveform_name
                    data
                    index
            acq
                waveform_name
                    data
                    index

        This function generates the acq dictionary.

        Returns
        -------
        :
            The acq dictionary.

        Raises
        ------
        NotImplementedError
            Currently, only two one dimensional waveforms can be used as acquisition
            weights. This exception is raised when either or both waveforms contain
            both a real and imaginary part.
        """
        wf_dict: Dict[str, Any] = {}
        for acq in self.acquisitions:
            acq.generate_data(wf_dict)
        return wf_dict

    def _generate_acq_declaration_dict(
        self,
        acquisitions: List[IOperationStrategy],
        repetitions: int,
    ) -> Dict[str, Any]:
        """
        Generates the "acquisitions" entry of the program json. It contains declaration
        of the acquisitions along with the number of bins and the corresponding index.

        For the name of the acquisition (in the hardware), the acquisition channel
        (cast to str) is used, and is thus identical to the index. Number of bins is
        taken to be the highest acq_index specified for that channel.

        Parameters
        ----------
        acquisitions:
            List of the acquisitions assigned to this sequencer.
        repetitions:
            The number of times to repeat execution of the schedule.

        Returns
        -------
        :
            The "acquisitions" entry of the program json as a dict. The keys correspond
            to the names of the acquisitions (i.e. the acq_channel in the scheduler).
        """
        acquisition_infos: List[OpInfo] = list(
            map(lambda acq: acq.operation_info, acquisitions)
        )

        # acquisition metadata for acquisitions relevant to this sequencer only
        acq_metadata = _extract_acquisition_metadata_from_acquisitions(
            acquisition_infos
        )

        # initialize an empty dictionary for the format required by pulsar
        acq_declaration_dict = {}
        for acq_channel, acq_indices in acq_metadata.acq_indices.items():

            # Some sanity checks on the input for easier debugging.
            if min(acq_indices) != 0:
                raise ValueError(
                    f"Please make sure the lowest bin index used is 0. "
                    f"Found: {min(acq_indices)} as lowest bin for channel "
                    f"{acq_channel}. Problem occurred for port {self.port} with"
                    f" clock {self.clock}, which corresponds to {self.name} of "
                    f"{self.parent.name}."
                )
            if len(acq_indices) != max(acq_indices) + 1:
                raise ValueError(
                    f"Please make sure the used bins increment by 1 starting from "
                    f"0. Found: {max(acq_indices)} as the highest bin out of "
                    f"{len(acq_indices)} for channel {acq_channel}, indicating "
                    f"an acquisition_index was skipped. "
                    f"Problem occurred for port {self.port} with clock {self.clock},"
                    f"which corresponds to {self.name} of {self.parent.name}."
                )

            # Add the acquisition metadata to the acquisition declaration dict
            if acq_metadata.bin_mode == BinMode.APPEND:
                num_bins = repetitions * (max(acq_indices) + 1)
            elif acq_metadata.bin_mode == BinMode.AVERAGE:
                num_bins = max(acq_indices) + 1
            else:
                # currently the BinMode enum only has average and append.
                # this check exists to catch unexpected errors if we add more
                # BinModes in the future.
                raise NotImplementedError(f"Unknown bin mode {acq_metadata.bin_mode}.")
            if acq_metadata.acq_protocol == "looped_periodic_acquisition":
                if len(acquisition_infos) > 1:
                    raise ValueError(
                        "only one acquisition allowed if "
                        "looped_periodic_acquisition is used"
                    )
                num_bins = acquisition_infos[0].data["num_times"]
            acq_declaration_dict[str(acq_channel)] = {
                "num_bins": num_bins,
                "index": acq_channel,
            }

        return acq_declaration_dict

    def update_settings(self):
        """
        Updates the sequencer settings to set all parameters that are determined by the
        compiler.
        """

    # pylint: disable=too-many-locals
    def generate_qasm_program(
        self,
        total_sequence_time: float,
        repetitions: Optional[int] = 1,
    ) -> str:
        """
        Generates a QASM program for a sequencer. Requires the awg and acq dicts to
        already have been generated.

        Example of a program generated by this function:

        .. code-block::

                    wait_sync     4
                    set_mrk       1
                    move          10,R0         # iterator for loop with label start
            start:
                    wait          4
                    set_awg_gain  22663,10206  # setting gain for 9056793381316377208
                    play          0,1,4
                    wait          176
                    loop          R0,@start
                    set_mrk       0
                    upd_param     4
                    stop


        Parameters
        ----------
        total_sequence_time
            Total time the program needs to play for. If the sequencer would be done
            before this time, a wait is added at the end to ensure synchronization.
        repetitions
            Number of times to repeat execution of the schedule.

        Returns
        -------
        :
            The generated QASM program.
        """
        loop_label = "start"
        marker_config = self.static_hw_properties.marker_configuration

        qasm = QASMProgram(self.static_hw_properties, self.register_manager)
        if marker_config.init is not None:
            qasm.set_marker(marker_config.init)
            qasm.emit(q1asm_instructions.UPDATE_PARAMETERS, constants.GRID_TIME)
        # program header
        qasm.emit(q1asm_instructions.WAIT_SYNC, constants.GRID_TIME)
        qasm.emit(q1asm_instructions.UPDATE_PARAMETERS, constants.GRID_TIME)
        if marker_config.start is not None:
            qasm.set_marker(marker_config.start)

        pulses = [] if self.pulses is None else self.pulses
        acquisitions = [] if self.acquisitions is None else self.acquisitions

        self._initialize_append_mode_registers(qasm, acquisitions)

        # program body
        op_list = pulses + acquisitions
        op_list = sorted(
            op_list,
            key=lambda p: (p.operation_info.timing, p.operation_info.is_acquisition),
        )

        # Adds the latency correction, this needs to be a minimum of 4 ns,
        # so all sequencers get delayed by at least that.
        qasm.auto_wait(
            constants.GRID_TIME + self.latency_correction_ns,
            count_as_elapsed_time=False,
            comment=f"Latency correction of {self.latency_correction_ns} ns.",
        )
        with qasm.loop(label=loop_label, repetitions=repetitions):
<<<<<<< HEAD
            qasm.emit(q1asm_instructions.RESET_PHASE)
            qasm.emit(q1asm_instructions.UPDATE_PARAMETERS, constants.GRID_TIME)
=======

>>>>>>> 41a6c4fc
            op_queue = deque(op_list)
            while len(op_queue) > 0:
                operation = op_queue.popleft()
                qasm.wait_till_start_operation(operation.operation_info)
                operation.insert_qasm(qasm)

            end_time = helpers.to_grid_time(total_sequence_time)
            wait_time = end_time - qasm.elapsed_time
            if wait_time < 0:
                raise RuntimeError(
                    f"Invalid timing detected, attempting to insert wait "
                    f"of {wait_time} ns. The total duration of the "
                    f"schedule is {end_time} but {qasm.elapsed_time} ns "
                    f"already processed."
                )
            qasm.auto_wait(wait_time)

        # program footer
        if marker_config.end is not None:
            qasm.set_marker(marker_config.end)
        qasm.emit(q1asm_instructions.UPDATE_PARAMETERS, constants.GRID_TIME)

        qasm.emit(q1asm_instructions.STOP)

        if self.qasm_hook_func:
            self.qasm_hook_func(qasm)

        self._settings.integration_length_acq = qasm.integration_length_acq
        return str(qasm)

    def _initialize_append_mode_registers(
        self, qasm: QASMProgram, acquisitions: List[AcquisitionStrategyPartial]
    ):
        """
        Adds the instructions to initialize the registers needed to use the append
        bin mode to the program. This should be added in the header.

        Parameters
        ----------
        qasm:
            The program to add the instructions to.
        acquisitions:
            A list with all the acquisitions to consider.
        """
        channel_to_reg = {}
        for acq in acquisitions:
            if acq.operation_info.data["bin_mode"] != BinMode.APPEND:
                continue

            channel = acq.operation_info.data["acq_channel"]
            if channel in channel_to_reg:
                acq_bin_idx_reg = channel_to_reg[channel]
            else:
                acq_bin_idx_reg = self.register_manager.allocate_register()
                channel_to_reg[channel] = acq_bin_idx_reg

                qasm.emit(
                    q1asm_instructions.MOVE,
                    0,
                    acq_bin_idx_reg,
                    comment=f"Initialize acquisition bin_idx for "
                    f"ch{acq.operation_info.data['acq_channel']}",
                )
            acq.bin_idx_register = acq_bin_idx_reg

    @staticmethod
    def _generate_waveforms_and_program_dict(
        program: str,
        waveforms_dict: Dict[str, Any],
        weights_dict: Optional[Dict[str, Any]] = None,
        acq_decl_dict: Optional[Dict[str, Any]] = None,
    ) -> Dict[str, Any]:
        """
        Generates the full waveforms and program dict that is to be uploaded to the
        sequencer from the program string and the awg and acq dicts, by combining them
        and assigning the appropriate keys.

        Parameters
        ----------
        program
            The compiled QASM program as a string.
        waveforms_dict
            The dictionary containing all the awg data and indices. This is expected to
            be of the form generated by the `generate_awg_dict` method.
        weights_dict
            The dictionary containing all the acq data and indices. This is expected to
            be of the form generated by the `generate_acq_dict` method.

        Returns
        -------
        :
            The combined program.
        """
        compiled_dict = {}
        compiled_dict["program"] = program
        compiled_dict["waveforms"] = waveforms_dict
        if weights_dict is not None:
            compiled_dict["weights"] = weights_dict
        if acq_decl_dict is not None:
            compiled_dict["acquisitions"] = acq_decl_dict
        return compiled_dict

    @staticmethod
    def _dump_waveforms_and_program_json(
        wf_and_pr_dict: Dict[str, Any], label: Optional[str] = None
    ) -> str:
        """
        Takes a combined waveforms and program dict and dumps it as a json file.

        Parameters
        ----------
        wf_and_pr_dict
            The dict to dump as a json file.
        label
            A label that is appended to the filename.

        Returns
        -------
        :
            The full absolute path where the json file is stored.
        """
        data_dir = get_datadir()
        folder = path.join(data_dir, "schedules")
        makedirs(folder, exist_ok=True)

        filename = (
            f"{gen_tuid()}.json" if label is None else f"{gen_tuid()}_{label}.json"
        )
        filename = sanitize_filename(filename)
        file_path = path.join(folder, filename)

        with open(file_path, "w") as file:
            json.dump(wf_and_pr_dict, file, cls=NumpyJSONEncoder, indent=4)

        return file_path

    def compile(self, repetitions: int = 1) -> Optional[Dict[str, Any]]:
        """
        Performs the full sequencer level compilation based on the assigned data and
        settings. If no data is assigned to this sequencer, the compilation is skipped
        and None is returned instead.

        Parameters
        ----------
        repetitions:
            Number of times execution the schedule is repeated.

        Returns
        -------
        :
            The compiled program. If no data is assigned to this sequencer, the
            compilation is skipped and None is returned instead.
        """
        if not self.has_data:
            return None

        awg_dict = self._generate_awg_dict()
        weights_dict = None
        acq_declaration_dict = None
        if self.parent.supports_acquisition:
            weights_dict = (
                self._generate_weights_dict() if len(self.acquisitions) > 0 else {}
            )
            acq_declaration_dict = (
                self._generate_acq_declaration_dict(
                    acquisitions=self.acquisitions, repetitions=repetitions
                )
                if len(self.acquisitions) > 0
                else {}
            )

        qasm_program = self.generate_qasm_program(
            self.parent.total_play_time,
            repetitions=repetitions,
        )

        wf_and_pr_dict = self._generate_waveforms_and_program_dict(
            qasm_program, awg_dict, weights_dict, acq_declaration_dict
        )

        json_filename = self._dump_waveforms_and_program_json(
            wf_and_pr_dict, f"{self.port}_{self.clock}"
        )
        self.update_settings()
        settings_dict = self.settings.to_dict()
        return {"seq_fn": json_filename, "settings": settings_dict}


class QbloxBaseModule(ControlDeviceCompiler, ABC):
    """
    Qblox specific implementation of
    :class:`quantify_scheduler.backends.qblox.compiler_abc.InstrumentCompiler`.

    This class is defined as an abstract base class since the distinctions between the
    different devices are defined in subclasses.
    Effectively, this base class contains the functionality shared by all Qblox
    devices and serves to avoid repeated code between them.
    """

    def __init__(
        self,
        parent,  # No type hint due to circular import, added to docstring
        name: str,
        total_play_time: float,
        hw_mapping: Dict[str, Any],
    ):
        # pylint: disable=line-too-long
        """
        Constructor function.

        Parameters
        ----------
        parent: :class:`quantify_scheduler.backends.qblox.compiler_container.CompilerContainer`
            Reference to the parent object.
        name
            Name of the `QCoDeS` instrument this compiler object corresponds to.
        total_play_time
            Total time execution of the schedule should go on for. This parameter is
            used to ensure that the different devices, potentially with different clock
            rates, can work in a synchronized way when performing multiple executions of
            the schedule.
        hw_mapping
            The hardware configuration dictionary for this specific device. This is one
            of the inner dictionaries of the overall hardware config.
        """
        super().__init__(parent, name, total_play_time, hw_mapping)
        driver_version_check.verify_qblox_instruments_version()

        self.portclock_map = self._generate_portclock_to_seq_map()
        self.sequencers = self._construct_sequencers()
        self.is_pulsar: bool = True
        """Specifies if it is a standalone Pulsar or a cluster module. To be overridden
        by the cluster compiler if needed."""
        self._settings: Union[
            BaseModuleSettings, None
        ] = None  # set in the prepare method.

    @property
    def portclocks(self) -> List[Tuple[str, str]]:
        """Returns all the port and clocks available to this device."""
        return list(self.portclock_map.keys())

    @property
    @abstractmethod
    def settings_type(self) -> PulsarSettings:
        """
        Specifies the PulsarSettings class used by the instrument.
        """

    @property
    @abstractmethod
    def static_hw_properties(self) -> StaticHardwareProperties:
        """
        The static properties of the hardware. This effectively gathers all the
        differences between the different modules.
        """

    def _generate_portclock_to_seq_map(self) -> Dict[Tuple[str, str], str]:
        """
        Generates a mapping from portclock tuples to sequencer names.

        Returns
        -------
        :
            A dictionary with as key a portclock tuple and as value the name of a
            sequencer.
        """
        valid_ios = [f"complex_output_{i}" for i in [0, 1]] + [
            f"real_output_{i}" for i in range(4)
        ]
        valid_seq_names = [
            f"seq{i}" for i in range(self.static_hw_properties.max_sequencers)
        ]

        mapping = {}
        for io in valid_ios:
            if io not in self.hw_mapping:
                continue

            io_cfg = self.hw_mapping[io]

            for seq_name in valid_seq_names:
                if seq_name not in io_cfg:
                    continue

                seq_cfg = io_cfg[seq_name]
                portclock = seq_cfg["port"], seq_cfg["clock"]

                mapping[portclock] = seq_name
        return mapping

    def _construct_sequencers(self) -> Dict[str, Sequencer]:
        """
        Constructs `Sequencer` objects for each port and clock combination
        belonging to this device.

        Returns
        -------
        :
            A dictionary containing the sequencer objects, the keys correspond to the
            names of the sequencers.

        Raises
        ------
        ValueError
            Raised when multiple definitions for the same sequencer is found, i.e. we
            are attempting to use the same sequencer multiple times in the compilation.
        ValueError
            Attempting to use more sequencers than available.
        """
        valid_ios = [f"complex_output_{i}" for i in [0, 1]] + [
            f"real_output_{i}" for i in range(4)
        ]
        sequencers = {}
        for io, io_cfg in self.hw_mapping.items():
            if not isinstance(io_cfg, dict):
                continue
            if io not in valid_ios:
                raise ValueError(
                    f"Invalid hardware config. '{io}' of {self.name} is not a "
                    f"valid name of an input/output.\n\nSupported names:\n{valid_ios}."
                )

            lo_name = io_cfg.get("lo_name", None)
            downconverter = io_cfg.get("downconverter", False)

            valid_seq_names = (
                f"seq{i}" for i in range(self.static_hw_properties.max_sequencers)
            )
            for seq_name in valid_seq_names:
                if seq_name not in io_cfg:
                    continue

                seq_cfg = io_cfg[seq_name]
                portclock = seq_cfg["port"], seq_cfg["clock"]

                if seq_name in sequencers:
                    raise ValueError(
                        f"Attempting to create multiple instances of "
                        f"{seq_name}. Is it defined multiple times in "
                        f"the hardware configuration?"
                    )
                connected_outputs = helpers.output_name_to_outputs(io)

                sequencers[seq_name] = Sequencer(
                    self,
                    seq_name,
                    portclock,
                    self.static_hw_properties,
                    connected_outputs,
                    seq_cfg,
                    lo_name,
                    downconverter,
                )

        if len(sequencers) > self.static_hw_properties.max_sequencers:
            raise ValueError(
                "Attempting to construct too many sequencer compilers. "
                f"Maximum allowed for {self.__class__.__name__} is "
                f"{self.static_hw_properties.max_sequencers}!"
            )

        return sequencers

    def distribute_data(self):
        """
        Distributes the pulses and acquisitions assigned to this pulsar over the
        different sequencers based on their portclocks. Raises an exception in case
        the device does not support acquisitions.
        """

        if len(self._acquisitions) > 0 and not self.supports_acquisition:
            raise RuntimeError(
                f"Attempting to add acquisitions to {self.__class__} {self.name}, "
                f"which is not supported by hardware."
            )

        for portclock, pulse_data_list in self._pulses.items():
            for seq in self.sequencers.values():
                instr_gen_pulses = seq.instruction_generated_pulses_enabled
                if seq.portclock == portclock or (
                    portclock[0] is None and portclock[1] == seq.clock
                ):
                    partial_func = partial(
                        get_operation_strategy,
                        instruction_generated_pulses_enabled=instr_gen_pulses,
                        output_mode=seq.output_mode,
                    )
                    func_map = map(
                        partial_func,
                        pulse_data_list,
                    )
                    if seq.pulses is None:
                        seq.pulses = []

                    for pulse_strategy in func_map:
                        seq.pulses.append(pulse_strategy)

        for portclock, acq_data_list in self._acquisitions.items():
            for seq in self.sequencers.values():
                instr_gen_pulses = seq.instruction_generated_pulses_enabled
                if seq.portclock == portclock:
                    partial_func = partial(
                        get_operation_strategy,
                        instruction_generated_pulses_enabled=instr_gen_pulses,
                        output_mode=seq.output_mode,
                    )
                    func_map = map(
                        partial_func,
                        acq_data_list,
                    )
                    seq.acquisitions = list(func_map)

    @abstractmethod
    def assign_frequencies(self, sequencer: Sequencer):
        r"""
        An abstract method that should be overridden. Meant to assign an IF frequency
        to each sequencer, or an LO frequency to each output (if applicable).
        For each sequencer, the following relation is obeyed:
        :math:`f_{RF} = f_{LO} + f_{IF}`.

        In this step it is thus expected that either the IF and/or the LO frequency has
        been set during instantiation. Otherwise an error is thrown. If the frequency
        is overconstraint (i.e. multiple values are somehow specified) an error is
        thrown during assignment.

        Raises
        ------
        ValueError
            Neither the LO nor the IF frequency has been set and thus contain
            :code:`None` values.
        """

    def prepare(self) -> None:
        """
        Performs the logic needed before being able to start the compilation. In effect,
        this means assigning the pulses and acquisitions to the sequencers and
        calculating the relevant frequencies in case an external local oscillator is
        used.
        """
        self._settings = self.settings_type.extract_settings_from_mapping(
            self.hw_mapping
        )
        self._settings = self._configure_mixer_offsets(self._settings, self.hw_mapping)
        self.distribute_data()
        self._determine_scope_mode_acquisition_sequencer()
        for seq in self.sequencers.values():
            self.assign_frequencies(seq)

    def _configure_mixer_offsets(
        self, settings: BaseModuleSettings, hw_mapping: Dict[str, Any]
    ) -> BaseModuleSettings:
        """
        We configure the mixer offsets after initializing the settings such we can
        account for the differences in the hardware. e.g. the V vs mV encountered here.

        Parameters
        ----------
        settings
            The settings dataclass to which to add the dc offsets.
        hw_mapping
            The hardware configuration.

        Returns
        -------
        :
            The settings dataclass after adding the normalized offsets

        Raises
        ------
        ValueError
            An offset was used outside of the allowed range.
        """

        def calc_from_units_volt(
            param_name: str, cfg: Dict[str, Any]
        ) -> Optional[float]:

            offset_in_config = cfg.get(param_name, None)  # Always in volts
            if offset_in_config is None:
                return None

            conversion_factor = 1
            voltage_range = self.static_hw_properties.mixer_dc_offset_range
            if voltage_range.units == "mV":
                conversion_factor = 1e3
            elif voltage_range.units != "V":
                raise RuntimeError(
                    f"Parameter {param_name} of {self.name} specifies "
                    f"the units {voltage_range.units}, but this is not "
                    f"supported by the Qblox backend."
                )

            calculated_offset = offset_in_config * conversion_factor
            if (
                calculated_offset < voltage_range.min_val
                or calculated_offset > voltage_range.max_val
            ):
                raise ValueError(
                    f"Attempting to set {param_name} of {self.name} to "
                    f"{offset_in_config} V. {param_name} has to be between "
                    f"{voltage_range.min_val/ conversion_factor} and "
                    f"{voltage_range.max_val/ conversion_factor} V!"
                )

            return calculated_offset

        supported_outputs = ("complex_output_0", "complex_output_1")
        for output_idx, output_label in enumerate(supported_outputs):
            if output_label not in hw_mapping:
                continue

            output_cfg = hw_mapping[output_label]
            if output_idx == 0:
                settings.offset_ch0_path0 = calc_from_units_volt(
                    "dc_mixer_offset_I", output_cfg
                )
                settings.offset_ch0_path1 = calc_from_units_volt(
                    "dc_mixer_offset_Q", output_cfg
                )
            else:
                settings.offset_ch1_path0 = calc_from_units_volt(
                    "dc_mixer_offset_I", output_cfg
                )
                settings.offset_ch1_path1 = calc_from_units_volt(
                    "dc_mixer_offset_Q", output_cfg
                )

        return settings

    @abstractmethod
    def update_settings(self):
        """
        Updates the settings to set all parameters that are determined by the
        compiler.
        """

    def _determine_scope_mode_acquisition_sequencer(self) -> None:
        """
        Finds which sequencer has to perform raw trace acquisitions and adds it to the
        `scope_mode_sequencer` of the settings.

        Raises
        ------
        ValueError
            Multiple sequencers have to perform trace acquisition. This is not
            supported by the hardware.
        """

        def is_scope_acquisition(acquisition: OpInfo) -> bool:
            return acquisition.data["protocol"] == "trace"

        scope_acq_seq = None
        for seq in self.sequencers.values():
            op_infos = [acq.operation_info for acq in seq.acquisitions]
            has_scope = any(map(is_scope_acquisition, op_infos))
            if has_scope:
                if scope_acq_seq is not None:
                    raise ValueError(
                        f"Both sequencer {seq.name} and {scope_acq_seq} of "
                        f"{self.name} are required to perform scope mode "
                        "acquisitions. Only one sequencer per device can "
                        "trigger raw trace capture.\n\nPlease ensure that "
                        "only one port and clock combination has to "
                        "perform raw trace acquisition per instrument."
                    )
                scope_acq_seq = seq.name

        self._settings.scope_mode_sequencer = scope_acq_seq

    def compile(self, repetitions: int = 1) -> Optional[Dict[str, Any]]:
        """
        Performs the actual compilation steps for this pulsar, by calling the sequencer
        level compilation functions and combining them into a single dictionary. The
        compiled program has a settings key, and keys for every sequencer.

        Parameters
        ----------
        repetitions
            Number of times execution the schedule is repeated.

        Returns
        -------
        :
            The compiled program corresponding to this pulsar. It contains an entry for
            every sequencer and general "settings". If the device is not actually used,
            and an empty program is compiled, None is returned instead.
        """
        program = {}
        for seq_name, seq in self.sequencers.items():
            seq_program = seq.compile(repetitions=repetitions)
            if seq_program is not None:
                program[seq_name] = seq_program

        if len(program) == 0:
            return None

        self._settings.hardware_averages = repetitions
        self.update_settings()
        program["settings"] = self._settings.to_dict()
        if self.supports_acquisition:
            # Add both acquisition metadata (a summary) and acq_mapping

            program["acq_metadata"] = {}

            for sequencer in self.sequencers.values():
                if not sequencer.acquisitions:
                    continue
                acq_metadata = _extract_acquisition_metadata_from_acquisitions(
                    [acq.operation_info for acq in sequencer.acquisitions]
                )
                program["acq_metadata"][sequencer.name] = acq_metadata

            acq_mapping = self._get_acquisition_mapping()
            if acq_mapping is not None:
                program["acq_mapping"] = acq_mapping
        return program

    def _get_acquisition_mapping(self) -> Optional[dict]:
        """
        Generates a mapping of acq_channel, acq_index to sequencer name, protocol.

        Returns
        -------
        :
            A dictionary containing tuple(acq_channel, acq_index) as keys and
            tuple(sequencer name, protocol) as value.
        """

        def extract_mapping_item(acquisition: OpInfo) -> Tuple[Tuple[int, int], str]:
            return (
                (
                    acquisition.data["acq_channel"],
                    acquisition.data["acq_index"],
                ),
                acquisition.data["protocol"],
            )

        acq_mapping = {}
        for sequencer in self.sequencers.values():
            mapping_items = map(
                extract_mapping_item,
                [acq.operation_info for acq in sequencer.acquisitions],
            )
            for item in mapping_items:
                acq_mapping[item[0]] = (sequencer.name, item[1])

        return acq_mapping if len(acq_mapping) > 0 else None


def _assign_frequency_with_ext_lo(sequencer: Sequencer, container):
    if sequencer.clock not in container.resources:
        return

    clk_freq = container.resources[sequencer.clock]["freq"]
    lo_compiler = container.instrument_compilers.get(sequencer.associated_ext_lo, None)
    if lo_compiler is None:
        sequencer.frequency = clk_freq
        return

    if_freq = sequencer.frequency
    lo_freq = lo_compiler.frequency

    # If downconverter is used, its frequency will be used when calculating the
    # LO/IF frequency. If not, a frequency of 0 is considered, which will leave the
    # LO/IF frequencies unchanged.
    if sequencer.downconverter:
        downconverter_freq = constants.DOWNCONVERTER_FREQ
        clk_freq = -clk_freq
    else:
        downconverter_freq = 0

    if lo_freq is None and if_freq is None:
        raise ValueError(
            f"Frequency settings underconstraint for sequencer {sequencer.name} "
            f"with port {sequencer.port} and clock {sequencer.clock}. When using "
            f"an external local oscillator it is required to either supply an "
            f'"lo_freq" or an "interm_freq". Neither was given.'
        )

    if if_freq is not None:
        lo_compiler.frequency = clk_freq - if_freq + downconverter_freq

    if lo_freq is not None:
        if_freq = clk_freq - lo_freq + downconverter_freq
        sequencer.frequency = if_freq

    if if_freq != 0 and if_freq is not None:
        sequencer.settings.nco_en = True


class QbloxBasebandModule(QbloxBaseModule):
    """
    Abstract class with all the shared functionality between the QRM and QCM baseband
    modules.
    """

    @property
    def settings_type(self) -> type:
        """The settings type used by baseband-type devices."""
        return PulsarSettings if self.is_pulsar else BasebandModuleSettings

    def update_settings(self):
        """
        Updates the settings to set all parameters that are determined by the
        compiler.
        """

    def assign_frequencies(self, sequencer: Sequencer):
        r"""
        Meant to assign an IF frequency
        to each sequencer, or an LO frequency to each output (if applicable).
        For each sequencer, the following relation is obeyed:
        :math:`f_{RF} = f_{LO} + f_{IF}`.

        In this step it is thus expected that either the IF and/or the LO frequency has
        been set during instantiation. Otherwise an error is thrown. If the frequency
        is overconstraint (i.e. multiple values are somehow specified) an error is
        thrown during assignment.

        Raises
        ------
        ValueError
            Neither the LO nor the IF frequency has been set and thus contain
            :code:`None` values.
        """
        if self.is_pulsar:
            _assign_frequency_with_ext_lo(sequencer, self.parent)
        else:
            _assign_frequency_with_ext_lo(sequencer, self.parent.parent)


class QbloxRFModule(QbloxBaseModule):
    """
    Abstract class with all the shared functionality between the QRM-RF and QCM-RF
    modules.
    """

    @property
    def settings_type(self) -> type:
        """The settings type used by RF-type devices"""
        return PulsarRFSettings if self.is_pulsar else RFModuleSettings

    def update_settings(self):
        """
        Updates the settings to set all parameters that are determined by the
        compiler.
        """

    def assign_frequencies(self, sequencer: Sequencer):
        r"""
        Meant to assign an IF frequency
        to each sequencer, or an LO frequency to each output (if applicable).
        For each sequencer, the following relation is obeyed:
        :math:`f_{RF} = f_{LO} + f_{IF}`.

        In this step it is thus expected that either the IF and/or the LO frequency has
        been set during instantiation. Otherwise an error is thrown. If the frequency
        is overconstraint (i.e. multiple values are somehow specified) an error is
        thrown during assignment.

        Raises
        ------
        ValueError
            Neither the LO nor the IF frequency has been set and thus contain
            :code:`None` values.
        """
        resources = (
            self.parent.resources if self.is_pulsar else self.parent.parent.resources
        )

        if sequencer.clock not in resources:
            return

        clk_freq = resources[sequencer.clock]["freq"]

        # Now we have to identify the LO the sequencer is outputting to
        # We can do this by first checking the Sequencer-Output correspondence
        # And then use the fact that LOX is connected to OutputX

        self._validate_output_mode(sequencer)
        for real_output in sequencer.connected_outputs:
            if real_output % 2 != 0:
                # We will only use real output 0 and 2,
                # since 1 and 3 are part of the same
                # complex outputs.
                continue
            complex_output = 0 if real_output == 0 else 1
            if_freq = sequencer.frequency
            lo_freq = (
                self._settings.lo0_freq
                if (complex_output == 0)
                else self._settings.lo1_freq
            )

            if lo_freq is None and if_freq is None:
                raise ValueError(
                    f"Frequency settings underconstraint for sequencer {sequencer.name}"
                    f" with port {sequencer.port} and clock {sequencer.clock}. It is "
                    f'required to either supply an "lo_freq" or an "interm_freq". '
                    f"Neither was given."
                )

            """If downconverter is used, it's frequency will be used when calculating the
            LO/IF frequency. If not, a frequency of 0 is considered, which will leave the
            LO/IF frequencies unchanged"""
            if sequencer.downconverter:
                downconverter_freq = constants.DOWNCONVERTER_FREQ
                clk_freq = -clk_freq
            else:
                downconverter_freq = 0

            if if_freq is not None:
                new_lo_freq = clk_freq - if_freq + downconverter_freq
                if lo_freq is not None and new_lo_freq != lo_freq:
                    raise ValueError(
                        f"Attempting to set 'lo{complex_output}_freq' to frequency "
                        f"{new_lo_freq}, while it has previously already been set to "
                        f"{lo_freq}!"
                    )
                if complex_output == 0:
                    self._settings.lo0_freq = new_lo_freq
                elif complex_output == 1:
                    self._settings.lo1_freq = new_lo_freq

            if lo_freq is not None:
                sequencer.frequency = clk_freq - lo_freq + downconverter_freq

    @classmethod
    def _validate_output_mode(cls, sequencer: Sequencer):
        if sequencer.output_mode != "complex":
            raise ValueError(
                f"Attempting to use {cls.__name__} in real "
                f"mode, but this is not supported for Qblox RF modules."
            )<|MERGE_RESOLUTION|>--- conflicted
+++ resolved
@@ -683,12 +683,8 @@
             comment=f"Latency correction of {self.latency_correction_ns} ns.",
         )
         with qasm.loop(label=loop_label, repetitions=repetitions):
-<<<<<<< HEAD
             qasm.emit(q1asm_instructions.RESET_PHASE)
             qasm.emit(q1asm_instructions.UPDATE_PARAMETERS, constants.GRID_TIME)
-=======
-
->>>>>>> 41a6c4fc
             op_queue = deque(op_list)
             while len(op_queue) > 0:
                 operation = op_queue.popleft()
