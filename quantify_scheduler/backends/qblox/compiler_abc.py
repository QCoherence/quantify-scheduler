# Repository: https://gitlab.com/quantify-os/quantify-scheduler
# Licensed according to the LICENCE file on the master branch
"""Compiler base and utility classes for Qblox backend."""
# pylint: disable=too-many-lines
from __future__ import annotations

import json
from os import path, makedirs
from abc import ABC, abstractmethod, ABCMeta
from collections import defaultdict, deque
<<<<<<< HEAD
from typing import Optional, Dict, Any, Set, Tuple, List, Callable
=======
from typing import Optional, Dict, Any, Set, Tuple, List, Union
>>>>>>> f2a9642d

import numpy as np
from pathvalidate import sanitize_filename
from qcodes.utils.helpers import NumpyJSONEncoder

from quantify_core.data.handling import (
    get_datadir,
    gen_tuid,
)

from quantify_scheduler.enums import BinMode
from quantify_scheduler.backends.qblox import non_generic
from quantify_scheduler.backends.qblox import q1asm_instructions
from quantify_scheduler.backends.qblox import register_manager
from quantify_scheduler.backends.qblox.helpers import (
    generate_waveform_data,
    _generate_waveform_dict,
    generate_waveform_names_from_uuid,
    verify_qblox_instruments_version,
    to_grid_time,
    generate_uuid_from_wf_data,
)
from quantify_scheduler.backends.qblox import constants
from quantify_scheduler.backends.qblox.qasm_program import QASMProgram

from quantify_scheduler.backends.types.qblox import (
    OpInfo,
    BaseModuleSettings,
    PulsarSettings,
    BasebandModuleSettings,
    PulsarRFSettings,
    RFModuleSettings,
    SequencerSettings,
    QASMRuntimeSettings,
    StaticHardwareProperties,
)

from quantify_scheduler.helpers.waveforms import normalize_waveform_data
from quantify_scheduler.helpers.schedule import (
    _extract_acquisition_metadata_from_acquisitions,
)


class InstrumentCompiler(ABC):
    """
    Abstract base class that defines a generic instrument compiler. The subclasses that
    inherit from this are meant to implement the compilation steps needed to compile the
    lists of :class:`quantify_scheduler.backends.types.qblox.OpInfo` representing the
    pulse and acquisition information to device-specific instructions.

    Each device that needs to be part of the compilation process requires an associated
    `InstrumentCompiler`.
    """

    def __init__(
        self,
        parent,  # No type hint due to circular import, added to docstring
        name: str,
        total_play_time: float,
        hw_mapping: Optional[Dict[str, Any]] = None,
    ):
        # pylint: disable=line-too-long
        """
        Constructor for an InstrumentCompiler object.

        Parameters
        ----------
        parent: :class:`~quantify_scheduler.backends.qblox.compiler_container.CompilerContainer`
            Reference to the parent object.
        name
            Name of the `QCoDeS` instrument this compiler object corresponds to.
        total_play_time
            Total time execution of the schedule should go on for. This parameter is
            used to ensure that the different devices, potentially with different clock
            rates, can work in a synchronized way when performing multiple executions of
            the schedule.
        hw_mapping
            The hardware configuration dictionary for this specific device. This is one
            of the inner dictionaries of the overall hardware config.
        """
        self.parent = parent
        self.name = name
        self.total_play_time = total_play_time
        self.hw_mapping = hw_mapping

    def prepare(self) -> None:
        """
        Method that can be overridden to implement logic before the main compilation
        starts. This step is to extract all settings for the devices that are dependent
        on settings of other devices. This step happens after instantiation of the
        compiler object but before the start of the main compilation.
        """

    @abstractmethod
    def compile(self, repetitions: int) -> Any:
        """
        An abstract method that should be overridden in a subclass to implement the
        actual compilation. It should turn the pulses and acquisitions added to the
        device into device-specific instructions.

        Parameters
        ----------
        repetitions
            Number of times execution of the schedule is repeated.

        Returns
        -------
        :
            A data structure representing the compiled program. The type is
            dependent on implementation.
        """


class ControlDeviceCompiler(InstrumentCompiler, metaclass=ABCMeta):
    """
    Abstract class for any device requiring logic for acquisition and playback of
    pulses.
    """

    def __init__(
        self,
        parent,  # No type hint due to circular import, added to docstring
        name: str,
        total_play_time: float,
        hw_mapping: Dict[str, Any],
    ):
        # pylint: disable=line-too-long
        """
        Constructor for a ControlDeviceCompiler object.

        Parameters
        ----------
        parent: :class:`~quantify_scheduler.backends.qblox.compiler_container.CompilerContainer`
            Reference to the parent object.
        name
            Name of the `QCoDeS` instrument this compiler object corresponds to.
        total_play_time
            Total time execution of the schedule should go on for. This parameter is
            used to ensure that the different devices, potentially with different clock
            rates, can work in a synchronized way when performing multiple executions of
            the schedule.
        hw_mapping
            The hardware configuration dictionary for this specific device. This is one
            of the inner dictionaries of the overall hardware config.
        """
        super().__init__(parent, name, total_play_time, hw_mapping)
        self._pulses = defaultdict(list)
        self._acquisitions = defaultdict(list)

    @property
    @abstractmethod
    def supports_acquisition(self) -> bool:
        """
        Specifies whether the device can perform acquisitions.

        Returns
        -------
        :
            The maximum amount of sequencers
        """

    def add_pulse(self, port: str, clock: str, pulse_info: OpInfo):
        """
        Assigns a certain pulse to this device.

        Parameters
        ----------
        port
            The port the pulse needs to be sent to.
        clock
            The clock for modulation of the pulse. Can be a BasebandClock.
        pulse_info
            Data structure containing all the information regarding this specific pulse
            operation.
        """
        self._pulses[(port, clock)].append(pulse_info)

    def add_acquisition(self, port: str, clock: str, acq_info: OpInfo):
        """
        Assigns a certain acquisition to this device.

        Parameters
        ----------
        port
            The port the pulse needs to be sent to.
        clock
            The clock for modulation of the pulse. Can be a BasebandClock.
        acq_info
            Data structure containing all the information regarding this specific
            acquisition operation.
        """

        if not self.supports_acquisition:
            raise RuntimeError(
                f"{self.__class__.__name__} {self.name} does not support acquisitions. "
                f"Attempting to add acquisition {repr(acq_info)} "
                f"on port {port} with clock {clock}."
            )

        self._acquisitions[(port, clock)].append(acq_info)

    @property
    def portclocks_with_data(self) -> Set[Tuple[str, str]]:
        """
        All the port-clock combinations associated with at least one pulse and/or
        acquisition.

        Returns
        -------
        :
            A set containing all the port-clock combinations that are used by this
            InstrumentCompiler.
        """
        portclocks_used = set()
        portclocks_used.update(self._pulses.keys())
        portclocks_used.update(self._acquisitions.keys())
        return portclocks_used

    @abstractmethod
    def compile(self, repetitions: int = 1) -> Dict[str, Any]:
        """
        An abstract method that should be overridden by a subclass to implement the
        actual compilation. Method turns the pulses and acquisitions added to the device
        into device-specific instructions.

        Parameters
        ----------
        repetitions
            Number of times execution the schedule is repeated.

        Returns
        -------
        :
            A data structure representing the compiled program.
        """


# pylint: disable=too-many-instance-attributes
class Sequencer:
    """
    Class that performs the compilation steps on the sequencer level.
    """

    # pylint: disable=too-many-arguments
    def __init__(
        self,
        parent: QbloxBaseModule,
        name: str,
        portclock: Tuple[str, str],
        static_hw_properties: StaticHardwareProperties,
        seq_settings: dict,
        lo_name: Optional[str] = None,
    ):
        """
        Constructor for the sequencer compiler.

        Parameters
        ----------
        parent
            A reference to the parent instrument this sequencer belongs to.
        name
            Name of the sequencer. This is supposed to match "seq{index}".
        portclock
            Tuple that specifies the unique port and clock combination for this
            sequencer. The first value is the port, second is the clock.
        seq_settings
            Sequencer settings dictionary.
        lo_name
            The name of the local oscillator instrument connected to the same output via
            an IQ mixer. This is used for frequency calculations.
        """
        self.parent = parent
        self._name = name
        self.port = portclock[0]
        self.clock = portclock[1]
        self.pulses: List[OpInfo] = []
        self.acquisitions: List[OpInfo] = []
        self.associated_ext_lo: str = lo_name

        self.static_hw_properties: StaticHardwareProperties = static_hw_properties

        self.register_manager = register_manager.RegisterManager()

        self.instruction_generated_pulses_enabled = seq_settings.get(
            "instruction_generated_pulses_enabled", False
        )

        self._settings = SequencerSettings.initialize_from_config_dict(
            seq_settings=seq_settings
        )

        self.qasm_hook_func: Optional[Callable] = seq_settings.get(
            "qasm_hook_func", None
        )
        """Allows the user to inject custom Q1ASM code into the compilation, just prior
         to returning the final string."""

    @property
    def portclock(self) -> Tuple[str, str]:
        """
        A tuple containing the unique port and clock combination for this sequencer.

        Returns
        -------
        :
            The portclock.
        """
        return self.port, self.clock

    @property
    def settings(self) -> SequencerSettings:
        """
        Gives the current settings.

        Returns
        -------
        :
            The settings set to this sequencer.
        """
        return self._settings

    @property
    def name(self) -> str:
        """
        The name assigned to this specific sequencer.

        Returns
        -------
        :
            The name.
        """
        return self._name

    @property
    def has_data(self) -> bool:
        """
        Whether or not the sequencer has any data (meaning pulses or acquisitions)
        assigned to it or not.

        Returns
        -------
        :
            Has data been assigned to this sequencer?
        """
        return len(self.acquisitions) > 0 or len(self.pulses) > 0

    @property
    def frequency(self) -> float:
        """
        The frequency used for modulation of the pulses.

        Returns
        -------
        :
            The frequency.
        """
        return self._settings.modulation_freq

    @frequency.setter
    def frequency(self, freq: float):
        """
        Assigns a modulation frequency to the sequencer.

        Parameters
        ----------
        freq
            The frequency to be used for modulation.

        Raises
        ------
        ValueError
            Attempting to set the modulation frequency to a new value even though a
            different value has been previously assigned.
        """
        if self._settings.modulation_freq != freq:
            if self._settings.modulation_freq is not None:
                raise ValueError(
                    f"Attempting to set the modulation frequency of {self._name} of "
                    f"{self.parent.name} to {freq}, while it has previously been set "
                    f"to {self._settings.modulation_freq}."
                )
        self._settings.modulation_freq = freq
        if freq != 0:
            self._settings.nco_en = True

    def _generate_awg_dict(self) -> Dict[str, Any]:
        """
        Generates the dictionary that contains the awg waveforms in the
        format accepted by the driver.

        Notes
        -----
        The final dictionary to be included in the json that is uploaded to the pulsar
        is of the form:

        .. code-block::

            program
            awg
                waveform_name
                    data
                    index
            acq
                waveform_name
                    data
                    index

        This function generates the awg dictionary.

        Returns
        -------
        :
            The awg dictionary.

        Raises
        ------
        ValueError
            I or Q amplitude is being set outside of maximum range.
        """
        waveforms_complex = {}
        for pulse in self.pulses:
            reserved_pulse_id = (
                non_generic.check_reserved_pulse_id(pulse)
                if self.instruction_generated_pulses_enabled
                else None
            )
            if reserved_pulse_id is None:
                raw_wf_data = generate_waveform_data(
                    pulse.data, sampling_rate=constants.SAMPLING_RATE
                )
                raw_wf_data, amp_i, amp_q = normalize_waveform_data(raw_wf_data)
                pulse.uuid = generate_uuid_from_wf_data(raw_wf_data)
            else:
                raw_wf_data, amp_i, amp_q = non_generic.generate_reserved_waveform_data(
                    reserved_pulse_id, pulse.data, sampling_rate=constants.SAMPLING_RATE
                )
                pulse.uuid = reserved_pulse_id

            if np.abs(amp_i) > self.static_hw_properties.max_awg_output_voltage:
                raise ValueError(
                    f"Attempting to set amplitude to an invalid value. "
                    f"Maximum voltage range is +-{self.static_hw_properties.max_awg_output_voltage} V for "
                    f"{self.parent.__class__.__name__}.\n"
                    f"{amp_i} V is set as amplitude for the I channel for "
                    f"{repr(pulse)}"
                )
            if np.abs(amp_q) > self.static_hw_properties.max_awg_output_voltage:
                raise ValueError(
                    f"Attempting to set amplitude to an invalid value. "
                    f"Maximum voltage range is +-{self.static_hw_properties.max_awg_output_voltage} V for "
                    f"{self.parent.__class__.__name__}.\n"
                    f"{amp_q} V is set as amplitude for the Q channel for "
                    f"{repr(pulse)}"
                )
            pulse.pulse_settings = QASMRuntimeSettings(
                awg_gain_0=amp_i / self.static_hw_properties.max_awg_output_voltage,
                awg_gain_1=amp_q / self.static_hw_properties.max_awg_output_voltage,
            )
            if pulse.uuid not in waveforms_complex and raw_wf_data is not None:
                waveforms_complex[pulse.uuid] = raw_wf_data
        return _generate_waveform_dict(waveforms_complex)

    def _generate_weights_dict(self) -> Dict[str, Any]:
        """
        Generates the dictionary that corresponds that contains the acq weights
        waveforms in the format accepted by the driver.

        Notes
        -----
        The final dictionary to be included in the json that is uploaded to the pulsar
        is of the form:

        .. code-block::

            program
            awg
                waveform_name
                    data
                    index
            acq
                waveform_name
                    data
                    index

        This function generates the acq dictionary.

        Returns
        -------
        :
            The acq dictionary.

        Raises
        ------
        NotImplementedError
            Currently, only two one dimensional waveforms can be used as acquisition
            weights. This exception is raised when either or both waveforms contain
            both a real and imaginary part.
        """
        waveforms_complex = {}
        for acq in self.acquisitions:
            waveforms_data = acq.data["waveforms"]
            if len(waveforms_data) == 0:
                continue  # e.g. scope acquisition
            if (
                acq.data["protocol"] == "ssb_integration_complex"
                or acq.data["protocol"] == "looped_periodic_acquisition"
            ):
                continue
            if len(waveforms_data) != 2:
                raise ValueError(
                    f"Acquisitions need 2 waveforms (one for the I quadrature and one "
                    f"for the Q quadrature).\n\n{acq} has {len(waveforms_data)}"
                    "waveforms."
                )
            raw_wf_data_real = generate_waveform_data(
                waveforms_data[0], sampling_rate=constants.SAMPLING_RATE
            )
            raw_wf_data_imag = generate_waveform_data(
                waveforms_data[1], sampling_rate=constants.SAMPLING_RATE
            )
            acq.uuid = "{}_{}".format(
                generate_uuid_from_wf_data(raw_wf_data_real),
                generate_uuid_from_wf_data(raw_wf_data_imag),
            )
            if acq.uuid not in waveforms_complex:
                self._settings.duration = len(raw_wf_data_real)
                if not (
                    np.all(np.isreal(raw_wf_data_real))
                    and np.all(np.isreal(1.0j * raw_wf_data_imag))
                ):  # since next step will break if either is complex
                    raise NotImplementedError(
                        f"Complex weights not implemented. Please use two 1d "
                        f"real-valued weights. Exception was triggered because of "
                        f"{repr(acq)}."
                    )
                waveforms_complex[acq.uuid] = raw_wf_data_real + raw_wf_data_imag
        return _generate_waveform_dict(waveforms_complex)

    def _generate_acq_declaration_dict(
        self,
        acquisitions: List[OpInfo],
        repetitions: int,
    ) -> Dict[str, Any]:
        """
        Generates the "acquisitions" entry of the program json. It contains declaration
        of the acquisitions along with the number of bins and the corresponding index.

        For the name of the acquisition (in the hardware), the acquisition channel
        (cast to str) is used, and is thus identical to the index. Number of bins is
        taken to be the highest acq_index specified for that channel.

        Parameters
        ----------
        acquisitions:
            List of the acquisitions assigned to this sequencer.
        repetitions:
            The number of times to repeat execution of the schedule.

        Returns
        -------
        :
            The "acquisitions" entry of the program json as a dict. The keys correspond
            to the names of the acquisitions (i.e. the acq_channel in the scheduler).
        """

        # acquisition metadata for acquisitions relevant to this sequencer only
        acq_metadata = _extract_acquisition_metadata_from_acquisitions(acquisitions)

        # initialize an empty dictionary for the format required by pulsar
        acq_declaration_dict = {}
        for acq_channel, acq_indices in acq_metadata.acq_indices.items():

            # Some sanity checks on the input for easier debugging.
            if min(acq_indices) != 0:
                raise ValueError(
                    f"Please make sure the lowest bin index used is 0. "
                    f"Found: {min(acq_indices)} as lowest bin for channel "
                    f"{acq_channel}. Problem occurred for port {self.port} with"
                    f" clock {self.clock}, which corresponds to {self.name} of "
                    f"{self.parent.name}."
                )
            if len(acq_indices) != max(acq_indices) + 1:
                raise ValueError(
                    f"Please make sure the used bins increment by 1 starting from "
                    f"0. Found: {max(acq_indices)} as the highest bin out of "
                    f"{len(acq_indices)} for channel {acq_channel}, indicating "
                    f"an acquisition_index was skipped. "
                    f"Problem occurred for port {self.port} with clock {self.clock},"
                    f"which corresponds to {self.name} of {self.parent.name}."
                )

            # Add the acquisition metadata to the acquisition declaration dict
            if acq_metadata.bin_mode == BinMode.APPEND:
                num_bins = repetitions * (max(acq_indices) + 1)
            elif acq_metadata.bin_mode == BinMode.AVERAGE:
                num_bins = max(acq_indices) + 1
            else:
                # currently the BinMode enum only has average and append.
                # this check exists to catch unexpected errors if we add more
                # BinModes in the future.
                raise NotImplementedError(f"Unknown bin mode {acq_metadata.bin_mode}.")

            acq_declaration_dict[str(acq_channel)] = {
                "num_bins": num_bins,
                "index": acq_channel,
            }

        return acq_declaration_dict

    def update_settings(self):
        """
        Updates the sequencer settings to set all parameters that are determined by the
        compiler.
        """

    # pylint: disable=too-many-locals
    def generate_qasm_program(
        self,
        total_sequence_time: float,
        awg_dict: Optional[Dict[str, Any]] = None,
        weights_dict: Optional[Dict[str, Any]] = None,
        repetitions: Optional[int] = 1,
    ) -> str:
        """
        Generates a QASM program for a sequencer. Requires the awg and acq dicts to
        already have been generated.

        Example of a program generated by this function:

        .. code-block::

                    wait_sync     4
                    set_mrk       1
                    move          10,R0         # iterator for loop with label start
            start:
                    wait          4
                    set_awg_gain  22663,10206  # setting gain for 9056793381316377208
                    play          0,1,4
                    wait          176
                    loop          R0,@start
                    set_mrk       0
                    upd_param     4
                    stop


        Parameters
        ----------
        total_sequence_time
            Total time the program needs to play for. If the sequencer would be done
            before this time, a wait is added at the end to ensure synchronization.
        awg_dict
            Dictionary containing the pulse waveform data and the index that is assigned
            to the I and Q waveforms, as generated by the `generate_awg_dict` function.
            This is used to extract the relevant indexes when adding a play instruction.
        weights_dict
            Dictionary containing the acquisition waveform data and the index that is
            assigned to the I and Q waveforms, as generated by the `generate_acq_dict`
            function. This is used to extract the relevant indexes when adding an
            acquire instruction.
        repetitions
            Number of times to repeat execution of the schedule.

        Returns
        -------
        :
            The generated QASM program.
        """
        loop_label = "start"

        qasm = QASMProgram(parent=self)
        # program header
        qasm.emit(q1asm_instructions.WAIT_SYNC, constants.GRID_TIME)
        qasm.set_marker(self.static_hw_properties.marker_configuration.start)

        pulses = [] if self.pulses is None else self.pulses
        acquisitions = [] if self.acquisitions is None else self.acquisitions

        self._initialize_append_mode_registers(qasm, acquisitions)

        # program body
        op_list = pulses + acquisitions
        op_list = sorted(op_list, key=lambda p: (p.timing, p.is_acquisition))

        with qasm.loop(label=loop_label, repetitions=repetitions):
            op_queue = deque(op_list)
            while len(op_queue) > 0:
                operation = op_queue.popleft()
                if operation.is_acquisition:
                    idx0, idx1 = self.get_indices_from_wf_dict(
                        operation.uuid, weights_dict
                    )
                    qasm.wait_till_start_then_acquire(operation, idx0, idx1)
                else:
                    idx0, idx1 = self.get_indices_from_wf_dict(operation.uuid, awg_dict)
                    qasm.wait_till_start_then_play(operation, idx0, idx1)

            end_time = to_grid_time(total_sequence_time)
            wait_time = end_time - qasm.elapsed_time
            if wait_time < 0:
                raise RuntimeError(
                    f"Invalid timing detected, attempting to insert wait "
                    f"of {wait_time} ns. The total duration of the "
                    f"schedule is {end_time} but {qasm.elapsed_time} ns "
                    f"already processed."
                )
            qasm.auto_wait(wait_time)

        # program footer
        qasm.set_marker(self.static_hw_properties.marker_configuration.end)
        qasm.emit(q1asm_instructions.UPDATE_PARAMETERS, constants.GRID_TIME)
        qasm.emit(q1asm_instructions.STOP)

        if self.qasm_hook_func:
            self.qasm_hook_func(qasm)
        return str(qasm)

    def _initialize_append_mode_registers(
        self, qasm: QASMProgram, acquisitions: List[OpInfo]
    ):
        """
        Adds the instructions to initialize the registers needed to use the append
        bin mode to the program. This should be added in the header.

        Parameters
        ----------
        qasm:
            The program to add the instructions to.
        acquisitions:
            A list with all the acquisitions to consider.
        """
        channel_to_reg = {}
        for acq in acquisitions:
            if acq.data["bin_mode"] != BinMode.APPEND:
                continue

            channel = acq.data["acq_channel"]
            if channel in channel_to_reg:
                acq_bin_idx_reg = channel_to_reg[channel]
            else:
                acq_bin_idx_reg = self.register_manager.allocate_register()
                channel_to_reg[channel] = acq_bin_idx_reg

                qasm.emit(
                    q1asm_instructions.MOVE,
                    0,
                    acq_bin_idx_reg,
                    comment=f"Initialize acquisition bin_idx for "
                    f"ch{acq.data['acq_channel']}",
                )
            acq.bin_idx_register = acq_bin_idx_reg

    @staticmethod
    def get_indices_from_wf_dict(uuid: str, wf_dict: Dict[str, Any]) -> Tuple[int, int]:
        """
        Takes a waveforms_dict or weights_dict and extracts the waveform indices based
        off of the uuid of the pulse/acquisition.

        Parameters
        ----------
        uuid
            The unique identifier of the pulse/acquisition.
        wf_dict
            The awg or acq dict that holds the waveform data and indices.

        Returns
        -------
        :
            Index of the I waveform.
        :
            Index of the Q waveform.
        """
        name_real, name_imag = generate_waveform_names_from_uuid(uuid)
        idx_real = None if name_real not in wf_dict else wf_dict[name_real]["index"]
        idx_imag = None if name_imag not in wf_dict else wf_dict[name_imag]["index"]
        return idx_real, idx_imag

    @staticmethod
    def _generate_waveforms_and_program_dict(
        program: str,
        waveforms_dict: Dict[str, Any],
        weights_dict: Optional[Dict[str, Any]] = None,
        acq_decl_dict: Optional[Dict[str, Any]] = None,
    ) -> Dict[str, Any]:
        """
        Generates the full waveforms and program dict that is to be uploaded to the
        sequencer from the program string and the awg and acq dicts, by combining them
        and assigning the appropriate keys.

        Parameters
        ----------
        program
            The compiled QASM program as a string.
        waveforms_dict
            The dictionary containing all the awg data and indices. This is expected to
            be of the form generated by the `generate_awg_dict` method.
        weights_dict
            The dictionary containing all the acq data and indices. This is expected to
            be of the form generated by the `generate_acq_dict` method.

        Returns
        -------
        :
            The combined program.
        """
        compiled_dict = {}
        compiled_dict["program"] = program
        compiled_dict["waveforms"] = waveforms_dict
        if weights_dict is not None:
            compiled_dict["weights"] = weights_dict
        if acq_decl_dict is not None:
            compiled_dict["acquisitions"] = acq_decl_dict
        return compiled_dict

    @staticmethod
    def _dump_waveforms_and_program_json(
        wf_and_pr_dict: Dict[str, Any], label: Optional[str] = None
    ) -> str:
        """
        Takes a combined waveforms and program dict and dumps it as a json file.

        Parameters
        ----------
        wf_and_pr_dict
            The dict to dump as a json file.
        label
            A label that is appended to the filename.

        Returns
        -------
        :
            The full absolute path where the json file is stored.
        """
        data_dir = get_datadir()
        folder = path.join(data_dir, "schedules")
        makedirs(folder, exist_ok=True)

        filename = (
            f"{gen_tuid()}.json" if label is None else f"{gen_tuid()}_{label}.json"
        )
        filename = sanitize_filename(filename)
        file_path = path.join(folder, filename)

        with open(file_path, "w") as file:
            json.dump(wf_and_pr_dict, file, cls=NumpyJSONEncoder, indent=4)

        return file_path

    def compile(self, repetitions: int = 1) -> Optional[Dict[str, Any]]:
        """
        Performs the full sequencer level compilation based on the assigned data and
        settings. If no data is assigned to this sequencer, the compilation is skipped
        and None is returned instead.

        Parameters
        ----------
        repetitions:
            Number of times execution the schedule is repeated.

        Returns
        -------
        :
            The compiled program. If no data is assigned to this sequencer, the
            compilation is skipped and None is returned instead.
        """
        if not self.has_data:
            return None

        awg_dict = self._generate_awg_dict()
        weights_dict = None
        if self.parent.supports_acquisition:
            weights_dict = (
                self._generate_weights_dict() if len(self.acquisitions) > 0 else {}
            )
        acq_declaration_dict = (
            self._generate_acq_declaration_dict(
                acquisitions=self.acquisitions, repetitions=repetitions
            )
            if len(self.acquisitions) > 0
            else None
        )

        qasm_program = self.generate_qasm_program(
            self.parent.total_play_time,
            awg_dict,
            weights_dict,
            repetitions=repetitions,
        )

        wf_and_pr_dict = self._generate_waveforms_and_program_dict(
            qasm_program, awg_dict, weights_dict, acq_declaration_dict
        )

        json_filename = self._dump_waveforms_and_program_json(
            wf_and_pr_dict, f"{self.port}_{self.clock}"
        )
        self.update_settings()
        settings_dict = self.settings.to_dict()
        return {"seq_fn": json_filename, "settings": settings_dict}


class QbloxBaseModule(ControlDeviceCompiler, ABC):
    """
    Qblox specific implementation of
    :class:`quantify_scheduler.backends.qblox.compiler_abc.InstrumentCompiler`.

    This class is defined as an abstract base class since the distinctions between the
    different devices are defined in subclasses.
    Effectively, this base class contains the functionality shared by all Qblox
    devices and serves to avoid repeated code between them.
    """

    output_to_sequencer_idx = {"complex_output_0": 0, "complex_output_1": 1}
    """
    Dictionary that maps output names to specific sequencer indices. This
    implementation is temporary and will change when multiplexing is supported by
    the hardware.
    """
    sequencer_to_output_idx = {"seq0": 0, "seq1": 1}
    """
    Dictionary that maps sequencer names to specific (complex) output indices. This
    implementation is temporary and will change when multiplexing is supported by
    the hardware.
    """

    def __init__(
        self,
        parent,  # No type hint due to circular import, added to docstring
        name: str,
        total_play_time: float,
        hw_mapping: Dict[str, Any],
    ):
        # pylint: disable=line-too-long
        """
        Constructor function.

        Parameters
        ----------
        parent: :class:`quantify_scheduler.backends.qblox.compiler_container.CompilerContainer`
            Reference to the parent object.
        name
            Name of the `QCoDeS` instrument this compiler object corresponds to.
        total_play_time
            Total time execution of the schedule should go on for. This parameter is
            used to ensure that the different devices, potentially with different clock
            rates, can work in a synchronized way when performing multiple executions of
            the schedule.
        hw_mapping
            The hardware configuration dictionary for this specific device. This is one
            of the inner dictionaries of the overall hardware config.
        """
        super().__init__(parent, name, total_play_time, hw_mapping)
        verify_qblox_instruments_version()

        self.portclock_map = self._generate_portclock_to_seq_map()
        self.sequencers = self._construct_sequencers()
        self.is_pulsar: bool = True
        """Specifies if it is a standalone Pulsar or a cluster module. To be overridden
        by the cluster compiler if needed."""
        self._settings: Union[
            BaseModuleSettings, None
        ] = None  # set in the prepare method.

    @property
    def portclocks(self) -> List[Tuple[str, str]]:
        """Returns all the port and clocks available to this device."""
        return list(self.portclock_map.keys())

    @property
    @abstractmethod
    def settings_type(self) -> PulsarSettings:
        """
        Specifies the PulsarSettings class used by the instrument.
        """

    @property
    @abstractmethod
    def static_hw_properties(self) -> StaticHardwareProperties:
        """
        The static properties of the hardware. This effectively gathers all the
        differences between the different modules.
        """

    def _generate_portclock_to_seq_map(self) -> Dict[Tuple[str, str], str]:
        """
        Generates a mapping from portclock tuples to sequencer names.

        Returns
        -------
        :
            A dictionary with as key a portclock tuple and as value the name of a
            sequencer.
        """
        valid_io = (f"complex_output_{i}" for i in [0, 1])
        valid_seq_names = (
            f"seq{i}" for i in range(self.static_hw_properties.max_sequencers)
        )

        mapping = {}
        for io in valid_io:
            if io not in self.hw_mapping:
                continue

            io_cfg = self.hw_mapping[io]

            for seq_name in valid_seq_names:
                if seq_name not in io_cfg:
                    continue

                seq_cfg = io_cfg[seq_name]
                portclock = seq_cfg["port"], seq_cfg["clock"]

                mapping[portclock] = seq_name
        return mapping

    def _construct_sequencers(self) -> Dict[str, Sequencer]:
        """
        Constructs `Sequencer` objects for each port and clock combination
        belonging to this device.

        Returns
        -------
        :
            A dictionary containing the sequencer objects, the keys correspond to the
            names of the sequencers.

        Raises
        ------
        ValueError
            Raised when multiple definitions for the same sequencer is found, i.e. we
            are attempting to use the same sequencer multiple times in the compilation.
        ValueError
            Attempting to use more sequencers than available.
        """
        sequencers = {}
        for io_cfg in self.hw_mapping.values():
            if not isinstance(io_cfg, dict):
                continue

            lo_name = io_cfg.get("lo_name", None)

            valid_seq_names = (
                f"seq{i}" for i in range(self.static_hw_properties.max_sequencers)
            )
            for seq_name in valid_seq_names:
                if seq_name not in io_cfg:
                    continue

                seq_cfg = io_cfg[seq_name]
                portclock = seq_cfg["port"], seq_cfg["clock"]

                if seq_name in sequencers:
                    raise ValueError(
                        f"Attempting to create multiple instances of "
                        f"{seq_name}. Is it defined multiple times in "
                        f"the hardware configuration?"
                    )

                sequencers[seq_name] = Sequencer(
                    self,
                    seq_name,
                    portclock,
                    self.static_hw_properties,
                    seq_cfg,
                    lo_name,
                )

        if len(sequencers) > self.static_hw_properties.max_sequencers:
            raise ValueError(
                "Attempting to construct too many sequencer compilers. "
                f"Maximum allowed for {self.__class__.__name__} is "
                f"{self.static_hw_properties.max_sequencers}!"
            )

        return sequencers

    def distribute_data(self):
        """
        Distributes the pulses and acquisitions assigned to this pulsar over the
        different sequencers based on their portclocks. Raises an exception in case
        the device does not support acquisitions.
        """

        if len(self._acquisitions) > 0 and not self.supports_acquisition:
            raise RuntimeError(
                f"Attempting to add acquisitions to {self.__class__} {self.name}, "
                f"which is not supported by hardware."
            )

        for portclock, pulse_data_list in self._pulses.items():
            for seq in self.sequencers.values():
                if seq.portclock == portclock:
                    seq.pulses = pulse_data_list

        for portclock, acq_data_list in self._acquisitions.items():
            for seq in self.sequencers.values():
                if seq.portclock == portclock:
                    seq.acquisitions = acq_data_list

    @abstractmethod
    def assign_frequencies(self, sequencer: Sequencer):
        r"""
        An abstract method that should be overridden. Meant to assign an IF frequency
        to each sequencer, or an LO frequency to each output (if applicable).
        For each sequencer, the following relation is obeyed:
        :math:`f_{RF} = f_{LO} + f_{IF}`.

        In this step it is thus expected that either the IF and/or the LO frequency has
        been set during instantiation. Otherwise an error is thrown. If the frequency
        is overconstraint (i.e. multiple values are somehow specified) an error is
        thrown during assignment.

        Raises
        ------
        ValueError
            Neither the LO nor the IF frequency has been set and thus contain
            :code:`None` values.
        """

    def prepare(self) -> None:
        """
        Performs the logic needed before being able to start the compilation. In effect,
        this means assigning the pulses and acquisitions to the sequencers and
        calculating the relevant frequencies in case an external local oscillator is
        used.
        """
        self._settings = self.settings_type.extract_settings_from_mapping(
            self.hw_mapping
        )
        self._settings = self._configure_mixer_offsets(self._settings, self.hw_mapping)
        self.distribute_data()
        self._determine_scope_mode_acquisition_sequencer()
        for seq in self.sequencers.values():
            self.assign_frequencies(seq)

    def _configure_mixer_offsets(
        self, settings: BaseModuleSettings, hw_mapping: Dict[str, Any]
    ) -> BaseModuleSettings:
        """
        We configure the mixer offsets after initializing the settings such we can
        account for the differences in the hardware. e.g. the V vs mV encountered here.

        Parameters
        ----------
        settings
            The settings dataclass to which to add the dc offsets.
        hw_mapping
            The hardware configuration.

        Returns
        -------
        :
            The settings dataclass after adding the normalized offsets

        Raises
        ------
        ValueError
            An offset was used outside of the allowed range.
        """

        def calc_from_units_volt(
            param_name: str, cfg: Dict[str, Any]
        ) -> Optional[float]:

            calculated_offset = cfg.get(param_name, None)  # Always in volts
            if calculated_offset is None:
                return None

            voltage_range = self.static_hw_properties.mixer_dc_offset_range
            if voltage_range.units == "mV":
                calculated_offset = calculated_offset * 1e-3
            elif voltage_range.units != "V":
                raise RuntimeError(
                    f"Parameter {param_name} of {self.name} specifies "
                    f"the units {voltage_range.units}, but this is not "
                    f"supported by the Qblox backend."
                )

            if (
                calculated_offset < voltage_range.min_val
                or calculated_offset > voltage_range.max_val
            ):
                raise ValueError(
                    f"Attempting to set {param_name} of {self.name} to "
                    f"{calculated_offset} {voltage_range.units}. {param_name} has to be"
                    f" between {voltage_range.min_val} and {voltage_range.max_val} "
                    f"{voltage_range.units}!"
                )

            return calculated_offset

        supported_outputs = ("complex_output_0", "complex_output_1")
        for output_idx, output_label in enumerate(supported_outputs):
            if output_label not in hw_mapping:
                continue

            output_cfg = hw_mapping[output_label]
            if output_idx == 0:
                settings.offset_ch0_path0 = calc_from_units_volt(
                    "dc_mixer_offset_I", output_cfg
                )
                settings.offset_ch0_path1 = calc_from_units_volt(
                    "dc_mixer_offset_Q", output_cfg
                )
            else:
                settings.offset_ch1_path0 = calc_from_units_volt(
                    "dc_mixer_offset_I", output_cfg
                )
                settings.offset_ch1_path1 = calc_from_units_volt(
                    "dc_mixer_offset_Q", output_cfg
                )

        return settings

    @abstractmethod
    def update_settings(self):
        """
        Updates the settings to set all parameters that are determined by the
        compiler.
        """

    def _determine_scope_mode_acquisition_sequencer(self) -> None:
        """
        Finds which sequencer has to perform raw trace acquisitions and adds it to the
        `scope_mode_sequencer` of the settings.

        Raises
        ------
        ValueError
            Multiple sequencers have to perform trace acquisition. This is not
            supported by the hardware.
        """

        def is_scope_acquisition(acquisition: OpInfo) -> bool:
            return acquisition.data["protocol"] == "trace"

        scope_acq_seq = None
        for seq in self.sequencers.values():
            has_scope = any(map(is_scope_acquisition, seq.acquisitions))
            if has_scope:
                if scope_acq_seq is not None:
                    raise ValueError(
                        f"Both sequencer {seq.name} and {scope_acq_seq} of "
                        f"{self.name} are required to perform scope mode "
                        "acquisitions. Only one sequencer per device can "
                        "trigger raw trace capture.\n\nPlease ensure that "
                        "only one port and clock combination has to "
                        "perform raw trace acquisition per instrument."
                    )
                scope_acq_seq = seq.name

        self._settings.scope_mode_sequencer = scope_acq_seq

    def compile(self, repetitions: int = 1) -> Optional[Dict[str, Any]]:
        """
        Performs the actual compilation steps for this pulsar, by calling the sequencer
        level compilation functions and combining them into a single dictionary. The
        compiled program has a settings key, and keys for every sequencer.

        Parameters
        ----------
        repetitions
            Number of times execution the schedule is repeated.

        Returns
        -------
        :
            The compiled program corresponding to this pulsar. It contains an entry for
            every sequencer and general "settings". If the device is not actually used,
            and an empty program is compiled, None is returned instead.
        """
        program = {}
        for seq_name, seq in self.sequencers.items():
            seq_program = seq.compile(repetitions=repetitions)
            if seq_program is not None:
                program[seq_name] = seq_program

        if len(program) == 0:
            return None

        self._settings.hardware_averages = repetitions
        self.update_settings()
        program["settings"] = self._settings.to_dict()
        if self.supports_acquisition:
            # Add both acquisition metadata (a summary) and acq_mapping

            program["acq_metadata"] = {}

            for sequencer in self.sequencers.values():
                acq_metadata = _extract_acquisition_metadata_from_acquisitions(
                    sequencer.acquisitions
                )
                program["acq_metadata"][sequencer.name] = acq_metadata

            acq_mapping = self._get_acquisition_mapping()
            if acq_mapping is not None:
                program["acq_mapping"] = acq_mapping
        return program

    def _get_acquisition_mapping(self) -> Optional[dict]:
        """
        Generates a mapping of acq_channel, acq_index to sequencer name, protocol.

        Returns
        -------
        :
            A dictionary containing tuple(acq_channel, acq_index) as keys and
            tuple(sequencer name, protocol) as value.
        """

        def extract_mapping_item(acquisition: OpInfo) -> Tuple[Tuple[int, int], str]:
            return (
                (
                    acquisition.data["acq_channel"],
                    acquisition.data["acq_index"],
                ),
                acquisition.data["protocol"],
            )

        acq_mapping = {}
        for sequencer in self.sequencers.values():
            mapping_items = map(extract_mapping_item, sequencer.acquisitions)
            for item in mapping_items:
                acq_mapping[item[0]] = (sequencer.name, item[1])

        return acq_mapping if len(acq_mapping) > 0 else None


def _assign_frequency_with_ext_lo(sequencer: Sequencer, container):
    if sequencer.clock not in container.resources:
        return

    clk_freq = container.resources[sequencer.clock]["freq"]
    lo_compiler = container.instrument_compilers.get(sequencer.associated_ext_lo, None)
    if lo_compiler is None:
        sequencer.frequency = clk_freq
        return

    if_freq = sequencer.frequency
    lo_freq = lo_compiler.frequency

    if lo_freq is None and if_freq is None:
        raise ValueError(
            f"Frequency settings underconstraint for sequencer {sequencer.name} "
            f"with port {sequencer.port} and clock {sequencer.clock}. When using "
            f"an external local oscillator it is required to either supply an "
            f'"lo_freq" or an "interm_freq". Neither was given.'
        )

    if if_freq is not None:
        lo_compiler.frequency = clk_freq - if_freq

    if lo_freq is not None:
        if_freq = clk_freq - lo_freq
        sequencer.frequency = if_freq

    if if_freq != 0 and if_freq is not None:
        sequencer.settings.nco_en = True


class QbloxBasebandModule(QbloxBaseModule):
    """
    Abstract class with all the shared functionality between the QRM and QCM baseband
    modules.
    """

    @property
    def settings_type(self) -> type:
        """The settings type used by baseband-type devices."""
        return PulsarSettings if self.is_pulsar else BasebandModuleSettings

    def update_settings(self):
        """
        Updates the settings to set all parameters that are determined by the
        compiler.
        """

    def assign_frequencies(self, sequencer: Sequencer):
        r"""
        An abstract method that should be overridden. Meant to assign an IF frequency
        to each sequencer, or an LO frequency to each output (if applicable).
        For each sequencer, the following relation is obeyed:
        :math:`f_{RF} = f_{LO} + f_{IF}`.

        In this step it is thus expected that either the IF and/or the LO frequency has
        been set during instantiation. Otherwise an error is thrown. If the frequency
        is overconstraint (i.e. multiple values are somehow specified) an error is
        thrown during assignment.

        Raises
        ------
        ValueError
            Neither the LO nor the IF frequency has been set and thus contain
            :code:`None` values.
        """
        if self.is_pulsar:
            _assign_frequency_with_ext_lo(sequencer, self.parent)
        else:
            _assign_frequency_with_ext_lo(sequencer, self.parent.parent)


class QbloxRFModule(QbloxBaseModule):
    """
    Abstract class with all the shared functionality between the QRM-RF and QCM-RF
    modules.
    """

    @property
    def settings_type(self) -> type:
        """The settings type used by RF-type devices"""
        return PulsarRFSettings if self.is_pulsar else RFModuleSettings

    def update_settings(self):
        """
        Updates the settings to set all parameters that are determined by the
        compiler.
        """

    def assign_frequencies(self, sequencer: Sequencer):
        r"""
        An abstract method that should be overridden. Meant to assign an IF frequency
        to each sequencer, or an LO frequency to each output (if applicable).
        For each sequencer, the following relation is obeyed:
        :math:`f_{RF} = f_{LO} + f_{IF}`.

        In this step it is thus expected that either the IF and/or the LO frequency has
        been set during instantiation. Otherwise an error is thrown. If the frequency
        is overconstraint (i.e. multiple values are somehow specified) an error is
        thrown during assignment.

        Raises
        ------
        ValueError
            Neither the LO nor the IF frequency has been set and thus contain
            :code:`None` values.
        """
        resources = (
            self.parent.resources if self.is_pulsar else self.parent.parent.resources
        )

        if sequencer.clock not in resources:
            return

        clk_freq = resources[sequencer.clock]["freq"]

        # Now we have to identify the LO the sequencer is outputting to
        # We can do this by first checking the Sequencer-Output correspondence
        # And then use the fact that LOX is connected to OutputX

        output_index = self.sequencer_to_output_idx[sequencer.name]

        if_freq = sequencer.frequency
        lo_freq = (
            self._settings.lo0_freq if (output_index == 0) else self._settings.lo1_freq
        )

        if lo_freq is None and if_freq is None:
            raise ValueError(
                f"Frequency settings underconstraint for sequencer {sequencer.name} "
                f"with port {sequencer.port} and clock {sequencer.clock}. It is "
                f'required to either supply an "lo_freq" or an "interm_freq". Neither '
                f"was given."
            )

        if if_freq is not None:
            new_lo_freq = clk_freq - if_freq
            if lo_freq is not None and new_lo_freq != lo_freq:
                raise ValueError(
                    f"Attempting to set 'lo{output_index}_freq' to frequency "
                    f"{new_lo_freq}, while it has previously already been set to "
                    f"{lo_freq}!"
                )
            if output_index == 0:
                self._settings.lo0_freq = new_lo_freq
            elif output_index == 1:
                self._settings.lo1_freq = new_lo_freq

        if lo_freq is not None:
            sequencer.frequency = clk_freq - lo_freq<|MERGE_RESOLUTION|>--- conflicted
+++ resolved
@@ -8,11 +8,7 @@
 from os import path, makedirs
 from abc import ABC, abstractmethod, ABCMeta
 from collections import defaultdict, deque
-<<<<<<< HEAD
-from typing import Optional, Dict, Any, Set, Tuple, List, Callable
-=======
-from typing import Optional, Dict, Any, Set, Tuple, List, Union
->>>>>>> f2a9642d
+from typing import Optional, Dict, Any, Set, Tuple, List, Union, Callable
 
 import numpy as np
 from pathvalidate import sanitize_filename
