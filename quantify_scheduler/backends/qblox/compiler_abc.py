--- conflicted
+++ resolved
@@ -1661,12 +1661,15 @@
         return PulsarRFSettings if self.is_pulsar else RFModuleSettings
 
     def assign_frequencies(self, sequencer: Sequencer):
-        """Determines LO/IF frequencies and assigns them for RF modules."""
+        """
+        Determines LO/IF frequencies and assigns them for RF modules.
+        """
         compiler_container = self.parent if self.is_pulsar else self.parent.parent
-        if sequencer.clock not in compiler_container.resources:
+        if (
+            sequencer.connected_outputs is None
+            or sequencer.clock not in compiler_container.resources
+        ):
             return
-
-        self._validate_io_mode(sequencer)
 
         for lo_idx in QbloxRFModule._get_connected_lo_indices(sequencer):
             lo_freq_setting_name = f"lo{lo_idx}_freq"
@@ -1685,18 +1688,11 @@
                     f"clock {sequencer.clock})."
                 )
 
-<<<<<<< HEAD
             self._set_lo_interm_freqs(
                 freqs=freqs,
                 sequencer=sequencer,
                 lo_freq_setting_name=lo_freq_setting_name,
             )
-=======
-        if sequencer.connected_outputs is None:
-            return
-
-        clock_freq = resources[sequencer.clock]["freq"]
->>>>>>> 89662d4d
 
     @staticmethod
     def _get_connected_lo_indices(sequencer: Sequencer) -> Generator[int]:
@@ -1705,7 +1701,6 @@
         the Sequencer-Output correspondence, and then use the fact that LOX is connected
         to OutputX.
 
-<<<<<<< HEAD
         Parameters
         ----------
         sequencer
@@ -1716,10 +1711,6 @@
         """
         for sequencer_output in sequencer.connected_outputs:
             if sequencer_output % 2 != 0:
-=======
-        for real_output in sequencer.connected_outputs:
-            if real_output % 2 != 0:
->>>>>>> 89662d4d
                 # We will only use real output 0 and 2,
                 # since 1 and 3 are part of the same
                 # complex outputs.
