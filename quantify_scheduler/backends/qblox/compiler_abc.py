# Repository: https://gitlab.com/quantify-os/quantify-scheduler
# Licensed according to the LICENCE file on the main branch
"""Compiler base and utility classes for Qblox backend."""
# pylint: disable=too-many-lines
from __future__ import annotations

import dataclasses
import json
import logging
from abc import ABC, ABCMeta, abstractmethod
from collections import defaultdict, deque
from functools import partial
from os import makedirs, path
from typing import (
    TYPE_CHECKING,
    Any,
    Callable,
    Dict,
    Generator,
    List,
    Literal,
    Optional,
    Set,
    Tuple,
    Union,
)

import numpy as np
from pathvalidate import sanitize_filename
from qcodes.utils.helpers import NumpyJSONEncoder
from quantify_core.data.handling import gen_tuid, get_datadir

from quantify_scheduler.backends.qblox import (
    constants,
    driver_version_check,
    helpers,
    q1asm_instructions,
    register_manager,
)
from quantify_scheduler.backends.qblox.operation_handling.acquisitions import (
    AcquisitionStrategyPartial,
)
from quantify_scheduler.backends.qblox.operation_handling.base import IOperationStrategy
from quantify_scheduler.backends.qblox.operation_handling.factory import (
    get_operation_strategy,
)
from quantify_scheduler.backends.qblox.qasm_program import QASMProgram
from quantify_scheduler.backends.types.qblox import (
    BasebandModuleSettings,
    BaseModuleSettings,
    OpInfo,
    PulsarRFSettings,
    PulsarSettings,
    RFModuleSettings,
    SequencerSettings,
    StaticHardwareProperties,
    MarkerConfiguration,
)
from quantify_scheduler.enums import BinMode
from quantify_scheduler.operations.pulse_library import SetClockFrequency

if TYPE_CHECKING:
    from quantify_scheduler.backends.qblox.instrument_compilers import LocalOscillator

logger = logging.getLogger(__name__)
logger.setLevel(logging.WARNING)


class InstrumentCompiler(ABC):
    """
    Abstract base class that defines a generic instrument compiler. The subclasses that
    inherit from this are meant to implement the compilation steps needed to compile the
    lists of :class:`quantify_scheduler.backends.types.qblox.OpInfo` representing the
    pulse and acquisition information to device-specific instructions.

    Each device that needs to be part of the compilation process requires an associated
    `InstrumentCompiler`.
    """

    def __init__(
        self,
        parent,  # No type hint due to circular import, added to docstring
        name: str,
        total_play_time: float,
        hw_mapping: Dict[str, Any],
        latency_corrections: Optional[Dict[str, float]] = None,
    ):
        # pylint: disable=line-too-long
        """
        Constructor for an InstrumentCompiler object.

        Parameters
        ----------
        parent: :class:`~quantify_scheduler.backends.qblox.compiler_container.CompilerContainer`
            Reference to the parent object.
        name
            Name of the `QCoDeS` instrument this compiler object corresponds to.
        total_play_time
            Total time execution of the schedule should go on for. This parameter is
            used to ensure that the different devices, potentially with different clock
            rates, can work in a synchronized way when performing multiple executions of
            the schedule.
        hw_mapping
            The hardware configuration dictionary for this specific device. This is one
            of the inner dictionaries of the overall hardware config.
        latency_corrections
            Dict containing the delays for each port-clock combination. This is specified in
            the top layer of hardware config.

        """
        self.parent = parent
        self.name = name
        self.total_play_time = total_play_time
        self.hw_mapping = hw_mapping
        self.latency_corrections = latency_corrections or {}

    def prepare(self) -> None:
        """
        Method that can be overridden to implement logic before the main compilation
        starts. This step is to extract all settings for the devices that are dependent
        on settings of other devices. This step happens after instantiation of the
        compiler object but before the start of the main compilation.
        """

    @abstractmethod
    def compile(self, repetitions: int) -> Any:
        """
        An abstract method that should be overridden in a subclass to implement the
        actual compilation. It should turn the pulses and acquisitions added to the
        device into device-specific instructions.

        Parameters
        ----------
        repetitions
            Number of times execution of the schedule is repeated.

        Returns
        -------
        :
            A data structure representing the compiled program. The type is
            dependent on implementation.
        """


class ControlDeviceCompiler(InstrumentCompiler, metaclass=ABCMeta):
    """
    Abstract class for any device requiring logic for acquisition and playback of
    pulses.
    """

    def __init__(
        self,
        parent,  # No type hint due to circular import, added to docstring
        name: str,
        total_play_time: float,
        hw_mapping: Dict[str, Any],
        latency_corrections: Optional[Dict[str, float]] = None,
    ):
        # pylint: disable=line-too-long
        """
        Constructor for a ControlDeviceCompiler object.

        Parameters
        ----------
        parent: :class:`~quantify_scheduler.backends.qblox.compiler_container.CompilerContainer`
            Reference to the parent object.
        name
            Name of the `QCoDeS` instrument this compiler object corresponds to.
        total_play_time
            Total time execution of the schedule should go on for. This parameter is
            used to ensure that the different devices, potentially with different clock
            rates, can work in a synchronized way when performing multiple executions of
            the schedule.
        hw_mapping
            The hardware configuration dictionary for this specific device. This is one
            of the inner dictionaries of the overall hardware config.
        latency_corrections
            Dict containing the delays for each port-clock combination. This is specified in
            the top layer of hardware config.
        """
        super().__init__(parent, name, total_play_time, hw_mapping, latency_corrections)
        self._pulses: Dict[Tuple[str, str], List[OpInfo]] = defaultdict(list)
        self._acquisitions: Dict[Tuple[str, str], List[OpInfo]] = defaultdict(list)

    @property
    @abstractmethod
    def supports_acquisition(self) -> bool:
        """
        Specifies whether the device can perform acquisitions.

        Returns
        -------
        :
            The maximum amount of sequencers
        """

    def add_pulse(self, port: str, clock: str, pulse_info: OpInfo):
        """
        Assigns a certain pulse to this device.

        Parameters
        ----------
        port
            The port the pulse needs to be sent to.
        clock
            The clock for modulation of the pulse. Can be a BasebandClock.
        pulse_info
            Data structure containing all the information regarding this specific pulse
            operation.
        """
        self._pulses[(port, clock)].append(pulse_info)

    def add_acquisition(self, port: str, clock: str, acq_info: OpInfo):
        """
        Assigns a certain acquisition to this device.

        Parameters
        ----------
        port
            The port the pulse needs to be sent to.
        clock
            The clock for modulation of the pulse. Can be a BasebandClock.
        acq_info
            Data structure containing all the information regarding this specific
            acquisition operation.
        """

        if not self.supports_acquisition:
            raise RuntimeError(
                f"{self.__class__.__name__} {self.name} does not support acquisitions. "
                f"Attempting to add acquisition {repr(acq_info)} "
                f"on port {port} with clock {clock}."
            )

        self._acquisitions[(port, clock)].append(acq_info)

    @property
    def _portclocks_with_data(self) -> Set[Tuple[str, str]]:
        """
        All the port-clock combinations associated with at least one pulse and/or
        acquisition.

        Returns
        -------
        :
            A set containing all the port-clock combinations that are used by this
            InstrumentCompiler.
        """
        portclocks_used = set()
        portclocks_used.update(self._pulses.keys())
        portclocks_used.update(self._acquisitions.keys())
        return portclocks_used

    @property
    def _portclocks_with_pulses(self) -> Set[Tuple[str, str]]:
        """
        All the port-clock combinations associated with at least one pulse.
        Returns
        -------
        :
            A set containing all the port-clock combinations that are used by this
            InstrumentCompiler.
        """
        portclocks_used = set()
        portclocks_used.update(self._pulses.keys())
        return portclocks_used

    @abstractmethod
    def compile(self, repetitions: int = 1) -> Dict[str, Any]:
        """
        An abstract method that should be overridden by a subclass to implement the
        actual compilation. Method turns the pulses and acquisitions added to the device
        into device-specific instructions.

        Parameters
        ----------
        repetitions
            Number of times execution the schedule is repeated.

        Returns
        -------
        :
            A data structure representing the compiled program.
        """


# pylint: disable=too-many-instance-attributes
class Sequencer:
    """
    Class that performs the compilation steps on the sequencer level.
    """

    # pylint: disable=too-many-arguments
    def __init__(
        self,
        parent: QbloxBaseModule,
        index: int,
        portclock: Tuple[str, str],
        static_hw_properties: StaticHardwareProperties,
        connected_outputs: Optional[Union[Tuple[int], Tuple[int, int]]],
        connected_inputs: Optional[Union[Tuple[int], Tuple[int, int]]],
        seq_settings: Dict[str, Any],
        latency_corrections: Dict[str, float],
        lo_name: Optional[str] = None,
        downconverter_freq: Optional[float] = None,
        mix_lo: bool = True,
    ):
        """
        Constructor for the sequencer compiler.

        Parameters
        ----------
        parent
            A reference to the parent instrument this sequencer belongs to.
        index
            Index of the sequencer.
        portclock
            Tuple that specifies the unique port and clock combination for this
            sequencer. The first value is the port, second is the clock.
        seq_settings
            Sequencer settings dictionary.
        latency_corrections
            Dict containing the delays for each port-clock combination.
        lo_name
            The name of the local oscillator instrument connected to the same output via
            an IQ mixer. This is used for frequency calculations.
        downconverter_freq
            Frequency of the external downconverter if one is being used.
            Defaults to None, in which case the downconverter is inactive.
        mix_lo
            Boolean flag for IQ mixing with LO.
            Defaults to True meaning IQ mixing is applied.
        """
        self.parent = parent
        self.index = index
        self.port = portclock[0]
        self.clock = portclock[1]
        self.pulses: List[IOperationStrategy] = []
        self.acquisitions: List[IOperationStrategy] = []
        self.associated_ext_lo: str = lo_name
        self.downconverter_freq: float = downconverter_freq
        self.mix_lo: bool = mix_lo

        self.static_hw_properties: StaticHardwareProperties = static_hw_properties

        self.register_manager = register_manager.RegisterManager()

        self.instruction_generated_pulses_enabled = seq_settings.get(
            "instruction_generated_pulses_enabled", False
        )

        self._settings = SequencerSettings.initialize_from_config_dict(
            seq_settings=seq_settings,
            connected_outputs=connected_outputs,
            connected_inputs=connected_inputs,
        )

        self.qasm_hook_func: Optional[Callable] = seq_settings.get(
            "qasm_hook_func", None
        )
        """Allows the user to inject custom Q1ASM code into the compilation, just prior
         to returning the final string."""

        portclock_key = f"{seq_settings['port']}-{seq_settings['clock']}"
        self.latency_correction: float = latency_corrections.get(portclock_key, 0)
        """Latency correction accounted for by delaying the start of the program."""

    @property
    def connected_outputs(self) -> Optional[Union[Tuple[int], Tuple[int, int]]]:
        """
        The indices of the output paths that this sequencer is producing awg
        data for.

        For the baseband modules, these indices correspond directly to a physical output
        (e.g. index 0 corresponds to output 1 etc.).

        For the RF modules, indexes 0 and 1 correspond to path0 and path1 of output 1,
        respectively, while indexes 2 and 3 correspond to path0 and path1 of output 2.
        """
        return self._settings.connected_outputs

    @property
    def connected_inputs(self) -> Optional[Union[Tuple[int], Tuple[int, int]]]:
        """
        The indices of the input paths that this sequencer is collecting
        data for.

        For the baseband modules, these indices correspond directly to a physical input
        (e.g. index 0 corresponds to output 1 etc.).

        For the RF modules, indexes 0 and 1 correspond to path0 and path1 of input 1.
        """
        return self._settings.connected_inputs

    @property
    def io_mode(self) -> Literal["complex", "real", "imag"]:
        """
        Specifies whether the sequencer is using only path0 (real), path1 (imag) or
        both (complex).

        If real or imag, the sequencer is restricted to only using real valued data.
        """
        if self._settings.connected_outputs is not None:
            return helpers.io_mode_from_ios(self._settings.connected_outputs)
        else:
            return helpers.io_mode_from_ios(self._settings.connected_inputs)

    @property
    def portclock(self) -> Tuple[str, str]:
        """
        A tuple containing the unique port and clock combination for this sequencer.

        Returns
        -------
        :
            The portclock.
        """
        return self.port, self.clock

    @property
    def settings(self) -> SequencerSettings:
        """
        Gives the current settings.

        Returns
        -------
        :
            The settings set to this sequencer.
        """
        return self._settings

    @property
    def name(self) -> str:
        """
        The name assigned to this specific sequencer.

        Returns
        -------
        :
            The name.
        """
        return f"seq{self.index}"

    @property
    def has_data(self) -> bool:
        """
        Whether or not the sequencer has any data (meaning pulses or acquisitions)
        assigned to it or not.

        Returns
        -------
        :
            Has data been assigned to this sequencer?
        """
        return len(self.acquisitions) > 0 or len(self.pulses) > 0

    @property
    def frequency(self) -> float:
        """
        The frequency used for modulation of the pulses.

        Returns
        -------
        :
            The frequency.
        """
        return self._settings.modulation_freq

    @frequency.setter
    def frequency(self, freq: float):
        """
        Assigns a modulation frequency to the sequencer.

        Parameters
        ----------
        freq
            The frequency to be used for modulation.

        Raises
        ------
        ValueError
            Attempting to set the modulation frequency to a new value even though a
            different value has been previously assigned.
        """
        if self._settings.modulation_freq is not None and not np.isclose(
            self._settings.modulation_freq, freq
        ):
            raise ValueError(
                f"Attempting to set the modulation frequency of '{self.name}' of "
                f"'{self.parent.name}' to {freq:e}, while it has previously been set "
                f"to {self._settings.modulation_freq:e}."
            )
        self._settings.modulation_freq = freq
        if freq != 0:
            self._settings.nco_en = True

    def _generate_awg_dict(self) -> Dict[str, Any]:
        """
        Generates the dictionary that contains the awg waveforms in the
        format accepted by the driver.

        Notes
        -----
        The final dictionary to be included in the json that is uploaded to the module
        is of the form:

        .. code-block::

            program
            awg
                waveform_name
                    data
                    index
            acq
                waveform_name
                    data
                    index

        This function generates the awg dictionary.

        Returns
        -------
        :
            The awg dictionary.

        Raises
        ------
        ValueError
            I or Q amplitude is being set outside of maximum range.
        """
        wf_dict: Dict[str, Any] = {}
        for pulse in self.pulses:
            pulse.generate_data(wf_dict=wf_dict)
        return wf_dict

    def _generate_weights_dict(self) -> Dict[str, Any]:
        """
        Generates the dictionary that corresponds that contains the acq weights
        waveforms in the format accepted by the driver.

        Notes
        -----
        The final dictionary to be included in the json that is uploaded to the module
        is of the form:

        .. code-block::

            program
            awg
                waveform_name
                    data
                    index
            acq
                waveform_name
                    data
                    index

        This function generates the acq dictionary.

        Returns
        -------
        :
            The acq dictionary.

        Raises
        ------
        NotImplementedError
            Currently, only two one dimensional waveforms can be used as acquisition
            weights. This exception is raised when either or both waveforms contain
            both a real and imaginary part.
        """
        wf_dict: Dict[str, Any] = {}
        for acq in self.acquisitions:
            acq.generate_data(wf_dict)
        return wf_dict

    def _prepare_acq_settings(
        self, acquisitions: List[IOperationStrategy], repetitions: int
    ):
        """
        Sets sequencer settings that are specific to certain acquisitions.
        For example for a TTL acquisition strategy.

        Parameters
        ----------
        acquisitions
            List of the acquisitions assigned to this sequencer.
        repetitions
            The number of times to repeat execution of the schedule.
        """
        acquisition_infos: List[OpInfo] = list(
            map(lambda acq: acq.operation_info, acquisitions)
        )
        acq_metadata = helpers.extract_acquisition_metadata_from_acquisitions(
            acquisitions=acquisition_infos, repetitions=repetitions
        )
        if acq_metadata.acq_protocol == "TriggerCount":
            self._settings.ttl_acq_auto_bin_incr_en = (
                acq_metadata.bin_mode == BinMode.AVERAGE
            )
            if self.connected_inputs is not None:
                if len(self.connected_inputs) == 1:
                    self._settings.ttl_acq_input_select = self.connected_inputs[0]
                else:
                    raise ValueError(
                        f"Please make sure you use a single real input for this "
                        f"portclock combination. "
                        f"Found: {len(self.connected_inputs)} connected. "
                        f"TTL acquisition does not support multiple inputs."
                        f"Problem occurred for port {self.port} with"
                        f"clock {self.clock}, which corresponds to {self.name} of "
                        f"{self.parent.name}."
                    )

    def _generate_acq_declaration_dict(
        self,
        acquisitions: List[IOperationStrategy],
        repetitions: int,
    ) -> Dict[str, Any]:
        """
        Generates the "acquisitions" entry of the program json. It contains declaration
        of the acquisitions along with the number of bins and the corresponding index.

        For the name of the acquisition (in the hardware), the acquisition channel
        (cast to str) is used, and is thus identical to the index. Number of bins is
        taken to be the highest acq_index specified for that channel.

        Parameters
        ----------
        acquisitions:
            List of the acquisitions assigned to this sequencer.
        repetitions:
            The number of times to repeat execution of the schedule.

        Returns
        -------
        :
            The "acquisitions" entry of the program json as a dict. The keys correspond
            to the names of the acquisitions (i.e. the acq_channel in the scheduler).
        """
        acquisition_infos: List[OpInfo] = list(
            map(lambda acq: acq.operation_info, acquisitions)
        )

        # acquisition metadata for acquisitions relevant to this sequencer only
        acq_metadata = helpers.extract_acquisition_metadata_from_acquisitions(
            acquisitions=acquisition_infos, repetitions=repetitions
        )

        # initialize an empty dictionary for the format required by module
        acq_declaration_dict = {}
        for acq_channel, acq_indices in acq_metadata.acq_indices.items():
            # Some sanity checks on the input for easier debugging.
            if min(acq_indices) != 0:
                raise ValueError(
                    f"Please make sure the lowest bin index used is 0. "
                    f"Found: {min(acq_indices)} as lowest bin for channel "
                    f"{acq_channel}. Problem occurred for port {self.port} with"
                    f" clock {self.clock}, which corresponds to {self.name} of "
                    f"{self.parent.name}."
                )
            if len(acq_indices) < max(acq_indices) + 1:
                raise ValueError(
                    f"Please make sure the used bins increment by 1 starting from "
                    f"0. Found: {max(acq_indices)} as the highest bin out of "
                    f"{len(acq_indices)} for channel {acq_channel}, indicating "
<<<<<<< HEAD
                    f"an acquisition_index was skipped. "
                    f"Problem occurred for port {self.port} with clock {self.clock}, "
=======
                    f"an acquisition index was skipped. "
                    f"Problem occurred for port {self.port} with clock {self.clock},"
>>>>>>> d61e4e73
                    f"which corresponds to {self.name} of {self.parent.name}."
                )

            # Add the acquisition metadata to the acquisition declaration dict
            if acq_metadata.bin_mode == BinMode.APPEND:
                num_bins = repetitions * (max(acq_indices) + 1)
            elif acq_metadata.bin_mode == BinMode.AVERAGE:
                if acq_metadata.acq_protocol == "TriggerCount":
                    num_bins = constants.MAX_NUMBER_OF_BINS
                else:
                    num_bins = max(acq_indices) + 1
            else:
                # currently the BinMode enum only has average and append.
                # this check exists to catch unexpected errors if we add more
                # BinModes in the future.
                raise NotImplementedError(f"Unknown bin mode {acq_metadata.bin_mode}.")
            if acq_metadata.acq_protocol == "looped_periodic_acquisition":
                if len(acquisition_infos) > 1:
                    raise ValueError(
                        "only one acquisition allowed if "
                        "looped_periodic_acquisition is used"
                    )
                num_bins = acquisition_infos[0].data["num_times"]
            acq_declaration_dict[str(acq_channel)] = {
                "num_bins": num_bins,
                "index": acq_channel,
            }

        return acq_declaration_dict

    # pylint: disable=too-many-locals
    def generate_qasm_program(
        self,
        total_sequence_time: float,
        repetitions: Optional[int] = 1,
    ) -> str:
        """
        Generates a QASM program for a sequencer. Requires the awg and acq dicts to
        already have been generated.

        Example of a program generated by this function:

        .. code-block::

                    wait_sync     4
                    set_mrk       1
                    move          10,R0         # iterator for loop with label start
            start:
                    wait          4
                    set_awg_gain  22663,10206  # setting gain for 9056793381316377208
                    play          0,1,4
                    wait          176
                    loop          R0,@start
                    set_mrk       0
                    upd_param     4
                    stop


        Parameters
        ----------
        total_sequence_time
            Total time the program needs to play for. If the sequencer would be done
            before this time, a wait is added at the end to ensure synchronization.
        repetitions
            Number of times to repeat execution of the schedule.

        Returns
        -------
        :
            The generated QASM program.
        """
        loop_label = "start"
        marker_config = self.static_hw_properties.marker_configuration

        qasm = QASMProgram(self.static_hw_properties, self.register_manager)
        if marker_config.init is not None:
            qasm.set_marker(marker_config.init)
            qasm.emit(q1asm_instructions.UPDATE_PARAMETERS, constants.GRID_TIME)
        # program header
        qasm.emit(q1asm_instructions.WAIT_SYNC, constants.GRID_TIME)
        qasm.emit(q1asm_instructions.UPDATE_PARAMETERS, constants.GRID_TIME)
        if marker_config.start is not None:
            qasm.set_marker(marker_config.start)

        pulses = [] if self.pulses is None else self.pulses
        acquisitions = [] if self.acquisitions is None else self.acquisitions

        self._initialize_append_mode_registers(qasm, acquisitions)

        # program body
        op_list = pulses + acquisitions
        op_list = sorted(
            op_list,
            key=lambda p: (p.operation_info.timing, p.operation_info.is_acquisition),
        )

        # Adds the latency correction, this needs to be a minimum of 4 ns,
        # so all sequencers get delayed by at least that.
        latency_correction_ns: int = self._get_latency_correction_ns(
            self.latency_correction
        )
        qasm.auto_wait(
            wait_time=constants.GRID_TIME + latency_correction_ns,
            count_as_elapsed_time=False,
            comment=f"latency correction of {constants.GRID_TIME} + "
            f"{latency_correction_ns} ns",
        )

        with qasm.loop(label=loop_label, repetitions=repetitions):
            qasm.emit(q1asm_instructions.RESET_PHASE)
            qasm.emit(q1asm_instructions.UPDATE_PARAMETERS, constants.GRID_TIME)
            op_queue = deque(op_list)
            while len(op_queue) > 0:
                operation = op_queue.popleft()
                qasm.wait_till_start_operation(operation.operation_info)
                operation.insert_qasm(qasm)

            end_time = helpers.to_grid_time(total_sequence_time)
            wait_time = end_time - qasm.elapsed_time
            if wait_time < 0:
                raise RuntimeError(
                    f"Invalid timing detected, attempting to insert wait "
                    f"of {wait_time} ns. The total duration of the "
                    f"schedule is {end_time} but {qasm.elapsed_time} ns "
                    f"already processed."
                )
            qasm.auto_wait(wait_time)

        # program footer
        if marker_config.end is not None:
            qasm.set_marker(marker_config.end)
        qasm.emit(q1asm_instructions.UPDATE_PARAMETERS, constants.GRID_TIME)

        qasm.emit(q1asm_instructions.STOP)

        if self.qasm_hook_func:
            self.qasm_hook_func(qasm)

        self._settings.integration_length_acq = qasm.integration_length_acq
        return str(qasm)

    def _initialize_append_mode_registers(
        self, qasm: QASMProgram, acquisitions: List[AcquisitionStrategyPartial]
    ):
        """
        Adds the instructions to initialize the registers needed to use the append
        bin mode to the program. This should be added in the header.

        Parameters
        ----------
        qasm:
            The program to add the instructions to.
        acquisitions:
            A list with all the acquisitions to consider.
        """
        channel_to_reg = {}
        for acq in acquisitions:
            if acq.operation_info.data["bin_mode"] != BinMode.APPEND:
                continue

            channel = acq.operation_info.data["acq_channel"]
            if channel in channel_to_reg:
                acq_bin_idx_reg = channel_to_reg[channel]
            else:
                acq_bin_idx_reg = self.register_manager.allocate_register()
                channel_to_reg[channel] = acq_bin_idx_reg

                qasm.emit(
                    q1asm_instructions.MOVE,
                    0,
                    acq_bin_idx_reg,
                    comment=f"Initialize acquisition bin_idx for "
                    f"ch{acq.operation_info.data['acq_channel']}",
                )
            acq.bin_idx_register = acq_bin_idx_reg

    def _get_latency_correction_ns(self, latency_correction: float) -> int:
        if latency_correction == 0:
            return 0

        latency_correction_ns = int(round(latency_correction * 1e9))
        if latency_correction_ns % 4 != 0:
            logger.warning(
                f"Latency correction of {latency_correction_ns} ns specified"
                f" for {self.name} of {self.parent.name}, which is not a"
                f" multiple of {constants.GRID_TIME} ns. This feature should"
                f" be considered experimental and stable results are not guaranteed at "
                f"this stage."
            )

        return latency_correction_ns

    @staticmethod
    def _generate_waveforms_and_program_dict(
        program: str,
        waveforms_dict: Dict[str, Any],
        weights_dict: Optional[Dict[str, Any]] = None,
        acq_decl_dict: Optional[Dict[str, Any]] = None,
    ) -> Dict[str, Any]:
        """
        Generates the full waveforms and program dict that is to be uploaded to the
        sequencer from the program string and the awg and acq dicts, by combining them
        and assigning the appropriate keys.

        Parameters
        ----------
        program
            The compiled QASM program as a string.
        waveforms_dict
            The dictionary containing all the awg data and indices. This is expected to
            be of the form generated by the `generate_awg_dict` method.
        weights_dict
            The dictionary containing all the acq data and indices. This is expected to
            be of the form generated by the `generate_acq_dict` method.

        Returns
        -------
        :
            The combined program.
        """
        compiled_dict = {}
        compiled_dict["program"] = program
        compiled_dict["waveforms"] = waveforms_dict
        if weights_dict is not None:
            compiled_dict["weights"] = weights_dict
        if acq_decl_dict is not None:
            compiled_dict["acquisitions"] = acq_decl_dict
        return compiled_dict

    @staticmethod
    def _dump_waveforms_and_program_json(
        wf_and_pr_dict: Dict[str, Any], label: Optional[str] = None
    ) -> str:
        """
        Takes a combined waveforms and program dict and dumps it as a json file.

        Parameters
        ----------
        wf_and_pr_dict
            The dict to dump as a json file.
        label
            A label that is appended to the filename.

        Returns
        -------
        :
            The full absolute path where the json file is stored.
        """
        data_dir = get_datadir()
        folder = path.join(data_dir, "schedules")
        makedirs(folder, exist_ok=True)

        filename = (
            f"{gen_tuid()}.json" if label is None else f"{gen_tuid()}_{label}.json"
        )
        filename = sanitize_filename(filename)
        file_path = path.join(folder, filename)

        with open(file_path, "w") as file:
            json.dump(wf_and_pr_dict, file, cls=NumpyJSONEncoder, indent=4)

        return file_path

    def compile(
        self,
        repetitions: int = 1,
        sequence_to_file: Optional[bool] = None,
    ) -> Optional[Dict[str, Any]]:
        """
        Performs the full sequencer level compilation based on the assigned data and
        settings. If no data is assigned to this sequencer, the compilation is skipped
        and None is returned instead.

        Parameters
        ----------
        repetitions
            Number of times execution the schedule is repeated.
        sequence_to_file
            Dump waveforms and program dict to JSON file, filename stored in
            `Sequencer.settings.seq_fn`.

        Returns
        -------
        :
            The compiled program. If no data is assigned to this sequencer, the
            compilation is skipped and None is returned instead.
        """
        if not self.has_data:
            return None

        awg_dict = self._generate_awg_dict()
        weights_dict = None
        acq_declaration_dict = None
        if self.parent.supports_acquisition:
            weights_dict = {}
            acq_declaration_dict = {}
            if len(self.acquisitions) > 0:
                self._prepare_acq_settings(
                    acquisitions=self.acquisitions, repetitions=repetitions
                )
                weights_dict = self._generate_weights_dict()
                acq_declaration_dict = self._generate_acq_declaration_dict(
                    acquisitions=self.acquisitions, repetitions=repetitions
                )

        qasm_program = self.generate_qasm_program(
            self.parent.total_play_time,
            repetitions=repetitions,
        )

        wf_and_prog = self._generate_waveforms_and_program_dict(
            qasm_program, awg_dict, weights_dict, acq_declaration_dict
        )

        self._settings.sequence = wf_and_prog
        self._settings.seq_fn = None
        if sequence_to_file:
            self._settings.seq_fn = self._dump_waveforms_and_program_json(
                wf_and_pr_dict=wf_and_prog, label=f"{self.port}_{self.clock}"
            )

        seq_settings = self._settings.to_dict()
        return seq_settings


class QbloxBaseModule(ControlDeviceCompiler, ABC):
    """
    Qblox specific implementation of
    :class:`quantify_scheduler.backends.qblox.compiler_abc.InstrumentCompiler`.

    This class is defined as an abstract base class since the distinctions between the
    different devices are defined in subclasses.
    Effectively, this base class contains the functionality shared by all Qblox
    devices and serves to avoid repeated code between them.
    """

    def __init__(
        self,
        parent,  # No type hint due to circular import, added to docstring
        name: str,
        total_play_time: float,
        hw_mapping: Dict[str, Any],
        latency_corrections: Optional[Dict[str, float]] = None,
    ):
        # pylint: disable=line-too-long
        """
        Constructor function.

        Parameters
        ----------
        parent: :class:`quantify_scheduler.backends.qblox.compiler_container.CompilerContainer`
            Reference to the parent object.
        name
            Name of the `QCoDeS` instrument this compiler object corresponds to.
        total_play_time
            Total time execution of the schedule should go on for. This parameter is
            used to ensure that the different devices, potentially with different clock
            rates, can work in a synchronized way when performing multiple executions of
            the schedule.
        hw_mapping
            The hardware configuration dictionary for this specific device. This is one
            of the inner dictionaries of the overall hardware config.
        latency_corrections
            Dict containing the delays for each port-clock combination. This is specified in
            the top layer of hardware config.
        """
        super().__init__(parent, name, total_play_time, hw_mapping, latency_corrections)
        driver_version_check.verify_qblox_instruments_version()

        self.is_pulsar: bool = True
        """Specifies if it is a standalone Pulsar or a cluster module. To be overridden
        by the cluster compiler if needed."""
        self._settings: Union[
            BaseModuleSettings, None
        ] = None  # set in the prepare method.
        self.sequencers: Dict[str, Sequencer] = {}

    @property
    def portclocks(self) -> List[Tuple[str, str]]:
        """Returns all the port-clock combinations that this device can target."""

        portclocks = []

        for io in self.static_hw_properties.valid_ios:
            if io not in self.hw_mapping:
                continue

            portclock_configs = self.hw_mapping[io].get("portclock_configs", [])
            if not portclock_configs:
                raise KeyError(
                    f"No 'portclock_configs' entry found in '{io}' of {self.name}."
                )

            portclocks += [
                (target["port"], target["clock"]) for target in portclock_configs
            ]

        return portclocks

    @property
    @abstractmethod
    def settings_type(self) -> PulsarSettings:
        """
        Specifies the PulsarSettings class used by the instrument.
        """

    @property
    @abstractmethod
    def static_hw_properties(self) -> StaticHardwareProperties:
        """
        The static properties of the hardware. This effectively gathers all the
        differences between the different modules.
        """

    def _construct_sequencers(self):
        """
        Constructs `Sequencer` objects for each port and clock combination
        belonging to this device.

        Raises
        ------
        ValueError
            When the output names do not conform to the
            `complex_output_X`/`real_output_X` norm,
            where X is the index of the output.
        KeyError
            Raised if no 'portclock_configs' entry is found in the specific outputs of
            the hardware config.
        ValueError
            Raised when the same port-clock is multiply assigned in the hardware config.
        ValueError
            Attempting to use more sequencers than available.

        """
        # Figure out which outputs need to be turned on.
        marker_start_config = self.static_hw_properties.marker_configuration.start
        for io, io_cfg in self.hw_mapping.items():
            if (
                not isinstance(io_cfg, dict)
                or io not in self.static_hw_properties.valid_ios
            ):
                continue

            portclock_configs: List[Dict[str, Any]] = io_cfg.get(
                "portclock_configs", []
            )
            if not portclock_configs:
                continue

            for target in portclock_configs:
                portclock = (target["port"], target["clock"])
                if portclock in self._portclocks_with_pulses:
                    output_map = (
                        self.static_hw_properties.marker_configuration.output_map
                    )
                    if io in output_map:
                        marker_start_config |= output_map[io]

        updated_static_hw_properties = dataclasses.replace(
            self.static_hw_properties,
            marker_configuration=MarkerConfiguration(
                init=self.static_hw_properties.marker_configuration.init,
                start=marker_start_config,
                end=self.static_hw_properties.marker_configuration.end,
            ),
        )

        # Setup each sequencer.
        sequencers: Dict[str, Sequencer] = {}
        portclock_io_map: Dict[Tuple, str] = {}

        for io, io_cfg in self.hw_mapping.items():
            if not isinstance(io_cfg, dict):
                continue
            if io not in self.static_hw_properties.valid_ios:
                raise ValueError(
                    f"Invalid hardware config: '{io}' of "
                    f"{self.name} ({self.__class__.__name__}) "
                    f"is not a valid name of an input/output."
                    f"\n\nSupported names for {self.__class__.__name__}:\n"
                    f"{self.static_hw_properties.valid_ios}"
                )

            lo_name = io_cfg.get("lo_name", None)
            downconverter_freq = io_cfg.get("downconverter_freq", None)
            mix_lo = io_cfg.get("mix_lo", True)

            portclock_configs: List[Dict[str, Any]] = io_cfg.get(
                "portclock_configs", []
            )

            if not portclock_configs:
                raise KeyError(
                    f"No 'portclock_configs' entry found in '{io}' of {self.name}."
                )

            for target in portclock_configs:
                portclock = (target["port"], target["clock"])

                if portclock in self._portclocks_with_data:
                    connected_outputs = helpers.output_name_to_outputs(io)
                    connected_inputs = helpers.input_name_to_inputs(io)
                    seq_idx = len(sequencers)
                    new_seq = Sequencer(
                        parent=self,
                        index=seq_idx,
                        portclock=portclock,
                        static_hw_properties=updated_static_hw_properties,
                        connected_outputs=connected_outputs,
                        connected_inputs=connected_inputs,
                        seq_settings=target,
                        latency_corrections=self.latency_corrections,
                        lo_name=lo_name,
                        mix_lo=mix_lo,
                        downconverter_freq=downconverter_freq,
                    )
                    sequencers[new_seq.name] = new_seq

                    # Check if the portclock was not multiply specified, which is not allowed
                    if portclock in portclock_io_map:
                        raise ValueError(
                            f"Portclock {portclock} was assigned to multiple "
                            f"portclock_configs of {self.name}. This portclock was "
                            f"used in io '{io}' despite being already previously "
                            f"used in io '{portclock_io_map[portclock]}'. When using "
                            f"the same portclock for output and input, assigning only "
                            f"the output suffices."
                        )

                    portclock_io_map[portclock] = io

        # Check if more portclock_configs than sequencers are active
        if len(sequencers) > self.static_hw_properties.max_sequencers:
            raise ValueError(
                "Number of simultaneously active port-clock combinations exceeds "
                "number of sequencers. "
                f"Maximum allowed for {self.name} ({self.__class__.__name__}) is "
                f"{self.static_hw_properties.max_sequencers}!"
            )

        self.sequencers = sequencers

    def distribute_data(self):
        """
        Distributes the pulses and acquisitions assigned to this module over the
        different sequencers based on their portclocks. Raises an exception in case
        the device does not support acquisitions.
        """

        if len(self._acquisitions) > 0 and not self.supports_acquisition:
            raise RuntimeError(
                f"Attempting to add acquisitions to  {self.__class__} {self.name}, "
                f"which is not supported by hardware."
            )

        compiler_container = self.parent if self.is_pulsar else self.parent.parent

        portclock: Tuple[str, str]
        pulse_data_list: List[OpInfo]
        for portclock, pulse_data_list in self._pulses.items():
            for seq in self.sequencers.values():
                if seq.portclock == portclock or (
                    portclock[0] is None and portclock[1] == seq.clock
                ):
                    clock_freq = compiler_container.resources.get(seq.clock, {}).get(
                        "freq", None
                    )

                    pulse_data: OpInfo
                    for pulse_data in pulse_data_list:
                        if pulse_data.name == SetClockFrequency.__name__:
                            pulse_data.data.update(
                                {
                                    "clock_freq_old": clock_freq,
                                    "interm_freq_old": seq.frequency,
                                }
                            )

                    op_info_to_op_strategy_func = partial(
                        get_operation_strategy,
                        instruction_generated_pulses_enabled=seq.instruction_generated_pulses_enabled,
                        io_mode=seq.io_mode,
                    )
                    strategies_for_pulses = map(
                        op_info_to_op_strategy_func,
                        pulse_data_list,
                    )
                    if seq.pulses is None:
                        seq.pulses = []

                    for pulse_strategy in strategies_for_pulses:
                        seq.pulses.append(pulse_strategy)

        acq_data_list: List[OpInfo]
        for portclock, acq_data_list in self._acquisitions.items():
            for seq in self.sequencers.values():
                if seq.portclock == portclock:
                    op_info_to_op_strategy_func = partial(
                        get_operation_strategy,
                        instruction_generated_pulses_enabled=seq.instruction_generated_pulses_enabled,
                        io_mode=seq.io_mode,
                    )
                    strategies_for_acquisitions = map(
                        op_info_to_op_strategy_func,
                        acq_data_list,
                    )
                    seq.acquisitions = list(strategies_for_acquisitions)

    @abstractmethod
    def assign_frequencies(self, sequencer: Sequencer):
        r"""
        An abstract method that should be overridden. Meant to assign an IF frequency
        to each sequencer, and an LO frequency to each output (if applicable).
        """

    def _set_lo_interm_freqs(
        self,
        freqs: helpers.Frequencies,
        sequencer: Sequencer,
        compiler_lo_baseband: Optional[LocalOscillator] = None,
        lo_freq_setting_rf: Optional[str] = None,
    ):
        """
        Sets the LO/IF frequencies, for baseband and RF modules.

        Parameters
        ----------
        freqs
            LO, IF, and clock frequencies, supplied via an :class:`.helpers.Frequencies`
            object.
        sequencer
            The sequencer for which frequences are to be set.
        compiler_lo_baseband
            For baseband modules, supply the :class:`.LocalOscillator` instrument
            compiler of which the frequency is to be set.
        lo_freq_setting_rf
            For RF modules, supply the name of the LO frequency param from the
            :class:`.RFModuleSettings` that is to be set.

        Raises
        ------
        ValueError
            In case neither LO frequency nor IF has been supplied.
        ValueError
            In case both LO frequency and IF have been supplied and do not adhere to
            :math:`f_{RF} = f_{LO} + f_{IF}`.
        ValueError
            In case of RF, when the LO frequency was already set to a different value.
        """
        underconstr = freqs.LO is None and freqs.IF is None
        overconstr = (
            freqs.LO is not None
            and freqs.IF is not None
            and not np.isclose(freqs.LO + freqs.IF, freqs.clock)
        )

        if underconstr or overconstr:
            raise ValueError(
                f"Frequency settings {'under' if underconstr else 'over'}constrained for "
                f"sequencer '{sequencer.name}' of '{self.name}' "
                f"with port '{sequencer.port}' and clock '{sequencer.clock}'. "
                f"It is required to either supply an "
                f"'lo_freq' or an 'interm_freq' "
                f"({'neither' if underconstr else 'both'} supplied)"
                + "{}.".format(
                    ""
                    if sequencer.associated_ext_lo is None
                    else f" in using an external local oscillator "
                    f"({sequencer.associated_ext_lo})"
                )
            )

        if freqs.LO is not None:
            if compiler_lo_baseband is not None:
                compiler_lo_baseband.frequency = freqs.LO

            elif lo_freq_setting_rf is not None:
                previous_lo_freq = getattr(self._settings, lo_freq_setting_rf)

                if previous_lo_freq is not None and not np.isclose(
                    freqs.LO, previous_lo_freq
                ):
                    raise ValueError(
                        f"Attempting to set '{lo_freq_setting_rf}' to frequency "
                        f"'{freqs.LO:e}', while it has previously already been set to "
                        f"'{previous_lo_freq:e}'!"
                    )

                setattr(self._settings, lo_freq_setting_rf, freqs.LO)

        if freqs.IF is not None:
            sequencer.frequency = freqs.IF

    @abstractmethod
    def assign_attenuation(self):
        """
        An abstract method that should be overridden. Meant to assign
        attenuation settings from the hardware configuration if there is any.
        """

    def prepare(self) -> None:
        """
        Performs the logic needed before being able to start the compilation. In effect,
        this means assigning the pulses and acquisitions to the sequencers and
        calculating the relevant frequencies in case an external local oscillator is
        used.
        """
        self._settings = self.settings_type.extract_settings_from_mapping(
            self.hw_mapping
        )
        self._configure_input_gains()
        self._configure_mixer_offsets()
        self._construct_sequencers()
        for seq in self.sequencers.values():
            self.assign_frequencies(seq)
        self.distribute_data()
        self._ensure_single_scope_mode_acquisition_sequencer()
        self.assign_attenuation()

    def _configure_input_gains(self):
        """
        Configures input gain of module settings.
        Loops through all valid ios and checks for gain values in hw config.
        Throws a ValueError if a gain value gets modified.
        """
        in0_gain, in1_gain = None, None
        for io_name in self.static_hw_properties.valid_ios:
            io_mapping = self.hw_mapping.get(io_name, None)
            if io_mapping is None:
                continue

            if io_name.startswith("complex"):
                in0_gain = io_mapping.get("input_gain_I", None)
                in1_gain = io_mapping.get("input_gain_Q", None)

            elif io_name.startswith("real"):
                # The next code block is for backwards compatibility.
                in_gain = io_mapping.get("input_gain", None)
                if in_gain is None:
                    in0_gain = io_mapping.get("input_gain_0", None)
                    in1_gain = io_mapping.get("input_gain_1", None)
                else:
                    in0_gain = in_gain
                    in1_gain = in_gain

            if in0_gain is not None:
                if (
                    self._settings.in0_gain is None
                    or in0_gain == self._settings.in0_gain
                ):
                    self._settings.in0_gain = in0_gain
                else:
                    raise ValueError(
                        f"Overwriting gain of {io_name} of module {self.name} "
                        f"to in0_gain: {in0_gain}.\nIt was previously set to "
                        f"in0_gain: {self._settings.in0_gain}."
                    )

            if in1_gain is not None:
                if (
                    self._settings.in1_gain is None
                    or in1_gain == self._settings.in1_gain
                ):
                    self._settings.in1_gain = in1_gain
                else:
                    raise ValueError(
                        f"Overwriting gain of {io_name} of module {self.name}"
                        f"to in1_gain: {in1_gain}.\nIt was previously set to "
                        f"in1_gain: {self._settings.in1_gain}."
                    )

    def _configure_mixer_offsets(self):
        """
        Configures offset of input, uses calc_from_units_volt found in helper file.
        Raises an exception if a value outside the accepted voltage range is given.
        """
        supported_outputs = ("complex_output_0", "complex_output_1")
        for output_idx, output_label in enumerate(supported_outputs):
            if output_label not in self.hw_mapping:
                continue

            output_cfg = self.hw_mapping[output_label]
            voltage_range = self.static_hw_properties.mixer_dc_offset_range
            if output_idx == 0:
                self._settings.offset_ch0_path0 = helpers.calc_from_units_volt(
                    voltage_range, self.name, "dc_mixer_offset_I", output_cfg
                )
                self._settings.offset_ch0_path1 = helpers.calc_from_units_volt(
                    voltage_range, self.name, "dc_mixer_offset_Q", output_cfg
                )
            else:
                self._settings.offset_ch1_path0 = helpers.calc_from_units_volt(
                    voltage_range, self.name, "dc_mixer_offset_I", output_cfg
                )
                self._settings.offset_ch1_path1 = helpers.calc_from_units_volt(
                    voltage_range, self.name, "dc_mixer_offset_Q", output_cfg
                )

    def _ensure_single_scope_mode_acquisition_sequencer(self) -> None:
        """
        Raises an error if multiple sequencers use scope mode acquisition,
        because that's not supported by the hardware.
        Also, see
        :func:`~quantify_scheduler.instrument_coordinator.components.qblox.QRMComponent._determine_scope_mode_acquisition_sequencer_and_channel`
        which also ensures the program that gets uploaded to the hardware satisfies this requirement.

        Raises
        ------
        ValueError
            Multiple sequencers have to perform trace acquisition. This is not
            supported by the hardware.
        """

        def is_scope_acquisition(acquisition: OpInfo) -> bool:
            return acquisition.data["protocol"] == "Trace"

        scope_acq_seq = None
        for seq in self.sequencers.values():
            op_infos = [acq.operation_info for acq in seq.acquisitions]

            has_scope = any(map(is_scope_acquisition, op_infos))
            if has_scope:
                if scope_acq_seq is not None:
                    helpers.single_scope_mode_acquisition_raise(
                        sequencer_0=scope_acq_seq,
                        sequencer_1=seq.index,
                        module_name=self.name,
                    )
                scope_acq_seq = seq.index

    def compile(
        self,
        repetitions: int = 1,
        sequence_to_file: Optional[bool] = None,
    ) -> Optional[Dict[str, Any]]:
        """
        Performs the actual compilation steps for this module, by calling the sequencer
        level compilation functions and combining them into a single dictionary.

        Parameters
        ----------
        repetitions
            Number of times execution the schedule is repeated.
        sequence_to_file
            Dump waveforms and program dict to JSON file, filename stored in
            `Sequencer.settings.seq_fn`.

        Returns
        -------
        :
            The compiled program corresponding to this module.
            It contains an entry for every sequencer under the key `"sequencers"`,
            and acquisition metadata under the key `"acq_metadata"`,
            and the `"repetitions"` is an integer with
            the number of times the defined schedule is repeated.
            All the other generic settings are under the key `"settings"`.
            If the device is not actually used,
            and an empty program is compiled, None is returned instead.
        """
        program = {}

        if sequence_to_file is None:
            sequence_to_file = self.hw_mapping.get("sequence_to_file", True)

        program["sequencers"] = {}
        for seq_name, seq in self.sequencers.items():
            seq_program = seq.compile(
                repetitions=repetitions, sequence_to_file=sequence_to_file
            )
            if seq_program is not None:
                program["sequencers"][seq_name] = seq_program

        if len(program) == 0:
            return None

        self._settings.hardware_averages = repetitions
        program["settings"] = self._settings.to_dict()
        if self.supports_acquisition:
            program["acq_metadata"] = {}

            for sequencer in self.sequencers.values():
                if not sequencer.acquisitions:
                    continue
                acq_metadata = helpers.extract_acquisition_metadata_from_acquisitions(
                    acquisitions=[acq.operation_info for acq in sequencer.acquisitions],
                    repetitions=repetitions,
                )
                program["acq_metadata"][sequencer.name] = acq_metadata
        program["repetitions"] = repetitions

        return program


class QbloxBasebandModule(QbloxBaseModule):
    """
    Abstract class with all the shared functionality between the QRM and QCM baseband
    modules.
    """

    @property
    def settings_type(self) -> type:
        """The settings type used by baseband-type devices."""
        return PulsarSettings if self.is_pulsar else BasebandModuleSettings

    def assign_frequencies(self, sequencer: Sequencer):
        """
        Determines LO/IF frequencies and assigns them, for baseband modules.

        In case of **no** external local oscillator, the NCO is given the same
        frequency as the clock.

        In case of **an** external local oscillator and `sequencer.mix_lo` is
        ``False``, the LO is given the same frequency as the clock
        (via :func:`.helpers.determine_clock_lo_interm_freqs`).
        """
        compiler_container = self.parent if self.is_pulsar else self.parent.parent
        if sequencer.clock not in compiler_container.resources:
            return

        clock_freq = compiler_container.resources[sequencer.clock]["freq"]
        if sequencer.associated_ext_lo is None:
            # Setting "interm_freq" to 0 in hardware config disables the NCO
            if sequencer.frequency != 0:
                # Set NCO frequency to the clock frequency, and enable NCO (via setter)
                sequencer.frequency = clock_freq
        else:
            # In using external local oscillator, determine clock and LO/IF freqs,
            # and then set LO/IF freqs, and enable NCO (via setter)
            if (
                compiler_lo := compiler_container.instrument_compilers.get(
                    sequencer.associated_ext_lo
                )
            ) is None:
                raise RuntimeError(
                    f"External local oscillator '{sequencer.associated_ext_lo}' set to "
                    f"be used by '{sequencer.name}' of '{self.name}' not found! Make "
                    f"sure it is present in the hardware configuration."
                )
            try:
                freqs = helpers.determine_clock_lo_interm_freqs(
                    clock_freq=clock_freq,
                    lo_freq=compiler_lo.frequency,
                    interm_freq=sequencer.frequency,
                    downconverter_freq=sequencer.downconverter_freq,
                    mix_lo=sequencer.mix_lo,
                )
            except Exception as error:  # Adding sequencer info to exception message
                raise error.__class__(
                    f"{error} (for '{sequencer.name}' of '{self.name}' "
                    f"with port '{sequencer.port}' and clock '{sequencer.clock}')."
                )
            self._set_lo_interm_freqs(
                freqs=freqs, sequencer=sequencer, compiler_lo_baseband=compiler_lo
            )

    def assign_attenuation(self):
        """
        Meant to assign attenuation settings from the hardware configuration, if there
        is any. For baseband modules there is no attenuation parameters currently.
        """


class QbloxRFModule(QbloxBaseModule):
    """
    Abstract class with all the shared functionality between the QRM-RF and QCM-RF
    modules.
    """

    @property
    def settings_type(self) -> type:
        """The settings type used by RF-type devices"""
        return PulsarRFSettings if self.is_pulsar else RFModuleSettings

    def assign_frequencies(self, sequencer: Sequencer):
        """
        Determines LO/IF frequencies and assigns them for RF modules.
        """
        compiler_container = self.parent if self.is_pulsar else self.parent.parent
        if (
            sequencer.connected_outputs is None
            or sequencer.clock not in compiler_container.resources
        ):
            return

        for lo_idx in QbloxRFModule._get_connected_lo_indices(sequencer):
            lo_freq_setting_name = f"lo{lo_idx}_freq"
            try:
                freqs = helpers.determine_clock_lo_interm_freqs(
                    clock_freq=compiler_container.resources[sequencer.clock]["freq"],
                    lo_freq=getattr(self._settings, lo_freq_setting_name),
                    interm_freq=sequencer.frequency,
                    downconverter_freq=sequencer.downconverter_freq,
                    mix_lo=True,
                )
            except Exception as error:  # Adding sequencer info to exception message
                raise error.__class__(
                    f"{error} (for '{sequencer.name}' of '{self.name}' "
                    f"with port '{sequencer.port}' and clock '{sequencer.clock}')."
                )
            self._set_lo_interm_freqs(
                freqs=freqs,
                sequencer=sequencer,
                lo_freq_setting_rf=lo_freq_setting_name,
            )

    @staticmethod
    def _get_connected_lo_indices(sequencer: Sequencer) -> Generator[int]:
        """
        Identify the LO the sequencer is outputting.
        Use the sequencer output to module output correspondence, and then
        use the fact that LOX is connected to module output X.
        """
        for sequencer_output_index in sequencer.connected_outputs:
            if sequencer_output_index % 2 != 0:
                # We will only use real output 0 and 2, as they are part of the same
                # complex outputs as real output 1 and 3
                continue

            module_output_index = 0 if sequencer_output_index == 0 else 1
            yield module_output_index

    def assign_attenuation(self):
        """
        Assigns attenuation settings from the hardware configuration.

        Floats that are a multiple of 1 are converted to ints.
        This is needed because the :class:`~quantify_core.measurement.control.grid_setpoints`
        converts setpoints to floats when using an attenuation as settable.
        """

        def _convert_to_int(value, label: str) -> Optional[int]:
            if value is not None:
                if not np.isclose(value % 1, 0):
                    raise ValueError(
                        f'Trying to set "{label}" to non-integer value {value}'
                    )
                return int(value)
            return None

        complex_input_0 = self.hw_mapping.get("complex_input_0", {})
        complex_output_0 = self.hw_mapping.get("complex_output_0", {})

        input_att = complex_input_0.get("input_att", None)
        if (input_att_output := complex_output_0.get("input_att", None)) is not None:
            if input_att is not None:
                raise ValueError(
                    f"'input_att' is defined for both 'complex_input_0' and "
                    f"'complex_output_0' on module '{self.name}', which is prohibited. "
                    f"Make sure you define it at a single place."
                )
            input_att = input_att_output
        self._settings.in0_att = _convert_to_int(input_att, label="in0_att")

        self._settings.out0_att = _convert_to_int(
            complex_output_0.get("output_att", None),
            label="out0_att",
        )
        complex_output_1 = self.hw_mapping.get("complex_output_1", {})
        self._settings.out1_att = _convert_to_int(
            complex_output_1.get("output_att", None),
            label="out1_att",
        )<|MERGE_RESOLUTION|>--- conflicted
+++ resolved
@@ -664,13 +664,8 @@
                     f"Please make sure the used bins increment by 1 starting from "
                     f"0. Found: {max(acq_indices)} as the highest bin out of "
                     f"{len(acq_indices)} for channel {acq_channel}, indicating "
-<<<<<<< HEAD
-                    f"an acquisition_index was skipped. "
+                    f"an acquisition index was skipped. "
                     f"Problem occurred for port {self.port} with clock {self.clock}, "
-=======
-                    f"an acquisition index was skipped. "
-                    f"Problem occurred for port {self.port} with clock {self.clock},"
->>>>>>> d61e4e73
                     f"which corresponds to {self.name} of {self.parent.name}."
                 )
 
