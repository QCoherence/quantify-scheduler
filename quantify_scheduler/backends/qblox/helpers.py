--- conflicted
+++ resolved
@@ -429,7 +429,6 @@
     return round(phase_deg * constants.NCO_PHASE_STEPS_PER_DEG)
 
 
-<<<<<<< HEAD
 def get_nco_set_frequency_arguments(frequency_hz: float) -> int:
     """
     Converts a frequency in Hz to the int argument the NCO set_freq instruction expects.
@@ -469,8 +468,6 @@
     return frequency_steps
 
 
-=======
->>>>>>> 000c1a96
 @dataclasses.dataclass
 class Frequencies:
     clock: Optional[float] = None
@@ -508,13 +505,10 @@
     Returns
     -------
 
-<<<<<<< HEAD
-=======
     Warns
     -----
     ValueWarning
 
->>>>>>> 000c1a96
     Raises
     ------
     ValueError
@@ -523,15 +517,11 @@
 
     def _downconvert_clock(downconverter_freq: float, clock_freq: float) -> float:
         if downconverter_freq == 0:
-<<<<<<< HEAD
-            return clock_freq
-=======
             warnings.warn(
                 "Downconverter frequency 0 supplied. To unset 'downconverter_freq', "
                 "set to 'null' instead in hardware configuration.",
                 RuntimeWarning,
             )
->>>>>>> 000c1a96
 
         if downconverter_freq < 0:
             raise ValueError(
