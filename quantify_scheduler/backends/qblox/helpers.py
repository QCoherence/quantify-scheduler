--- conflicted
+++ resolved
@@ -592,7 +592,6 @@
 
     """
 
-<<<<<<< HEAD
     hw_config = deepcopy(hw_config)
 
     latency_corrections_key = "latency_corrections"
@@ -633,24 +632,5 @@
                     hw_config[latency_corrections_key][portclock_key] = config.pop(
                         latency_correction_key
                     )
-=======
-    def _update_hw_config(
-        nested_dict,
-    ):
-        # List to generator conversion is needed because the dictionary keys are
-        # changed during recursion
-        for key, value in list(nested_dict.items()):
-            if isinstance(key, str) and re.match(r"^seq\d+$", key):
-                nested_dict["portclock_configs"] = nested_dict.get(
-                    "portclock_configs", []
-                )
-                nested_dict["portclock_configs"].append(nested_dict[key])
-                del nested_dict[key]
->>>>>>> 608b8379
-
-            elif isinstance(value, dict):
-                _update_hw_config(value)
-
-    hw_config = deepcopy(hw_config)
-    _update_hw_config(hw_config)
+            device_info[io] = new_io_cfg
     return hw_config