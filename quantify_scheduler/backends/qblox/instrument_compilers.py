# Repository: https://gitlab.com/quantify-os/quantify-scheduler
# Licensed according to the LICENCE file on the master branch
"""Compiler classes for Qblox backend."""
from __future__ import annotations

from typing import Any, Dict, Optional

from quantify_scheduler.backends.qblox import compiler_abc, compiler_container
from quantify_scheduler.backends.qblox.constants import (
<<<<<<< HEAD
    NUMBER_OF_SEQUENCERS_QCM, NUMBER_OF_SEQUENCERS_QRM)
from quantify_scheduler.backends.types.qblox import (BoundedParameter,
                                                     LOSettings,
                                                     MarkerConfiguration,
                                                     StaticHardwareProperties)
=======
    NUMBER_OF_SEQUENCERS_QCM,
    NUMBER_OF_SEQUENCERS_QRM,
)
from quantify_scheduler.backends.types.qblox import (
    BoundedParameter,
    LOSettings,
    MarkerConfiguration,
    StaticHardwareProperties,
)
>>>>>>> 4c43eab9


class LocalOscillator(compiler_abc.InstrumentCompiler):
    """
    Implementation of an `InstrumentCompiler` that compiles for a generic LO. The main
    difference between this class and the other compiler classes is that it doesn't take
    pulses and acquisitions.
    """

    def __init__(
        self,
        parent: compiler_container.CompilerContainer,
        name: str,
        total_play_time: float,
        hw_mapping: Dict[str, Any],
    ):
        """
        Constructor for a local oscillator compiler.

        Parameters
        ----------
        parent
            Reference to the parent container object.
        name
            QCoDeS name of the device it compiles for.
        total_play_time
            Total time execution of the schedule should go on for. This parameter is
            used to ensure that the different devices, potentially with different clock
            rates, can work in a synchronized way when performing multiple executions of
            the schedule.
        hw_mapping
            The hardware mapping dict for this instrument.
        """
        super().__init__(parent, name, total_play_time, hw_mapping)
        self._settings = LOSettings.from_mapping(hw_mapping)

    @property
    def frequency(self) -> float:
        """
        Getter for the frequency.

        Returns
        -------
        :
            The current frequency.
        """
        return self._settings.lo_freq

    @frequency.setter
    def frequency(self, value: float):
        """
        Sets the lo frequency for this device if no frequency is specified, but raises
        an exception otherwise.

        Parameters
        ----------
        value
            The frequency to set it to.

        Raises
        -------
        ValueError
            Occurs when a frequency has been previously set and attempting to set the
            frequency to a different value than what it is currently set to. This would
            indicate an invalid configuration in the hardware mapping.
        """
        if self._settings.lo_freq is not None:
            if value != self._settings.lo_freq:
                raise ValueError(
                    f"Attempting to set LO {self.name} to frequency {value}, "
                    f"while it has previously already been set to "
                    f"{self._settings.lo_freq}!"
                )
        self._settings.lo_freq = value

    def compile(self, repetitions: int = 1) -> Optional[Dict[str, Any]]:
        """
        Compiles the program for the LO InstrumentCoordinator component.

        Parameters
        ----------
        repetitions
            Number of times execution the schedule is repeated.

        Returns
        -------
        :
            Dictionary containing all the information the InstrumentCoordinator
            component needs to set the parameters appropriately.
        """
        if self.frequency is None:
            return None
        return self._settings.to_dict()


class QcmModule(compiler_abc.QbloxBasebandModule):
    """
    QCM specific implementation of the qblox compiler.
    """

    supports_acquisition: bool = False
    static_hw_properties: StaticHardwareProperties = StaticHardwareProperties(
        max_sequencers=NUMBER_OF_SEQUENCERS_QCM,
        max_awg_output_voltage=2.5,
        marker_configuration=MarkerConfiguration(start=0b1111, end=0b0000),
        mixer_dc_offset_range=BoundedParameter(min_val=-2.5, max_val=2.5, units="V"),
    )


# pylint: disable=invalid-name
class QrmModule(compiler_abc.QbloxBasebandModule):
    """
    QRM specific implementation of the qblox compiler.
    """

    supports_acquisition: bool = True
    static_hw_properties: StaticHardwareProperties = StaticHardwareProperties(
        max_sequencers=NUMBER_OF_SEQUENCERS_QRM,
        max_awg_output_voltage=0.5,
        marker_configuration=MarkerConfiguration(start=0b1111, end=0b0000),
        mixer_dc_offset_range=BoundedParameter(min_val=-0.5, max_val=0.5, units="V"),
    )


class QcmRfModule(compiler_abc.QbloxRFModule):
    """
    QCM-RF specific implementation of the qblox compiler.
    """

    supports_acquisition: bool = False
    static_hw_properties: StaticHardwareProperties = StaticHardwareProperties(
        max_sequencers=NUMBER_OF_SEQUENCERS_QCM,
        max_awg_output_voltage=0.25,
        marker_configuration=MarkerConfiguration(start=0b1111, end=0b0000),
        mixer_dc_offset_range=BoundedParameter(min_val=-50, max_val=50, units="mV"),
    )


class QrmRfModule(compiler_abc.QbloxRFModule):
    """
    QRM-RF specific implementation of the qblox compiler.
    """

    supports_acquisition: bool = True
    static_hw_properties: StaticHardwareProperties = StaticHardwareProperties(
        max_sequencers=NUMBER_OF_SEQUENCERS_QRM,
        max_awg_output_voltage=0.25,
        # N.B one of the output switches works inverted, hence the 1101 instead of 1111.
        marker_configuration=MarkerConfiguration(start=0b1101, end=0b0010),
        mixer_dc_offset_range=BoundedParameter(min_val=-50, max_val=50, units="mV"),
    )


class Cluster(compiler_abc.ControlDeviceCompiler):
    """
    Compiler class for a Qblox cluster.
    """

    compiler_classes: Dict[str, type] = {
        "QCM": QcmModule,
        "QRM": QrmModule,
        "QCM_RF": QcmRfModule,
        "QRM_RF": QrmRfModule,
    }
    """References to the individual module compiler classes that can be used by the
    cluster."""
    supports_acquisition: bool = True
    """Specifies that the Cluster supports performing acquisitions."""

    def __init__(
        self,
        parent: compiler_container.CompilerContainer,
        name: str,
        total_play_time: float,
        hw_mapping: Dict[str, Any],
    ):
        """
        Constructor for a Cluster compiler object.

        Parameters
        ----------
        parent
            Reference to the parent object.
        name
            Name of the `QCoDeS` instrument this compiler object corresponds to.
        total_play_time
            Total time execution of the schedule should go on for.
        hw_mapping
            The hardware configuration dictionary for this specific device. This is one
            of the inner dictionaries of the overall hardware config.
        """
        super().__init__(
            parent=parent,
            name=name,
            total_play_time=total_play_time,
            hw_mapping=hw_mapping,
        )
        self.instrument_compilers: dict = self.construct_instrument_compilers()

    def construct_instrument_compilers(self) -> Dict[str, compiler_abc.QbloxBaseModule]:
        """
        Constructs the compilers for the modules inside the cluster.

        Returns
        -------
        :
            A dictionary with the name of the instrument as key and the value its
            compiler.
        """
        instrument_compilers = {}
        for name, cfg in self.hw_mapping.items():
            if not isinstance(cfg, dict):
                continue  # not an instrument definition
            if "instrument_type" not in cfg:
                raise KeyError(
                    f"Module {name} of cluster {self.name} is specified in "
                    f"the config, but does not specify an 'instrument_type'."
                    f"\n\nValid values: {self.compiler_classes.keys()}"
                )
            instrument_type: str = cfg["instrument_type"]
            if instrument_type not in self.compiler_classes:
                raise KeyError(
                    f"Specified unknown instrument_type {instrument_type} as"
                    f" a module for cluster {self.name}. Please select one "
                    f"of: {self.compiler_classes.keys()}."
                )
            compiler_type: type = self.compiler_classes[instrument_type]
            instance = compiler_type(
                self, name=name, total_play_time=self.total_play_time, hw_mapping=cfg
            )
            assert hasattr(instance, "is_pulsar")
            instance.is_pulsar = False

            instrument_compilers[name] = instance
        return instrument_compilers

    def prepare(self) -> None:
        """
        Prepares the instrument compiler for compilation by assigning the data.
        """
        self.distribute_data()
        for compiler in self.instrument_compilers.values():
            compiler.prepare()

    def distribute_data(self) -> None:
        """
        Distributes the pulses and acquisitions assigned to the cluster over the
        individual module compilers.
        """
        for compiler in self.instrument_compilers.values():
            for portclock in compiler.portclocks:
                port, clock = portclock
                if portclock in self._pulses:
                    for pulse in self._pulses[portclock]:
                        compiler.add_pulse(port, clock, pulse)
                if portclock in self._acquisitions:
                    for acq in self._acquisitions[portclock]:
                        compiler.add_acquisition(port, clock, acq)

    def compile(self, repetitions: int = 1) -> Optional[Dict[str, Any]]:
        """
        Performs the compilation.

        Parameters
        ----------
        repetitions
            Amount of times to repeat execution of the schedule.

        Returns
        -------
        :
            The part of the compiled instructions relevant for this instrument.
        """
        program = {}
        program["settings"] = {"reference_source": self.hw_mapping["ref"]}
        for compiler in self.instrument_compilers.values():
            instrument_program = compiler.compile(repetitions)
            if instrument_program is not None and len(instrument_program) > 0:
                program[compiler.name] = instrument_program
        if len(program) == 0:
            program = None
        return program


COMPILER_MAPPING: Dict[str, type] = {
    "Pulsar_QCM": QcmModule,
    "Pulsar_QRM": QrmModule,
    "Pulsar_QCM_RF": QcmRfModule,
    "Pulsar_QRM_RF": QrmRfModule,
    "Cluster": Cluster,
    "LocalOscillator": LocalOscillator,
}
"""Maps the names in the hardware config to their appropriate compiler classes."""<|MERGE_RESOLUTION|>--- conflicted
+++ resolved
@@ -7,13 +7,6 @@
 
 from quantify_scheduler.backends.qblox import compiler_abc, compiler_container
 from quantify_scheduler.backends.qblox.constants import (
-<<<<<<< HEAD
-    NUMBER_OF_SEQUENCERS_QCM, NUMBER_OF_SEQUENCERS_QRM)
-from quantify_scheduler.backends.types.qblox import (BoundedParameter,
-                                                     LOSettings,
-                                                     MarkerConfiguration,
-                                                     StaticHardwareProperties)
-=======
     NUMBER_OF_SEQUENCERS_QCM,
     NUMBER_OF_SEQUENCERS_QRM,
 )
@@ -23,7 +16,6 @@
     MarkerConfiguration,
     StaticHardwareProperties,
 )
->>>>>>> 4c43eab9
 
 
 class LocalOscillator(compiler_abc.InstrumentCompiler):
