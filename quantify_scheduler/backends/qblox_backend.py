# Repository: https://gitlab.com/quantify-os/quantify-scheduler
# Licensed according to the LICENCE file on the master branch
"""Compiler backend for Qblox hardware."""
from __future__ import annotations

from typing import Dict, Any, Tuple

# pylint: disable=no-name-in-module
from quantify_core.utilities.general import (
    make_hash,
    without,
)
from quantify_scheduler.backends.qblox import helpers, compiler_container
from quantify_scheduler.backends.types.qblox import OpInfo
from quantify_scheduler.types import Schedule


def generate_port_clock_to_device_map(
    mapping: Dict[str, Any]
) -> Dict[Tuple[str, str], str]:
    """
    Generates a mapping which specifies which port-clock combinations belong to which
    device.

    .. note::
        The same device may contain multiple port-clock combinations, but each
        port-clock combination may only occur once.

    Parameters
    ----------
    mapping:
        The hardware mapping config.

    Returns
    -------
    :
        A dictionary with as key a tuple representing a port-clock combination, and
        as value the name of the device. Note that multiple port-clocks may point to
        the same device.
    """

    portclock_map = dict()
    for device_name, device_info in mapping.items():
        if not isinstance(device_info, dict):
            continue

        portclocks = helpers.find_all_port_clock_combinations(device_info)

        for portclock in portclocks:
            portclock_map[portclock] = device_name

    return portclock_map


# pylint: disable=too-many-locals
def _assign_pulse_and_acq_info_to_devices(
    schedule: Schedule,
    device_compilers: Dict[str, Any],
    portclock_mapping: Dict[Tuple[str, str], str],
):
    """
    Traverses the schedule and generates `OpInfo` objects for every pulse and
    acquisition, and assigns it to the correct `InstrumentCompiler`.

    Parameters
    ----------
    schedule
        The schedule to extract the pulse and acquisition info from.
    device_compilers
        Dictionary containing InstrumentCompilers as values and their names as keys.
    portclock_mapping
        A dictionary that maps tuples containing a port and a clock to names of
        instruments. The port and clock combinations are unique, but multiple portclocks
        can point to the same instrument.

    Raises
    ------
    RuntimeError
        This exception is raised then the function encountered an operation that has no
        pulse or acquisition info assigned to it.
    KeyError
        This exception is raised when attempting to assign a pulse with a port-clock
        combination that is not defined in the hardware configuration.
    KeyError
        This exception is raised when attempting to assign an acquisition with a
        port-clock combination that is not defined in the hardware configuration.
    """

    for op_timing_constraint in schedule.timing_constraints:
        op_hash = op_timing_constraint["operation_repr"]
        op_data = schedule.operations[op_hash]
        if not op_data.valid_pulse and not op_data.valid_acquisition:
            raise RuntimeError(
                f"Operation {op_hash} is not a valid pulse or acquisition. Please check"
                f" whether the device compilation been performed successfully. "
                f"Operation data: {repr(op_data)}"
            )

        operation_start_time = op_timing_constraint["abs_time"]
        for pulse_data in op_data.data["pulse_info"]:
            if "t0" in pulse_data:
                pulse_start_time = operation_start_time + pulse_data["t0"]
            else:
                pulse_start_time = operation_start_time

            port = pulse_data["port"]
            clock = pulse_data["clock"]
            if port is None:
                continue  # ignore idle pulses

            uuid = make_hash(without(pulse_data, "t0"))
            combined_data = OpInfo(
                name=op_data.data["name"],
                data=pulse_data,
                timing=pulse_start_time,
                uuid=uuid,
            )

            if (port, clock) not in portclock_mapping:
                raise KeyError(
                    f"Could not assign pulse data to device. The combination"
                    f" of port {port} and clock {clock} could not be found "
                    f"in hardware configuration.\n\nAre both the port and clock "
                    f"specified in the hardware configuration?\n\nRelevant operation:\n"
                    f"{combined_data}."
                )
            dev = portclock_mapping[(port, clock)]
            device_compilers[dev].add_pulse(port, clock, pulse_info=combined_data)

        for acq_data in op_data.data["acquisition_info"]:
            if "t0" in acq_data:
                acq_start_time = operation_start_time + acq_data["t0"]
            else:
                acq_start_time = operation_start_time
            port = acq_data["port"]
            clock = acq_data["clock"]
            if port is None:
                continue

            hashed_dict = without(acq_data, ["t0", "waveforms"])
            hashed_dict["waveforms"] = list()
            for acq in acq_data["waveforms"]:
                hashed_dict["waveforms"].append(without(acq, ["t0"]))
            uuid = make_hash(hashed_dict)

<<<<<<< HEAD
            combined_data = OpInfo(
                name=op_data.data["name"],
                data=acq_data,
                timing=acq_start_time,
                uuid=uuid,
            )
=======
            combined_data = OpInfo(data=acq_data, timing=acq_start_time, uuid=uuid)
            if (port, clock) not in portclock_mapping:
                raise KeyError(
                    f"Could not assign acquisition data to device. The combination"
                    f" of port {port} and clock {clock} could not be found "
                    f"in hardware configuration.\n\nAre both the port and clock "
                    f"specified in the hardware configuration?\n\nRelevant operation:\n"
                    f"{combined_data}."
                )
>>>>>>> 0f9b08d1
            dev = portclock_mapping[(port, clock)]
            device_compilers[dev].add_acquisition(port, clock, acq_info=combined_data)


def hardware_compile(
    schedule: Schedule, hardware_map: Dict[str, Any]
) -> Dict[str, Any]:
    """
    Main function driving the compilation. The principle behind the overall compilation
    works as follows:

    For every instrument in the hardware mapping, we instantiate a compiler object. Then
    we assign all the pulses/acquisitions that need to be played by that instrument to
    the compiler, which then compiles for each instrument individually.

    This function then returns all the compiled programs bundled together in a
    dictionary with the QCoDeS name of the instrument as key.

    Parameters
    ----------
    schedule
        The schedule to compile. It is assumed the pulse and acquisition info is
        already added to the operation. Otherwise and exception is raised.
    hardware_map
        The hardware mapping of the setup.

    Returns
    -------
    :
        The compiled program.
    """
    portclock_map = generate_port_clock_to_device_map(hardware_map)

    container = compiler_container.CompilerContainer.from_mapping(
        schedule, hardware_map
    )
    _assign_pulse_and_acq_info_to_devices(
        schedule=schedule,
        device_compilers=container.instrument_compilers,
        portclock_mapping=portclock_map,
    )

    return container.compile(repetitions=schedule.repetitions)<|MERGE_RESOLUTION|>--- conflicted
+++ resolved
@@ -143,15 +143,12 @@
                 hashed_dict["waveforms"].append(without(acq, ["t0"]))
             uuid = make_hash(hashed_dict)
 
-<<<<<<< HEAD
             combined_data = OpInfo(
                 name=op_data.data["name"],
                 data=acq_data,
                 timing=acq_start_time,
                 uuid=uuid,
             )
-=======
-            combined_data = OpInfo(data=acq_data, timing=acq_start_time, uuid=uuid)
             if (port, clock) not in portclock_mapping:
                 raise KeyError(
                     f"Could not assign acquisition data to device. The combination"
@@ -160,7 +157,6 @@
                     f"specified in the hardware configuration?\n\nRelevant operation:\n"
                     f"{combined_data}."
                 )
->>>>>>> 0f9b08d1
             dev = portclock_mapping[(port, clock)]
             device_compilers[dev].add_acquisition(port, clock, acq_info=combined_data)
 
